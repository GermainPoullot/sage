# First install tox:
#
#   ./sage -i tox
#
# All tests require an installation of the non-Python components of the Sage distribution
# in SAGE_LOCAL.
#
# See envlist below for different environments.
#
# To build and test in the tox environment using the concrete Python dependencies specified
# by requirements.txt, using the wheels built and stored by the Sage distribution:
# (Using 'sage -sh' in combination with 'sagepython-...' tox environments
#  ensures that we use the same Python as the one that we built the wheels
#  for. This can also be done ensured manually by using the tox environment py38-sagewheels etc.)
#
# Afterwards, to test interactively:
#
#   pkgs/sagemath-standard/.tox/ENVIRONMENT/bin/python
#   pkgs/sagemath-standard/.tox/ENVIRONMENT/bin/sage
#
[tox]
envlist =
    #
    # SUPPORTED ENVIRONMENTS:
    #
    # Build dependencies according to requirements.txt (all versions fixed).
    # Use ONLY the wheels built and stored by the Sage distribution (no PyPI):
    #
    #   ./sage -sh -c '(cd pkgs/sagemath-standard && tox -v -v -v -e sagepython-sagewheels-nopypi)'
    #
    sagepython-sagewheels-nopypi,
    #
    # Build and test without using the concrete dependencies specified by requirements.txt,
    # using the dependencies declared in pyproject.toml and setup.cfg (install-requires) only:
    # Still use ONLY the wheels built and stored by the Sage distribution (no PyPI).
    #
    #   ./sage -sh -c '(cd pkgs/sagemath-standard && tox -v -v -v -e sagepython-sagewheels-nopypi-norequirements)'
    #
    sagepython-sagewheels-nopypi-norequirements,
    #
    # EXPERIMENTAL ENVIRONMENTS:
    #
    # Build dependencies according to requirements.txt (all versions fixed).
    # Use the wheels built and stored by the Sage distribution,
    # and additionally allow packages from PyPI.
    # Because all versions are fixed, we "should" end up using the prebuilt wheels.
    #
    #   ./sage -sh -c '(cd pkgs/sagemath-standard && tox -v -v -v -e sagepython-sagewheels)'
    #
    sagepython-sagewheels,
    #
    # Likewise, but using pipenv using Pipfile-dist (= SAGE_ROOT/Pipfile).
    # This also fixes the concrete dependencies (at least for some packages).
    #
    sagepython-sagewheels-pipenv-dist,
    #
    # Build using the dependencies declared in pyproject.toml and setup.cfg (install-requires) only.
    # Use the wheels built and stored by the Sage distribution,
    # and additionally allow packages from PyPI.
    #
    # Because the version ranges will allow for packages to come in from PyPI (in source or wheel form),
    # this is likely to fail because we do not have control over the configuration of these packages.
    #
    sagepython-sagewheels-norequirements,
    #
    # Likewise, but using pipenv
    #
    sagepython-sagewheels-pipenv

[testenv]
deps =
    pipenv:                  pipenv
    !pipenv-!norequirements: -rrequirements.txt
    ## Needed for fpylll
    norequirements:          Cython
    norequirements:          cysignals

passenv =
    # Variables set by .homebrew-build-env
                             CPATH
                             LIBRARY_PATH
                             PKG_CONFIG_PATH
    # Parallel build
                             SAGE_NUM_THREADS
    # SAGE_VENV only for finding the wheels
    sagepython, sagewheels:  SAGE_VENV
    # Location of the wheels (needs to include a PEP 503 compliant
    # Simple Repository index, i.e., a subdirectory "simple")
    sagewheels:              SAGE_SPKG_WHEELS

setenv =
    # Sage scripts such as sage-runtests like to use $HOME/.sage
    HOME={envdir}
    # We supply pip options by environment variables so that they
    # apply both to the installation of the dependencies and of the package
    sagewheels:              PIP_FIND_LINKS=file://{env:SAGE_SPKG_WHEELS:{env:SAGE_VENV:{toxinidir}/../../../../venv}/var/lib/sage/wheels}
    nopypi:                  PIP_NO_INDEX=true
    # No build isolation for PEP 517 packages - use what is already in the environment
    # Note that this pip env "NO" variable uses inverted logic:
    # PIP_NO_BUILD_ISOLATION=False means don't use build isolation.
    # See  https://github.com/conda/conda-build/blob/8f1b3517fd0c816ec78b6dadf4a912b849ecd58a/conda_build/build.py#L2574
    nobuildisolation:        PIP_NO_BUILD_ISOLATION=false
    # Do not write or use Pipfile.lock -- we cannot seem to set its location,
    # so we cannot isolate it in the tox environment.
    pipenv:                  PIPENV_SKIP_LOCK=true

sitepackages =
    sitepackages:            True
    !sitepackages:           False

whitelist_externals =
    bash

skip_install =
    pipenv:                  True
    !pipenv:                 False

commands_pre =
    # Use Pipenv to install according to Pipfile into the virtual environment created by tox.
    # https://pipenv-searchable.readthedocs.io/advanced.html#tox-automation-project
    pipenv-!dist:            pipenv install -v -v -v
    # Same, but use $SAGE_ROOT/Pipfile
    pipenv-dist:             bash -c '(cd ../../../.. && pipenv install -v -v -v)'

commands =
    # Beware of the treacherous non-src layout. "./sage/" shadows the installed sage package.
    python -c 'import sys; "" in sys.path and sys.path.remove(""); import sage.all; print(sage.all.__file__)'

    # We check that the "sage" script invokes the correct Python.
    sage -c 'import sys; print("sys.path =", sys.path); import sage.all; print(sage.all.__file__)'

    sage -t -p --all

[testenv:sagepython]
<<<<<<< HEAD
passenv =
    SAGE_VENV

=======
basepython = {env:SAGE_VENV}/bin/python3

[testenv:sagepython-sagewheels-nopypi]
basepython = {env:SAGE_VENV}/bin/python3

[testenv:sagepython-sagewheels-nopypi-norequirements]
basepython = {env:SAGE_VENV}/bin/python3

[testenv:sagepython-sagewheels]
basepython = {env:SAGE_VENV}/bin/python3

[testenv:sagepython-sagewheels-pipenv-dist]
basepython = {env:SAGE_VENV}/bin/python3

[testenv:sagepython-sagewheels-norequirements]
basepython = {env:SAGE_VENV}/bin/python3

[testenv:sagepython-sagewheels-pipenv]
>>>>>>> bf74e09a
basepython = {env:SAGE_VENV}/bin/python3<|MERGE_RESOLUTION|>--- conflicted
+++ resolved
@@ -132,11 +132,6 @@
     sage -t -p --all
 
 [testenv:sagepython]
-<<<<<<< HEAD
-passenv =
-    SAGE_VENV
-
-=======
 basepython = {env:SAGE_VENV}/bin/python3
 
 [testenv:sagepython-sagewheels-nopypi]
@@ -155,5 +150,4 @@
 basepython = {env:SAGE_VENV}/bin/python3
 
 [testenv:sagepython-sagewheels-pipenv]
->>>>>>> bf74e09a
 basepython = {env:SAGE_VENV}/bin/python3