#!/usr/bin/env python
"""
Preparse a .sage file and save the result to a .py file.

AUTHOR:
    -- William Stein (2005): first version
    -- William Stein (2008): fix trac #2391 and document the code.
    -- Dan Drake (2009): fix trac #5052
    -- Dan Drake (2010-12-08): fix trac #10440
    -- Johan S. R. Nielsen (2014-09-20): fix trac #17019
"""

import os, sys, re

from sage.misc.preparser import preparse_file
from sage.misc.temporary_file import atomic_write

# The spkg/bin/sage script passes the files to be preparsed as
# arguments (but remove sys.argv[0]).
files = sys.argv[1:]

# There must be at least 1 file or we display an error/usage message
# and exit
if len(files) == 0:
    print "Usage: %s <file1.sage> <file2.sage>..."%sys.argv[0]
    print "Creates files file1.py, file2.py ... that are the Sage"
    print "preparsed versions of file1.sage, file2.sage ..."
    print "If a non-autogenerated .py file with the same name"
    print "exists, you will receive an error and the file will"
    print "not be overwritten."
    sys.exit(1)

# The module-scope variable contains a list of all files we
# have seen while preparsing a given file.  The point of this
# is that we want to avoid preparsing a file we have already
# seen, since then infinite loops would result from mutual
# recursive includes.
files_so_far = []

# This message is inserted in autogenerated files so that the reader
# will know, and so we know it is safe to overwrite them.
AUTOGEN_MSG = "# This file was *autogenerated* from the file "

# We use this regexp to parse lines with load or attach statements.
# Here's what it looks for:
#
# A (possibly empty) sequence of whitespace at the beginning of the
# line, saved as a group named 'lws';
#
#   followed by
#
# the word "load" or "attach";
#
#   followed by
#
# a nonempty sequence of whitespace;
#
#   followed by
#
# whatever else is on the line, saved as a group named 'files'.
#
# We want to save the leading white space so that we can maintain
# correct indentation in the preparsed file.
load_or_attach = re.compile(r"^(?P<lws>\s*)(load|attach)\s+(?P<files>.*)$")

def do_preparse(f, files_before=[]):
    """
    Preparse the file f and write the result out to a filename
    with extension .py.

    INPUT:
        f -- string: the name of a file
        files_before -- list of strings of previous filenames loaded (to avoid circular loops)

    OUTPUT:
        writes a file with extension .py to disk.
    """
    if f in files_so_far:
        return
    files_so_far.append(f)
    if not os.path.exists(f):
        print "%s: File '%s' is missing"%(sys.argv[0], f)
        return
    if f[-3:] == '.py':
        return
    if f[-5:] != '.sage':
        print "%s: Unknown file type %s"%(sys.argv[0], f)
        sys.exit(1)

    fname = '%s.py'%f[:-5]
    if os.path.exists(fname):
        if AUTOGEN_MSG not in open(fname).read():
            print "Refusing to overwrite existing non-autogenerated file '%s'."%os.path.abspath(fname)
            print "Please delete or move this .py file manually."
            sys.exit(1)

    # TODO:
    # I am commenting this "intelligence" out, since, e.g., if I change
    # the preparser between versions this can cause problems.  This
    # is an optimization that definitely isn't needed at present, since
    # preparsing is so fast.
    # Idea: I could introduce version numbers, though....
    #if os.path.exists(fname) and os.path.getmtime(fname) >= os.path.getmtime(f):
    #    return

    # Finally open the file
    F = open(f).read()

    # Check to see if a coding is specified in the .sage file. If it is,
    # then we want to copy it over to the new file and not include it in
    # the preprocessing. If both the first and second line have an
    # encoding declaration, the second line's encoding will get used.

    lines = F.splitlines()
    coding = ''
    for num, line in enumerate(lines[:2]):
        if re.search(r"coding[:=]\s*([-\w.]+)", line):
            coding = line + '\n'
            F = '\n'.join(lines[:num] + lines[(num+1):])

<<<<<<< HEAD
    # Preparse it
    G = preparse_file(F)
=======
    # It is ** critical ** that all the preparser-stuff we put into
    # the file are put after the module docstring, since
    # otherwise the docstring will not be understood by Python.
    i = find_position_right_after_module_docstring(F)
    header, body = F[:i] , F[i:]
    # Preparse the body
    from sage.misc.preparser  import preparse_file
    body = preparse_file(body)
>>>>>>> f9f97275

    # Check for load/attach commands.
    body = do_load_and_attach(body, f, files_before)

    # The Sage library include line along with a autogen message
    sage_incl = '%s%s.\nfrom sage.all_cmdline import *   # import sage library\n'%(AUTOGEN_MSG, f)

<<<<<<< HEAD
    # Finally, write out the result.  We use atomic_write to avoid
    # race conditions (for example, the file will never be half written).
    with atomic_write(fname) as f:
        f.write(G)
=======
    # Finally, write out the result.
    wr = open(fname, 'w')
    wr.write(header)
    wr.write('\n')
    wr.write(sage_incl)
    wr.write('\n')
    wr.write(body)
    wr.write('\n')
>>>>>>> f9f97275

def find_position_right_after_module_docstring(G):
    """
    Return first position right after the module docstring of G, if it
    has one.  Otherwise return 0.

    INPUT:
        G -- a string
    OUTPUT:
        an integer -- the index into G so that G[i] is right after
                      the module docstring of G, if G has one.
    """
    # The basic idea below is that we look at each line first ignoring
    # all empty lines and commented out lines.  Then we check to see
    # if the next line is a docstring.  If so, we find where that
    # docstring ends.
    v = G.splitlines()
    i = 0
    while i < len(v):
        s = v[i].strip()
        if len(s) > 0 and s[0] != '#':
            break
        i += 1
    if i >= len(v):
        # No module docstring --- entire file is commented out
        return 0

    # Now v[i] contains the first line of the first statement in the file.
    # Is it a docstring?
    n = v[i].lstrip()
    if not (n[0] in ['"',"'"] or n[0:2] in ['r"',"r'"]):
        # not a docstring
        return 0

    # First line is the module docstring.  Where does it end?
    def pos_after_line(k):
        return sum(len(v[j])+1 for j in range(k+1))

    n = n.lstrip('r')  # strip leading r if there is one
    if n[:3] in ["'''", '"""']:
        quotes = n[:3]
        # possibly multiline
        if quotes in n[3:]:
            return pos_after_line(i)
        j = i+1
        while j < len(v) and quotes not in v[j]:
            j += 1
        return pos_after_line(j)
    else:
        # it must be a single line; so add up the lengths of all lines
        # including this one and return that
        return pos_after_line(i)



def do_load_and_attach(G, file, files_before):
    """
    Parse a file G and replace load and attach statements with the
    corresponding execfile() statements.

    INPUT:
        G -- a string; a file loaded in from disk
        file -- the name of the file that contains the non-preparsed
                version of G.
        files_before -- list of files seen so far (don't recurse into
                infinite loop)

    OUTPUT:
        string -- result of parsing load/attach statements in G, i.e.
                  modified version of G with execfiles.
    """
    s = ''
    for t in G.split('\n'):
        z = load_or_attach.match(t)
        if z:
            files = z.group('files').split()
            lws = z.group('lws')
            for w in files:
                name = w.replace(',','').replace('"','').replace("'","")
                #print "'%s'"%name, files_before
                if name in files_before:
                   print "WARNING: not loading %s (in %s) again since would cause circular loop"%(name, file)
                   continue
                if name.endswith('.sage'):
                    do_preparse(name, files_before + [file])
                    s += lws + "exec(compile(open({0}.py).read(), {0}.py, \
                            'exec'))\n".format(name[:-5])
                elif name.endswith('.py'):
                    s += lws + "exec(compile(open({0}).read(), {0}, \
                            'exec'))\n".format(name)
        else:
            s += t + '\n'
    return s


# Here we do the actual work.  We iterate over ever
# file in the input args and create the corresponding
# output file.
for f in files:
    do_preparse(f)<|MERGE_RESOLUTION|>--- conflicted
+++ resolved
@@ -118,10 +118,6 @@
             coding = line + '\n'
             F = '\n'.join(lines[:num] + lines[(num+1):])
 
-<<<<<<< HEAD
-    # Preparse it
-    G = preparse_file(F)
-=======
     # It is ** critical ** that all the preparser-stuff we put into
     # the file are put after the module docstring, since
     # otherwise the docstring will not be understood by Python.
@@ -130,7 +126,6 @@
     # Preparse the body
     from sage.misc.preparser  import preparse_file
     body = preparse_file(body)
->>>>>>> f9f97275
 
     # Check for load/attach commands.
     body = do_load_and_attach(body, f, files_before)
@@ -138,21 +133,15 @@
     # The Sage library include line along with a autogen message
     sage_incl = '%s%s.\nfrom sage.all_cmdline import *   # import sage library\n'%(AUTOGEN_MSG, f)
 
-<<<<<<< HEAD
     # Finally, write out the result.  We use atomic_write to avoid
     # race conditions (for example, the file will never be half written).
     with atomic_write(fname) as f:
-        f.write(G)
-=======
-    # Finally, write out the result.
-    wr = open(fname, 'w')
-    wr.write(header)
-    wr.write('\n')
-    wr.write(sage_incl)
-    wr.write('\n')
-    wr.write(body)
-    wr.write('\n')
->>>>>>> f9f97275
+        f.write(header)
+        f.write('\n')
+        f.write(sage_incl)
+        f.write('\n')
+        f.write(body)
+        f.write('\n')
 
 def find_position_right_after_module_docstring(G):
     """
