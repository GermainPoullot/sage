--- conflicted
+++ resolved
@@ -40,40 +40,6 @@
 else:
     sdist = False
 
-<<<<<<< HEAD
-keep_going = False
-
-# Search for dependencies in the source tree and add to the list of include directories
-include_dirs = sage_include_directories(use_sources=True)
-
-# Look for libraries only in what is configured already through distutils
-# and environment variables
-library_dirs = []
-
-# Manually add -fno-strict-aliasing, which is needed to compile Cython
-# and disappears from the default flags if the user has set CFLAGS.
-#
-# Add -DCYTHON_CLINE_IN_TRACEBACK=1 which causes the .c line number to
-# always appear in exception tracebacks (by default, this is a runtime
-# setting in Cython which causes some overhead every time an exception
-# is raised).
-extra_compile_args = ["-fno-strict-aliasing", "-DCYTHON_CLINE_IN_TRACEBACK=1"]
-extra_link_args = [ ]
-
-DEVEL = False
-if DEVEL:
-    extra_compile_args.append('-ggdb')
-
-# Work around GCC-4.8 bug which miscompiles some sig_on() statements:
-# * http://trac.sagemath.org/sage_trac/ticket/14460
-# * http://trac.sagemath.org/sage_trac/ticket/20226
-# * http://gcc.gnu.org/bugzilla/show_bug.cgi?id=56982
-if subprocess.call("""$CC --version | grep -i 'gcc.* 4[.]8' >/dev/null """, shell=True) == 0:
-    extra_compile_args.append('-fno-tree-copyrename')
-
-
-=======
->>>>>>> a56dc350
 #########################################################
 ### Testing related stuff
 #########################################################
