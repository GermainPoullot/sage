#!/usr/bin/env python

from __future__ import print_function

import os
import platform
import sys
import time
from setuptools import setup, find_namespace_packages
from distutils import log
<<<<<<< HEAD
from setuptools import setup
=======
import multiprocessing.pool

# PEP 517 builds do not have . in sys.path
sys.path.insert(0, os.path.dirname(__file__))

import sage.misc.lazy_import_cache

from sage_setup.optional_extension import is_package_installed_and_updated
from sage_setup.command.sage_build_ext_minimal import sage_build_ext_minimal
from sage_setup.command.sage_install import sage_install
from sage_setup.find import filter_cython_sources
from sage_setup.cython_options import compiler_directives, compile_time_env_variables
from sage_setup.extensions import create_extension
from sage_setup.excepthook import excepthook
>>>>>>> 5cb72aad

# Work around a Cython problem in Python 3.8.x on macOS
# https://github.com/cython/cython/issues/3262
if platform.system() == 'Darwin':
    import multiprocessing
    multiprocessing.set_start_method('fork', force=True)

# ########################################################
# ## Set source directory
# ########################################################

import sage.env
sage.env.SAGE_SRC = os.getcwd()
from sage.env import *

sys.excepthook = excepthook

# ########################################################
# ## Configuration
# ########################################################

if len(sys.argv) > 1 and sys.argv[1] == "sdist":
    sdist = True
else:
    sdist = False

# ########################################################
# ## Testing related stuff
# ########################################################

# Remove (potentially invalid) star import caches
if os.path.exists(sage.misc.lazy_import_cache.get_cache_file()):
    os.unlink(sage.misc.lazy_import_cache.get_cache_file())


# ########################################################
# ## Discovering Sources
# ########################################################

log.info("Discovering Python/Cython source code....")
t = time.time()

<<<<<<< HEAD
distributions = ['']

from sage_setup.optional_extension import is_package_installed_and_updated

optional_packages_with_extensions = ['mcqd', 'bliss', 'tdlib', 'primecount',
                                     'coxeter3', 'fes', 'sirocco', 'meataxe']

distributions += ['sage-{}'.format(pkg)
                  for pkg in optional_packages_with_extensions
                  if is_package_installed_and_updated(pkg)]

log.warn('distributions = {0}'.format(distributions))

from sage_setup.find import find_python_sources
python_packages, python_modules, cython_modules = find_python_sources(
    SAGE_SRC, ['sage', 'sage_setup'], distributions=distributions)

log.debug('python_packages = {0}'.format(python_packages))

print("Discovered Python/Cython sources, time: %.2f seconds." % (time.time() - t))


from sage_setup.command.sage_install import sage_install_and_clean

#########################################################
### Distutils
#########################################################

code = setup(
      packages = python_packages,
      package_data = {
=======
# Exclude a few files if the corresponding distribution is not loaded
optional_packages = ['mcqd', 'bliss', 'tdlib', 'primecount',
                     'coxeter3', 'fes', 'sirocco', 'meataxe']
not_installed_packages = [package for package in optional_packages
                          if not is_package_installed_and_updated(package)]

distributions_to_exclude = [f"sage-{pkg}"
                            for pkg in not_installed_packages]
files_to_exclude = filter_cython_sources(SAGE_SRC, distributions_to_exclude)

log.debug(f"files_to_exclude = {files_to_exclude}")

python_packages = find_namespace_packages(where=SAGE_SRC, include=['sage', 'sage_setup'])
log.debug(f"python_packages = {python_packages}")

log.info(f"Discovered Python/Cython sources, time: {(time.time() - t):.2f} seconds.")

# from sage_build_cython:
import Cython.Compiler.Options
Cython.Compiler.Options.embed_pos_in_docstring = True
gdb_debug = os.environ.get('SAGE_DEBUG', None) != 'no'

try:
    log.info("Generating auto-generated sources")
    from sage_setup.autogen import autogen_all
    autogen_all()

    from Cython.Build import cythonize
    from sage.env import cython_aliases, sage_include_directories
    extensions = cythonize(
        ["**/*.pyx"],
        exclude=files_to_exclude,
        include_path=sage_include_directories(use_sources=True) + ['.'],
        compile_time_env=compile_time_env_variables(),
        compiler_directives=compiler_directives(False),
        aliases=cython_aliases(),
        create_extension=create_extension,
        gdb_debug=gdb_debug,
        nthreads=4)
except Exception as exception:
    log.warn(f"Exception while generating and cythonizing source files: {exception}")
    extensions = None

# ########################################################
# ## Distutils
# ########################################################
code = setup(
    packages=python_packages,
    package_data={
>>>>>>> 5cb72aad
          'sage.libs.gap': ['sage.gaprc'],
          'sage.interfaces': ['sage-maxima.lisp'],
          'sage.doctest':  ['tests/*'],
          'sage': ['ext_data/*',
                   'ext_data/kenzo/*',
                   'ext_data/singular/*',
                   'ext_data/singular/function_field/*',
                   'ext_data/images/*',
                   'ext_data/doctest/*',
                   'ext_data/doctest/invalid/*',
                   'ext_data/doctest/rich_output/*',
                   'ext_data/doctest/rich_output/example_wavefront/*',
                   'ext_data/gap/*',
                   'ext_data/gap/joyner/*',
                   'ext_data/mwrank/*',
                   'ext_data/notebook-ipython/*',
                   'ext_data/nbconvert/*',
                   'ext_data/graphs/*',
                   'ext_data/pari/*',
                   'ext_data/pari/dokchitser/*',
                   'ext_data/pari/buzzard/*',
                   'ext_data/pari/simon/*',
                   'ext_data/magma/*',
                   'ext_data/magma/latex/*',
                   'ext_data/magma/sage/*',
                   'ext_data/valgrind/*',
                   'ext_data/threejs/*']
      },
<<<<<<< HEAD
      scripts = [## The sage script
                 'bin/sage',
                 ## Other scripts that should be in the path also for OS packaging of sage:
                 'bin/sage-eval',
                 'bin/sage-runtests',          # because it is useful for doctesting user scripts too
                 'bin/sage-fixdoctests',       # likewise
                 'bin/sage-coverage',          # because it is useful for coverage-testing user scripts too
                 'bin/sage-coverageall',       # likewise
                 'bin/sage-cython',            # deprecated, might be used in user package install scripts
                 ## Helper scripts invoked by sage script
                 ## (they would actually belong to something like libexec)
                 'bin/sage-cachegrind',
                 'bin/sage-callgrind',
                 'bin/sage-massif',
                 'bin/sage-omega',
                 'bin/sage-valgrind',
                 'bin/sage-venv-config',
                 'bin/sage-version.sh',
                 'bin/sage-cleaner',
                 ## Only makes sense in sage-the-distribution. TODO: Move to another installation script.
                 'bin/sage-list-packages',
                 'bin/sage-location',
                 ## Uncategorized scripts in alphabetical order
                 'bin/math-readline',
                 'bin/sage-env',
                 # sage-env-config -- installed by sage_conf
                 # sage-env-config.in -- not to be installed
                 'bin/sage-gdb-commands',
                 'bin/sage-grep',
                 'bin/sage-grepdoc',
                 'bin/sage-inline-fortran',
                 'bin/sage-ipynb2rst',
                 'bin/sage-ipython',
                 'bin/sage-native-execute',
                 'bin/sage-notebook',
                 'bin/sage-num-threads.py',
                 'bin/sage-open',
                 'bin/sage-preparse',
                 'bin/sage-python',
                 'bin/sage-rebase.bat',
                 'bin/sage-rebase.sh',
                 'bin/sage-rebaseall.bat',
                 'bin/sage-rebaseall.sh',
                 'bin/sage-rst2txt',
                 'bin/sage-run',
                 'bin/sage-run-cython',
                 'bin/sage-startuptime.py',
                 'bin/sage-update-src',
                 'bin/sage-update-version',
                 ],
      cmdclass = dict(build=sage_build,
                      build_cython=sage_build_cython,
                      build_ext=sage_build_ext,
                      install=sage_install_and_clean),
      ext_modules = cython_modules)
=======
    scripts=[
        # The sage script
        'bin/sage',
        # Other scripts that should be in the path also for OS packaging of sage:
        'bin/sage-eval',
        'bin/sage-runtests',          # because it is useful for doctesting user scripts too
        'bin/sage-fixdoctests',       # likewise
        'bin/sage-coverage',          # because it is useful for coverage-testing user scripts too
        'bin/sage-cython',            # deprecated, might be used in user package install scripts
        # Helper scripts invoked by sage script
        # (they would actually belong to something like libexec)
        'bin/sage-cachegrind',
        'bin/sage-callgrind',
        'bin/sage-massif',
        'bin/sage-omega',
        'bin/sage-valgrind',
        'bin/sage-venv-config',
        'bin/sage-version.sh',
        'bin/sage-cleaner',
        # Only makes sense in sage-the-distribution. TODO: Move to another installation script.
        'bin/sage-list-packages',
        'bin/sage-location',
        # Uncategorized scripts in alphabetical order
        'bin/math-readline',
        'bin/sage-env',
        # sage-env-config -- installed by sage_conf
        # sage-env-config.in -- not to be installed
        'bin/sage-gdb-commands',
        'bin/sage-grep',
        'bin/sage-grepdoc',
        'bin/sage-inline-fortran',
        'bin/sage-ipynb2rst',
        'bin/sage-ipython',
        'bin/sage-native-execute',
        'bin/sage-notebook',
        'bin/sage-num-threads.py',
        'bin/sage-open',
        'bin/sage-preparse',
        'bin/sage-python',
        'bin/sage-rebase.bat',
        'bin/sage-rebase.sh',
        'bin/sage-rebaseall.bat',
        'bin/sage-rebaseall.sh',
        'bin/sage-rst2txt',
        'bin/sage-run',
        'bin/sage-run-cython',
        'bin/sage-startuptime.py',
        'bin/sage-update-src',
        'bin/sage-update-version',
    ],
    cmdclass={
        "build_ext": sage_build_ext_minimal,
        "install":   sage_install,
    },
    ext_modules=extensions
)
>>>>>>> 5cb72aad
<|MERGE_RESOLUTION|>--- conflicted
+++ resolved
@@ -8,9 +8,6 @@
 import time
 from setuptools import setup, find_namespace_packages
 from distutils import log
-<<<<<<< HEAD
-from setuptools import setup
-=======
 import multiprocessing.pool
 
 # PEP 517 builds do not have . in sys.path
@@ -25,7 +22,6 @@
 from sage_setup.cython_options import compiler_directives, compile_time_env_variables
 from sage_setup.extensions import create_extension
 from sage_setup.excepthook import excepthook
->>>>>>> 5cb72aad
 
 # Work around a Cython problem in Python 3.8.x on macOS
 # https://github.com/cython/cython/issues/3262
@@ -68,39 +64,6 @@
 log.info("Discovering Python/Cython source code....")
 t = time.time()
 
-<<<<<<< HEAD
-distributions = ['']
-
-from sage_setup.optional_extension import is_package_installed_and_updated
-
-optional_packages_with_extensions = ['mcqd', 'bliss', 'tdlib', 'primecount',
-                                     'coxeter3', 'fes', 'sirocco', 'meataxe']
-
-distributions += ['sage-{}'.format(pkg)
-                  for pkg in optional_packages_with_extensions
-                  if is_package_installed_and_updated(pkg)]
-
-log.warn('distributions = {0}'.format(distributions))
-
-from sage_setup.find import find_python_sources
-python_packages, python_modules, cython_modules = find_python_sources(
-    SAGE_SRC, ['sage', 'sage_setup'], distributions=distributions)
-
-log.debug('python_packages = {0}'.format(python_packages))
-
-print("Discovered Python/Cython sources, time: %.2f seconds." % (time.time() - t))
-
-
-from sage_setup.command.sage_install import sage_install_and_clean
-
-#########################################################
-### Distutils
-#########################################################
-
-code = setup(
-      packages = python_packages,
-      package_data = {
-=======
 # Exclude a few files if the corresponding distribution is not loaded
 optional_packages = ['mcqd', 'bliss', 'tdlib', 'primecount',
                      'coxeter3', 'fes', 'sirocco', 'meataxe']
@@ -150,7 +113,6 @@
 code = setup(
     packages=python_packages,
     package_data={
->>>>>>> 5cb72aad
           'sage.libs.gap': ['sage.gaprc'],
           'sage.interfaces': ['sage-maxima.lisp'],
           'sage.doctest':  ['tests/*'],
@@ -179,63 +141,6 @@
                    'ext_data/valgrind/*',
                    'ext_data/threejs/*']
       },
-<<<<<<< HEAD
-      scripts = [## The sage script
-                 'bin/sage',
-                 ## Other scripts that should be in the path also for OS packaging of sage:
-                 'bin/sage-eval',
-                 'bin/sage-runtests',          # because it is useful for doctesting user scripts too
-                 'bin/sage-fixdoctests',       # likewise
-                 'bin/sage-coverage',          # because it is useful for coverage-testing user scripts too
-                 'bin/sage-coverageall',       # likewise
-                 'bin/sage-cython',            # deprecated, might be used in user package install scripts
-                 ## Helper scripts invoked by sage script
-                 ## (they would actually belong to something like libexec)
-                 'bin/sage-cachegrind',
-                 'bin/sage-callgrind',
-                 'bin/sage-massif',
-                 'bin/sage-omega',
-                 'bin/sage-valgrind',
-                 'bin/sage-venv-config',
-                 'bin/sage-version.sh',
-                 'bin/sage-cleaner',
-                 ## Only makes sense in sage-the-distribution. TODO: Move to another installation script.
-                 'bin/sage-list-packages',
-                 'bin/sage-location',
-                 ## Uncategorized scripts in alphabetical order
-                 'bin/math-readline',
-                 'bin/sage-env',
-                 # sage-env-config -- installed by sage_conf
-                 # sage-env-config.in -- not to be installed
-                 'bin/sage-gdb-commands',
-                 'bin/sage-grep',
-                 'bin/sage-grepdoc',
-                 'bin/sage-inline-fortran',
-                 'bin/sage-ipynb2rst',
-                 'bin/sage-ipython',
-                 'bin/sage-native-execute',
-                 'bin/sage-notebook',
-                 'bin/sage-num-threads.py',
-                 'bin/sage-open',
-                 'bin/sage-preparse',
-                 'bin/sage-python',
-                 'bin/sage-rebase.bat',
-                 'bin/sage-rebase.sh',
-                 'bin/sage-rebaseall.bat',
-                 'bin/sage-rebaseall.sh',
-                 'bin/sage-rst2txt',
-                 'bin/sage-run',
-                 'bin/sage-run-cython',
-                 'bin/sage-startuptime.py',
-                 'bin/sage-update-src',
-                 'bin/sage-update-version',
-                 ],
-      cmdclass = dict(build=sage_build,
-                      build_cython=sage_build_cython,
-                      build_ext=sage_build_ext,
-                      install=sage_install_and_clean),
-      ext_modules = cython_modules)
-=======
     scripts=[
         # The sage script
         'bin/sage',
@@ -291,5 +196,4 @@
         "install":   sage_install,
     },
     ext_modules=extensions
-)
->>>>>>> 5cb72aad
+)