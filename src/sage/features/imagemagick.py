# -*- coding: utf-8 -*-
r"""
Feature for testing the presence of ``imagemagick``

Currently we only check for the presence of ``convert``. When needed other
commands like ``magick``, ``magick-script``, ``convert``, ``mogrify``,
``identify``, ``composite``, ``montage``, ``compare``, etc. could be also
checked in this module.
"""
# ****************************************************************************
#       Copyright (C) 2018 Sebastien Labbe <slabqc@gmail.com>
#
# This program is free software: you can redistribute it and/or modify
# it under the terms of the GNU General Public License as published by
# the Free Software Foundation, either version 2 of the License, or
# (at your option) any later version.
#                  https://www.gnu.org/licenses/
# ****************************************************************************

from . import Executable
from .join_feature import JoinFeature


class ImageMagick(JoinFeature):
    r"""
    A :class:`~sage.features.Feature` describing the presence of
    ``ImageMagick``

    Currently, only the availability of ``convert`` is checked.

    EXAMPLES::

        sage: from sage.features.imagemagick import ImageMagick
        sage: ImageMagick().is_present()  # optional - imagemagick
        FeatureTestResult('imagemagick', True)
    """
    def __init__(self):
        r"""
        TESTS::

            sage: from sage.features.imagemagick import ImageMagick
            sage: isinstance(ImageMagick(), ImageMagick)
            True
        """
        JoinFeature.__init__(self, "imagemagick",
                             [Executable("convert", executable="convert")],
<<<<<<< HEAD
                             spkg="_recommended",
                             url="https://www.imagemagick.org/")


def all_features():
    return [ImageMagick()]
=======
                             spkg="imagemagick",
                             url="https://www.imagemagick.org/")
>>>>>>> 6dd8bca1
<|MERGE_RESOLUTION|>--- conflicted
+++ resolved
@@ -44,14 +44,9 @@
         """
         JoinFeature.__init__(self, "imagemagick",
                              [Executable("convert", executable="convert")],
-<<<<<<< HEAD
-                             spkg="_recommended",
+                             spkg="imagemagick",
                              url="https://www.imagemagick.org/")
 
 
 def all_features():
-    return [ImageMagick()]
-=======
-                             spkg="imagemagick",
-                             url="https://www.imagemagick.org/")
->>>>>>> 6dd8bca1
+    return [ImageMagick()]