r"""
Features for testing the presence of Python modules in the Sage library

All of these features are present in a monolithic installation of the Sage library,
such as the one made by the SageMath distribution.

The features are defined for the purpose of separately testing modularized
distributions such as :ref:`sagemath-categories <spkg_sagemath_categories>`
and :ref:`sagemath-repl <spkg_sagemath_repl>`.

Often, doctests in a module of the Sage library illustrate the
interplay with a range of different objects; this is a form of integration testing.
These objects may come from modules shipped in
other distributions. For example, :mod:`sage.structure.element`
(shipped by :ref:`sagemath-objects <spkg_sagemath_objects>`,
one of the most fundamental distributions) contains the
doctest::

    sage: G = SymmetricGroup(4)                                                         # needs sage.groups
    sage: g = G([2, 3, 4, 1])                                                           # needs sage.groups
    sage: g.powers(4)                                                                   # needs sage.groups
    [(), (1,2,3,4), (1,3)(2,4), (1,4,3,2)]

This test cannot pass when the distribution :ref:`sagemath-objects <spkg_sagemath_objects>`
is tested separately (in a virtual environment): In this situation,
:class:`SymmetricGroup` is not defined anywhere (and thus not present
in the top-level namespace).
Hence, we conditionalize this doctest on the presence of the feature
:class:`sage.groups <sage__groups>`.
"""

# *****************************************************************************
#       Copyright (C) 2021-2023 Matthias Koeppe
#                     2021      Kwankyu Lee
#
#  Distributed under the terms of the GNU General Public License (GPL)
#  as published by the Free Software Foundation; either version 2 of
#  the License, or (at your option) any later version.
#                  https://www.gnu.org/licenses/
# *****************************************************************************

from . import PythonModule, StaticFile
from .join_feature import JoinFeature


class sagemath_doc_html(StaticFile):
    r"""
    A :class:`~sage.features.Feature` which describes the presence of the documentation
    of the Sage library in HTML format.

    Developers often use ``make build`` instead of ``make`` to avoid the
    long time it takes to compile the documentation. Although commands
    such as ``make ptest`` build the documentation before testing, other
    test commands such as ``make ptestlong-nodoc`` or ``./sage -t --all``
    do not.

    All doctests that refer to the built documentation need to be marked
    ``# needs sagemath_doc_html``.

    TESTS::

        sage: from sage.features.sagemath import sagemath_doc_html
        sage: sagemath_doc_html().is_present()                                          # needs sagemath_doc_html
        FeatureTestResult('sagemath_doc_html', True)
    """
    def __init__(self):
        r"""
        TESTS::

            sage: from sage.features.sagemath import sagemath_doc_html
            sage: isinstance(sagemath_doc_html(), sagemath_doc_html)
            True
        """
        from sage.env import SAGE_DOC
        StaticFile.__init__(self, 'sagemath_doc_html',
                            filename='html',
                            search_path=(SAGE_DOC,),
                            spkg='sagemath_doc_html',
                            type='standard')


class sage__combinat(JoinFeature):
    r"""
    A :class:`~sage.features.Feature` describing the presence of :mod:`sage.combinat`.

    EXAMPLES:

    Python modules that provide elementary combinatorial objects such as :mod:`sage.combinat.subset`,
    :mod:`sage.combinat.composition`, :mod:`sage.combinat.permutation` are always available;
    there is no need for an ``# optional/needs`` tag::

        sage: Permutation([1,2,3]).is_even()
        True
        sage: Permutation([6,1,4,5,2,3]).bruhat_inversions()
        [[0, 1], [0, 2], [0, 3], [2, 4], [2, 5], [3, 4], [3, 5]]

    Use ``# needs sage.combinat`` for doctests that use any other Python modules
    from :mod:`sage.combinat`, for example :mod:`sage.combinat.tableau_tuple`::

        sage: TableauTuple([[[7,8,9]],[],[[1,2,3],[4,5],[6]]]).shape()                  # needs sage.combinat
        ([3], [], [3, 2, 1])

    Doctests that use Python modules from :mod:`sage.combinat` that involve trees,
    graphs, hypergraphs, posets, quivers, combinatorial designs,
    finite state machines etc. should be marked ``# needs sage.combinat sage.graphs``::

        sage: L = Poset({0: [1], 1: [2], 2:[3], 3:[4]})                                 # needs sage.combinat sage.graphs
        sage: L.is_chain()                                                              # needs sage.combinat sage.graphs
        True

    Doctests that use combinatorial modules/algebras, or root systems should use the tag
    ``# needs sage.combinat sage.modules``::

        sage: # needs sage.combinat sage.modules
        sage: A = SchurAlgebra(QQ, 2, 3)
        sage: a = A.an_element(); a
        2*S((1, 1, 1), (1, 1, 1)) + 2*S((1, 1, 1), (1, 1, 2))
         + 3*S((1, 1, 1), (1, 2, 2))
        sage: L = RootSystem(['A',3,1]).root_lattice()
        sage: PIR = L.positive_imaginary_roots(); PIR
        Positive imaginary roots of type ['A', 3, 1]

    Doctests that use lattices, semilattices, or Dynkin diagrams should use the tag
    ``# needs sage.combinat sage.graphs sage.modules``::

        sage: L = LatticePoset({0: [1,2], 1: [3], 2: [3,4], 3: [5], 4: [5]})            # needs sage.combinat sage.graphs sage.modules
        sage: L.meet_irreducibles()                                                     # needs sage.combinat sage.graphs sage.modules
        [1, 3, 4]

    TESTS::

        sage: from sage.features.sagemath import sage__combinat
        sage: sage__combinat().is_present()                                             # needs sage.combinat
        FeatureTestResult('sage.combinat', True)
    """
    def __init__(self):
        r"""
        TESTS::

            sage: from sage.features.sagemath import sage__combinat
            sage: isinstance(sage__combinat(), sage__combinat)
            True
        """
        # sage.combinat will be a namespace package.
        # Testing whether sage.combinat itself can be imported is meaningless.
        # Some modules providing basic combinatorics are already included in sagemath-categories.
        # Hence, we test a Python module within the package.
        JoinFeature.__init__(self, 'sage.combinat',
                             [PythonModule('sage.combinat'),                        # namespace package
                              PythonModule('sage.combinat.tableau'),                # representative
                             ],
                             spkg='sagemath_combinat', type="standard")


class sage__geometry__polyhedron(JoinFeature):
    r"""
    A :class:`~sage.features.Feature` describing the presence of :mod:`sage.geometry.polyhedron`.

    EXAMPLES:

    Doctests that use polyhedra, cones, geometric complexes, triangulations, etc. should use
    the tag ``# needs sage.geometry.polyhedron``::

        sage: co = polytopes.truncated_tetrahedron()                                    # needs sage.geometry.polyhedron
        sage: co.volume()                                                               # needs sage.geometry.polyhedron
        184/3

    Some constructions of polyhedra require additional tags::

        sage: # needs sage.combinat sage.geometry.polyhedron sage.rings.number_field
        sage: perm_a3_reg_nf = polytopes.generalized_permutahedron(
        ....:    ['A',3], regular=True, backend='number_field'); perm_a3_reg_nf
        A 3-dimensional polyhedron in AA^3 defined as the convex hull of 24 vertices

    TESTS::

        sage: from sage.features.sagemath import sage__geometry__polyhedron
        sage: sage__geometry__polyhedron().is_present()                                 # needs sage.geometry.polyhedron
        FeatureTestResult('sage.geometry.polyhedron', True)
    """

    def __init__(self):
        r"""
        TESTS::

            sage: from sage.features.sagemath import sage__geometry__polyhedron
            sage: isinstance(sage__geometry__polyhedron(), sage__geometry__polyhedron)
            True
        """
        JoinFeature.__init__(self, 'sage.geometry.polyhedron',
                             [PythonModule('sage.geometry'),                        # namespace package
                              PythonModule('sage.geometry.polyhedron'),             # representative
                              PythonModule('sage.schemes.toric'),                   # namespace package
                              PythonModule('sage.schemes.toric.variety'),           # representative
                             ],
                             spkg='sagemath_polyhedra', type="standard")


class sage__graphs(JoinFeature):
    r"""
    A :class:`~sage.features.Feature` describing the presence of :mod:`sage.graphs`.

    EXAMPLES:

    Doctests that use anything from :mod:`sage.graphs` (:class:`Graph`, :class:`DiGraph`, ...)
    should be marked ``# needs sage.graphs``. The same applies to any doctest that
    uses a :class:`~sage.combinat.posets.posets.Poset`, cluster algebra quiver, finite
    state machines, abelian sandpiles, or Dynkin diagrams::

        sage: g = graphs.PetersenGraph()                                                # needs sage.graphs
        sage: r, s = g.is_weakly_chordal(certificate=True); r                           # needs sage.graphs
        False

    Also any use of tree classes defined in :mod:`sage.combinat` (:class:`BinaryTree`,
    :class:`RootedTree`, ...) in doctests should be marked the same.

    By way of generalization, any use of :class:`SimplicialComplex` or other abstract complexes from
    :mod:`sage.topology`, hypergraphs, and combinatorial designs, should be marked
    ``# needs sage.graphs`` as well::

        sage: X = SimplicialComplex([[0,1,2], [1,2,3]])                                 # needs sage.graphs
        sage: X.link(Simplex([0]))                                                      # needs sage.graphs
        Simplicial complex with vertex set (1, 2) and facets {(1, 2)}

        sage: IncidenceStructure([[1,2,3],[1,4]]).degrees(2)                            # needs sage.graphs
        {(1, 2): 1, (1, 3): 1, (1, 4): 1, (2, 3): 1, (2, 4): 0, (3, 4): 0}

    On the other hand, matroids are not implemented as posets in Sage but are instead
    closely tied to linear algebra over fields; hence use ``# needs sage.modules`` instead::

        sage: # needs sage.modules
        sage: M = Matroid(Matrix(QQ, [[1, 0, 0, 0, 1, 1, 1],
        ....:                         [0, 1, 0, 1, 0, 1, 1],
        ....:                         [0, 0, 1, 1, 1, 0, 1]]))
        sage: N = M / [2] \ [3, 4]
        sage: sorted(N.groundset())
        [0, 1, 5, 6]

    However, many constructions (and some methods) of matroids do involve graphs::

        sage: # needs sage.modules
        sage: W = matroids.Wheel(3)     # despite the name, not created via graphs
        sage: W.is_isomorphic(N)           # goes through a graph isomorphism test      # needs sage.graphs
        False
        sage: K4 = matroids.CompleteGraphic(4)    # this one is created via graphs      # needs sage.graphs
        sage: K4.is_isomorphic(W)                                                       # needs sage.graphs
        True

    TESTS::

        sage: from sage.features.sagemath import sage__graphs
        sage: sage__graphs().is_present()                                               # needs sage.graphs
        FeatureTestResult('sage.graphs', True)
    """
    def __init__(self):
        r"""
        TESTS::

            sage: from sage.features.sagemath import sage__graphs
            sage: isinstance(sage__graphs(), sage__graphs)
            True
        """
        JoinFeature.__init__(self, 'sage.graphs',
                             # These lists of modules are an (incomplete) duplication
                             # of information in the distribution's MANIFEST.
                             # But at least as long as the monolithic Sage library is
                             # around, we need this information here for use by
                             # sage-fixdoctests.
                             [PythonModule('sage.graphs'),                          # namespace package
                              PythonModule('sage.graphs.graph'),                    # representative
                              PythonModule('sage.combinat.designs'),                # namespace package
                              PythonModule('sage.combinat.designs.block_design'),   # representative
                              PythonModule('sage.combinat.posets'),                 # namespace package
                              PythonModule('sage.combinat.posets.posets'),          # representative
                              PythonModule('sage.topology'),                        # namespace package
                              PythonModule('sage.topology.simplicial_complex'),     # representative
                             ],
                             spkg='sagemath_graphs', type="standard")


class sage__groups(JoinFeature):
    r"""
    A :class:`~sage.features.Feature` describing the presence of ``sage.groups``.

    EXAMPLES:

    Permutations and sets of permutations are always available, but permutation groups are
    implemented in Sage using the :ref:`GAP <spkg_gap>` system and require the tag
    ``# needs sage.groups``::

        sage: p = Permutation([2,1,4,3])
        sage: p.to_permutation_group_element()                                          # needs sage.groups
        (1,2)(3,4)

    TESTS::

        sage: from sage.features.sagemath import sage__groups
        sage: sage__groups().is_present()                                               # needs sage.groups
        FeatureTestResult('sage.groups', True)
    """
    def __init__(self):
        r"""
        TESTS::

            sage: from sage.features.sagemath import sage__groups
            sage: isinstance(sage__groups(), sage__groups)
            True
        """
        JoinFeature.__init__(self, 'sage.groups',
                             [PythonModule('sage.groups.perm_gps.permgroup')],
                             spkg='sagemath_groups', type='standard')


class sage__libs__ecl(PythonModule):
    r"""
    A :class:`~sage.features.Feature` describing the presence of :mod:`sage.libs.ecl`.

    EXAMPLES::

        sage: from sage.features.sagemath import sage__libs__ecl
        sage: sage__libs__ecl().is_present()                        # optional - sage.libs.ecl
        FeatureTestResult('sage.libs.ecl', True)
    """

    def __init__(self):
        r"""
        TESTS::

            sage: from sage.features.sagemath import sage__libs__ecl
            sage: isinstance(sage__libs__ecl(), sage__libs__ecl)
            True
        """
        PythonModule.__init__(self, 'sage.libs.ecl')


class sage__libs__flint(JoinFeature):
    r"""
    A :class:`sage.features.Feature` describing the presence of :mod:`sage.libs.flint`
    and other modules depending on FLINT and arb.

    In addition to the modularization purposes that this tag serves, it also provides attribution
    to the upstream project.

    TESTS::

        sage: from sage.features.sagemath import sage__libs__flint
        sage: sage__libs__flint().is_present()                                          # needs sage.libs.flint
        FeatureTestResult('sage.libs.flint', True)
    """
    def __init__(self):
        r"""
        TESTS::

            sage: from sage.features.sagemath import sage__libs__flint
            sage: isinstance(sage__libs__flint(), sage__libs__flint)
            True
        """
        JoinFeature.__init__(self, 'sage.libs.flint',
                             [PythonModule('sage.libs.flint.flint'),
                              PythonModule('sage.libs.arb.arith')],
                             spkg='sagemath_flint', type='standard')


class sage__libs__gap(JoinFeature):
    r"""
    A :class:`sage.features.Feature` describing the presence of :mod:`sage.libs.gap`
    (the library interface to :ref:`GAP <spkg_gap>`) and :mod:`sage.interfaces.gap` (the pexpect
    interface to GAP). By design, we do not distinguish between these two, in order
    to facilitate the conversion of code from the pexpect interface to the library
    interface.

    .. SEEALSO::

        :class:`Features for GAP packages <~sage.features.gap.GapPackage>`

    TESTS::

        sage: from sage.features.gap import sage__libs__gap
        sage: sage__libs__gap().is_present()                                            # needs sage.libs.gap
        FeatureTestResult('sage.libs.gap', True)
    """
    def __init__(self):
        r"""
        TESTS::

            sage: from sage.features.gap import sage__libs__gap
            sage: isinstance(sage__libs__gap(), sage__libs__gap)
            True
        """
        JoinFeature.__init__(self, 'sage.libs.gap',
                             [PythonModule('sage.libs.gap.libgap'),
                              PythonModule('sage.interfaces.gap')])
<<<<<<< HEAD
=======


class sage__libs__linbox(JoinFeature):
    r"""
    A :class:`sage.features.Feature` describing the presence of :mod:`sage.libs.linbox`
    and other modules depending on Givaro, FFLAS-FFPACK, LinBox.

    In addition to the modularization purposes that this tag serves,
    it also provides attribution to the upstream project.

    TESTS::

        sage: from sage.features.sagemath import sage__libs__linbox
        sage: sage__libs__linbox().is_present()                                         # needs sage.libs.linbox
        FeatureTestResult('sage.libs.linbox', True)
    """
    def __init__(self):
        r"""
        TESTS::

            sage: from sage.features.sagemath import sage__libs__linbox
            sage: isinstance(sage__libs__linbox(), sage__libs__linbox)
            True
        """
        JoinFeature.__init__(self, 'sage.libs.linbox',
                             [PythonModule('sage.rings.finite_rings.element_givaro')],
                             spkg='sagemath_linbox', type='standard')


class sage__libs__m4ri(JoinFeature):
    r"""
    A :class:`sage.features.Feature` describing the presence of Cython modules
    depending on the M4RI and/or M4RIe libraries.

    In addition to the modularization purposes that this tag serves,
    it also provides attribution to the upstream project.

    TESTS::

        sage: from sage.features.sagemath import sage__libs__m4ri
        sage: sage__libs__m4ri().is_present()                                           # needs sage.libs.m4ri
        FeatureTestResult('sage.libs.m4ri', True)
    """
    def __init__(self):
        r"""
        TESTS::

            sage: from sage.features.sagemath import sage__libs__m4ri
            sage: isinstance(sage__libs__m4ri(), sage__libs__m4ri)
            True
        """
        JoinFeature.__init__(self, 'sage.libs.m4ri',
                             [PythonModule('sage.matrix.matrix_gf2e_dense')],
                             spkg='sagemath_m4ri', type='standard')
>>>>>>> 6ea1fe93


class sage__libs__ntl(JoinFeature):
    r"""
    A :class:`sage.features.Feature` describing the presence of :mod:`sage.libs.ntl`
    and other modules depending on NTL.

<<<<<<< HEAD
    In addition to the modularization purposes that this tag serves, it also provides attribution
    to the upstream project.
=======
    In addition to the modularization purposes that this tag serves,
    it also provides attribution to the upstream project.
>>>>>>> 6ea1fe93

    TESTS::

        sage: from sage.features.sagemath import sage__libs__ntl
        sage: sage__libs__ntl().is_present()                                            # needs sage.libs.ntl
        FeatureTestResult('sage.libs.ntl', True)
    """
    def __init__(self):
        r"""
        TESTS::

            sage: from sage.features.sagemath import sage__libs__ntl
            sage: isinstance(sage__libs__ntl(), sage__libs__ntl)
            True
        """
        JoinFeature.__init__(self, 'sage.libs.ntl',
                             [PythonModule('sage.libs.ntl.convert')],
                             spkg='sagemath_ntl', type='standard')


class sage__libs__pari(JoinFeature):
    r"""
    A :class:`~sage.features.Feature` describing the presence of :mod:`sage.libs.pari`.

<<<<<<< HEAD
    SageMath uses the :ref:`PARI <spkg_pari>` library (via :ref:`cypari2 <spkg_cypari>`) for numerous purposes.
    Doctests that involves such features should be marked ``# needs sage.libs.pari``.

    In addition to the modularization purposes that this tag serves, it also provides attribution
    to the upstream project.
=======
    SageMath uses the :ref:`PARI <spkg_pari>` library (via :ref:`cypari2
    <spkg_cypari>`) for numerous purposes.  Doctests that involves such features
    should be marked ``# needs sage.libs.pari``.

    In addition to the modularization purposes that this tag serves, it also
    provides attribution to the upstream project.
>>>>>>> 6ea1fe93

    EXAMPLES::

        sage: R.<a> = QQ[]
        sage: S.<x> = R[]
        sage: f = x^2 + a; g = x^3 + a
        sage: r = f.resultant(g); r                                                     # needs sage.libs.pari
        a^3 + a^2

    TESTS::

        sage: from sage.features.sagemath import sage__libs__pari
        sage: sage__libs__pari().is_present()                                           # needs sage.libs.pari
        FeatureTestResult('sage.libs.pari', True)
    """
    def __init__(self):
        r"""
        TESTS::

            sage: from sage.features.sagemath import sage__libs__pari
            sage: isinstance(sage__libs__pari(), sage__libs__pari)
            True
        """
        JoinFeature.__init__(self, 'sage.libs.pari',
                             [PythonModule('sage.libs.pari.convert_sage')],
                             spkg='sagemath_pari', type='standard')


class sage__libs__singular(JoinFeature):
    r"""
    A :class:`sage.features.Feature` describing the presence of :mod:`sage.libs.singular`
    (the library interface to Singular) and :mod:`sage.interfaces.singular` (the pexpect
    interface to Singular). By design, we do not distinguish between these two, in order
    to facilitate the conversion of code from the pexpect interface to the library
    interface.

    .. SEEALSO::

        :class:`Feature singular <~sage.features.singular.Singular>`

    TESTS::

        sage: from sage.features.singular import sage__libs__singular
        sage: sage__libs__singular().is_present()                                       # needs sage.libs.singular
        FeatureTestResult('sage.libs.singular', True)
    """
    def __init__(self):
        r"""
        TESTS::

            sage: from sage.features.singular import sage__libs__singular
            sage: isinstance(sage__libs__singular(), sage__libs__singular)
            True
        """
        JoinFeature.__init__(self, 'sage.libs.singular',
                             [PythonModule('sage.libs.singular.singular'),
                              PythonModule('sage.interfaces.singular')])


class sage__modular(JoinFeature):
    r"""
    A :class:`~sage.features.Feature` describing the presence of :mod:`sage.modular`.

    TESTS::

        sage: from sage.features.sagemath import sage__modular
        sage: sage__modular().is_present()                                              # needs sage.modular
        FeatureTestResult('sage.modular', True)
    """
    def __init__(self):
        r"""
        TESTS::

            sage: from sage.features.sagemath import sage__modular
            sage: isinstance(sage__modular(), sage__modular)
            True
        """
        JoinFeature.__init__(self, 'sage.modular',
                             [PythonModule('sage.modular.modform.eisenstein_submodule')],
                             spkg='sagemath_schemes', type='standard')


class sage__modules(JoinFeature):
    r"""
    A :class:`~sage.features.Feature` describing the presence of :mod:`sage.modules`.

    EXAMPLES:

    All uses of implementations of vector spaces / free modules in SageMath, whether
    :class:`sage.modules.free_module.FreeModule`,
    :class:`sage.combinat.free_module.CombinatorialFreeModule`,
    :class:`sage.tensor.modules.finite_rank_free_module.FiniteRankFreeModule`, or
    additive abelian groups, should be marked ``# needs sage.modules``.

    The same holds for matrices, tensors, algebras, quadratic forms,
    point lattices, root systems, matrix/affine/Weyl/Coxeter groups, matroids,
    and ring derivations.

    Likewise, all uses of :mod:`sage.coding`, :mod:`sage.crypto`, and :mod:`sage.homology`
    in doctests should be marked ``# needs sage.modules``.

    TESTS::

        sage: from sage.features.sagemath import sage__modules
        sage: sage__modules().is_present()                                              # needs sage.modules
        FeatureTestResult('sage.modules', True)
    """
    def __init__(self):
        r"""
        TESTS::

            sage: from sage.features.sagemath import sage__modules
            sage: isinstance(sage__modules(), sage__modules)
            True
        """
        JoinFeature.__init__(self, 'sage.modules',
                             [PythonModule('sage.modules'),                         # namespace package
                              PythonModule('sage.modules.free_module'),             # representative
                              PythonModule('sage.matrix'),                          # namespace package
                              PythonModule('sage.matrix.matrix2'),                  # representative
                              PythonModule('sage.combinat.free_module'),
                              PythonModule('sage.quadratic_forms'),                 # namespace package
                              PythonModule('sage.quadratic_forms.quadratic_form'),  # representative
                              PythonModule('sage.groups.additive_abelian'),         # namespace package
                              PythonModule('sage.groups.additive_abelian.qmodnz'),  # representative
                              PythonModule('sage.groups.affine_gps'),               # namespace package
                              PythonModule('sage.groups.affine_gps.affine_group'),  # representative
                              PythonModule('sage.groups.matrix_gps'),               # namespace package
                              PythonModule('sage.groups.matrix_gps.named_group'),   # representative
                              PythonModule('sage.homology'),                        # namespace package
                              PythonModule('sage.homology.chain_complex'),          # representative
                              PythonModule('sage.matroids'),                        # namespace package
                              PythonModule('sage.matroids.matroid'),                # representative
                             ],
                             spkg='sagemath_modules', type='standard')


class sage__numerical__mip(PythonModule):
    r"""
    A :class:`~sage.features.Feature` describing the presence of :mod:`sage.numerical.mip`.

    TESTS::

        sage: from sage.features.sagemath import sage__numerical__mip
        sage: sage__numerical__mip().is_present()                                       # needs sage.numerical.mip
        FeatureTestResult('sage.numerical.mip', True)
    """
    def __init__(self):
        r"""
        TESTS::

            sage: from sage.features.sagemath import sage__numerical__mip
            sage: isinstance(sage__numerical__mip(), sage__numerical__mip)
            True
        """
        PythonModule.__init__(self, 'sage.numerical.mip',
                              spkg='sagemath_polyhedra')


class sage__plot(JoinFeature):
    r"""
    A :class:`~sage.features.Feature` describing the presence of :mod:`sage.plot`.

    TESTS::

        sage: from sage.features.sagemath import sage__plot
        sage: sage__plot().is_present()                                                 # needs sage.plot
        FeatureTestResult('sage.plot', True)
    """
    def __init__(self):
        r"""
        TESTS::

            sage: from sage.features.sagemath import sage__plot
            sage: isinstance(sage__plot(), sage__plot)
            True
        """
        JoinFeature.__init__(self, 'sage.plot',
                             [PythonModule('sage.plot.plot')],
                             spkg='sagemath_plot', type='standard')


class sage__rings__complex_double(PythonModule):
    r"""
    A :class:`~sage.features.Feature` describing the presence of :mod:`sage.rings.complex_double`.

    TESTS::

        sage: from sage.features.sagemath import sage__rings__complex_double
        sage: sage__rings__complex_double().is_present()                                # needs sage.rings.complex_double
        FeatureTestResult('sage.rings.complex_double', True)
    """
    def __init__(self):
        r"""
        TESTS::

            sage: from sage.features.sagemath import sage__rings__complex_double
            sage: isinstance(sage__rings__complex_double(), sage__rings__complex_double)
            True
        """
        PythonModule.__init__(self, 'sage.rings.complex_double',
                              spkg='sagemath_modules', type='standard')


class sage__rings__finite_rings(JoinFeature):
    r"""
    A :class:`~sage.features.Feature` describing the presence of :mod:`sage.rings.finite_rings`;
    specifically, the element implementations using the :ref:`PARI <spkg_pari>` library.

    TESTS::

        sage: from sage.features.sagemath import sage__rings__finite_rings
        sage: sage__rings__finite_rings().is_present()                                  # needs sage.rings.finite_rings
        FeatureTestResult('sage.rings.finite_rings', True)
    """
    def __init__(self):
        r"""
        TESTS::

            sage: from sage.features.sagemath import sage__rings__finite_rings
            sage: isinstance(sage__rings__finite_rings(), sage__rings__finite_rings)
            True
        """
        JoinFeature.__init__(self, 'sage.rings.finite_rings',
                             [PythonModule('sage.rings.finite_rings.element_pari_ffelt'),
                              PythonModule('sage.rings.algebraic_closure_finite_field')],
                             type='standard')


class sage__rings__function_field(JoinFeature):
    r"""
    A :class:`~sage.features.Feature` describing the presence of :mod:`sage.rings.function_field`.

    EXAMPLES:

    Rational function fields are always available::

        sage: K.<x> = FunctionField(QQ)
        sage: K.maximal_order()
        Maximal order of Rational function field in x over Rational Field

    Use the tag ``# needs sage.rings.function_field`` whenever extensions
    of function fields (by adjoining a root of a univariate polynomial) come into play::

        sage: R.<y> = K[]
        sage: L.<y> = K.extension(y^5 - (x^3 + 2*x*y + 1/x)); L                         # needs sage.rings.function_field
        Function field in y defined by y^5 - 2*x*y + (-x^4 - 1)/x

    Such extensions of function fields are implemented using Gröbner bases of polynomial rings;
    Sage makes essential use of the :ref:`Singular <spkg_singular>` system for this.
    (It is not necessary to use the tag ``# needs sage.libs.singular``; it is
    implied by ``# needs sage.rings.function_field``.)

    TESTS::

        sage: from sage.features.sagemath import sage__rings__function_field
        sage: sage__rings__function_field().is_present()                                # needs sage.rings.function_field
        FeatureTestResult('sage.rings.function_field', True)
    """
    def __init__(self):
        r"""
        TESTS::

            sage: from sage.features.sagemath import sage__rings__function_field
            sage: isinstance(sage__rings__function_field(), sage__rings__function_field)
            True
        """
        JoinFeature.__init__(self, 'sage.rings.function_field',
                             [PythonModule('sage.rings.function_field.function_field_polymod'),
                              sage__libs__singular()],
                             type='standard')


class sage__rings__number_field(JoinFeature):
    r"""
    A :class:`~sage.features.Feature` describing the presence of :mod:`sage.rings.number_field`.

    Number fields are implemented in Sage using a complicated mixture of various libraries,
    including :ref:`arb <spkg_arb>`, :ref:`FLINT <spkg_flint>`, :ref:`GAP <spkg_gap>`,
    :ref:`MPFI <spkg_mpfi>`, :ref:`NTL <spkg_ntl>`, and :ref:`PARI <spkg_pari>`.

    EXAMPLES:

    Rational numbers are, of course, always available::

        sage: QQ in NumberFields()
        True

    Doctests that construct algebraic number fields should be marked ``# needs sage.rings.number_field``::

        sage: # needs sage.rings.number_field
        sage: K.<cuberoot2> = NumberField(x^3 - 2)
        sage: L.<cuberoot3> = K.extension(x^3 - 3)
        sage: S.<sqrt2> = L.extension(x^2 - 2); S
        Number Field in sqrt2 with defining polynomial x^2 - 2 over its base field

        sage: # needs sage.rings.number_field
        sage: K.<zeta> = CyclotomicField(15)
        sage: CC(zeta)
        0.913545457642601 + 0.406736643075800*I

    Doctests that make use of the algebraic field ``QQbar``, the algebraic real field ``AA``,
    or the universal cyclotomic field should be marked likewise::

        sage: # needs sage.rings.number_field
        sage: AA(-1)^(1/3)
        -1
        sage: QQbar(-1)^(1/3)
        0.500000000000000? + 0.866025403784439?*I

        sage: # needs sage.rings.number_field
        sage: UCF = UniversalCyclotomicField(); UCF
        Universal Cyclotomic Field
        sage: E = UCF.gen
        sage: f = E(2) + E(3); f
        2*E(3) + E(3)^2
        sage: f.galois_conjugates()
        [2*E(3) + E(3)^2, E(3) + 2*E(3)^2]

    TESTS::

        sage: from sage.features.sagemath import sage__rings__number_field
        sage: sage__rings__number_field().is_present()                                  # needs sage.rings.number_field
        FeatureTestResult('sage.rings.number_field', True)
    """
    def __init__(self):
        r"""
        TESTS::

            sage: from sage.features.sagemath import sage__rings__number_field
            sage: isinstance(sage__rings__number_field(), sage__rings__number_field)
            True
        """
        JoinFeature.__init__(self, 'sage.rings.number_field',
                             [PythonModule('sage.rings.number_field.number_field_element'),
                              PythonModule('sage.rings.universal_cyclotomic_field'),
                              PythonModule('sage.rings.qqbar')],
                             type='standard')


class sage__rings__padics(JoinFeature):
    r"""
    A :class:`~sage.features.Feature` describing the presence of ``sage.rings.padics``.

    TESTS::

        sage: from sage.features.sagemath import sage__rings__padics
        sage: sage__rings__padics().is_present()                                        # needs sage.rings.padics
        FeatureTestResult('sage.rings.padics', True)
    """
    def __init__(self):
        r"""
        TESTS::

            sage: from sage.features.sagemath import sage__rings__padics
            sage: isinstance(sage__rings__padics(), sage__rings__padics)
            True
        """
        JoinFeature.__init__(self, 'sage.rings.padics',
                             [PythonModule('sage.rings.padics.factory')],
                             type='standard')


class sage__rings__polynomial__pbori(JoinFeature):
    r"""
    A :class:`sage.features.Feature` describing the presence of :mod:`sage.rings.polynomial.pbori`.

    TESTS::

        sage: from sage.features.sagemath import sage__rings__polynomial__pbori
        sage: sage__rings__polynomial__pbori().is_present()                             # needs sage.rings.polynomial.pbori
        FeatureTestResult('sage.rings.polynomial.pbori', True)
    """
    def __init__(self):
        r"""
        TESTS::

            sage: from sage.features.sagemath import sage__rings__polynomial__pbori
            sage: isinstance(sage__rings__polynomial__pbori(), sage__rings__polynomial__pbori)
            True
        """
        JoinFeature.__init__(self, 'sage.rings.polynomial.pbori',
                             [PythonModule('sage.rings.polynomial.pbori.pbori')],
                             spkg='sagemath_brial', type='standard')


class sage__rings__real_double(PythonModule):
    r"""
    A :class:`~sage.features.Feature` describing the presence of :mod:`sage.rings.real_double`.

    EXAMPLES:

    The Real Double Field is basically always available, and no ``# optional/needs`` tag is needed::

        sage: RDF.characteristic()
        0

    The feature exists for use in doctests of Python modules that are shipped by the
    most fundamental distributions.

    TESTS::

        sage: from sage.features.sagemath import sage__rings__real_double
        sage: sage__rings__real_double().is_present()                                   # needs sage.rings.real_double
        FeatureTestResult('sage.rings.real_double', True)
    """
    def __init__(self):
        r"""
        TESTS::

            sage: from sage.features.sagemath import sage__rings__real_double
            sage: isinstance(sage__rings__real_double(), sage__rings__real_double)
            True
        """
        PythonModule.__init__(self, 'sage.rings.real_double', type='standard')


class sage__rings__real_mpfr(JoinFeature):
    r"""
    A :class:`~sage.features.Feature` describing the presence of :mod:`sage.rings.real_mpfr`.

    TESTS::

        sage: from sage.features.sagemath import sage__rings__real_mpfr
        sage: sage__rings__real_mpfr().is_present()                                     # needs sage.rings.real_mpfr
        FeatureTestResult('sage.rings.real_mpfr', True)
    """
    def __init__(self):
        r"""
        TESTS::

            sage: from sage.features.sagemath import sage__rings__real_mpfr
            sage: isinstance(sage__rings__real_mpfr(), sage__rings__real_mpfr)
            True
        """
        JoinFeature.__init__(self, 'sage.rings.real_mpfr',
                             [PythonModule('sage.rings.real_mpfr'),
                              PythonModule('sage.rings.complex_mpfr'),
                             ],
                             spkg='sagemath_modules', type='standard')


class sage__sat(JoinFeature):
    r"""
    A :class:`~sage.features.Feature` describing the presence of :mod:`sage.sat`.

    TESTS::

        sage: from sage.features.sagemath import sage__sat
        sage: sage__sat().is_present()                                                  # needs sage.sat
        FeatureTestResult('sage.sat', True)
    """
    def __init__(self):
        r"""
        TESTS::

            sage: from sage.features.sagemath import sage__sat
            sage: isinstance(sage__sat(), sage__sat)
            True
        """
        JoinFeature.__init__(self, 'sage.sat',
                             [PythonModule('sage.sat.expression')],
                             spkg='sagemath_combinat', type='standard')


class sage__schemes(JoinFeature):
    r"""
    A :class:`~sage.features.Feature` describing the presence of :mod:`sage.schemes`.

    TESTS::

        sage: from sage.features.sagemath import sage__schemes
        sage: sage__schemes().is_present()                                              # needs sage.schemes
        FeatureTestResult('sage.schemes', True)
    """
    def __init__(self):
        r"""
        TESTS::

            sage: from sage.features.sagemath import sage__schemes
            sage: isinstance(sage__schemes(), sage__schemes)
            True
        """
        JoinFeature.__init__(self, 'sage.schemes',
                             [PythonModule('sage.schemes.elliptic_curves.ell_generic')],
                             spkg="sagemath_schemes", type='standard')


class sage__symbolic(JoinFeature):
    r"""
    A :class:`~sage.features.Feature` describing the presence of :mod:`sage.symbolic`.

    EXAMPLES:

    The symbolics subsystem of Sage will be provided by the distribution
    sagemath-symbolics, in preparation at :issue:`35095`. If it is not installed,
    Sage will be able to provide installation advice::

        sage: from sage.features.sagemath import sage__symbolic
        sage: print(sage__symbolic().resolution())                                      # optional - sage_spkg, not tested
        ...To install sagemath_symbolics...you can try to run...
        pip install sagemath-symbolics
        ...

    TESTS::

        sage: from sage.features.sagemath import sage__symbolic
        sage: sage__symbolic().is_present()                                             # needs sage.symbolic
        FeatureTestResult('sage.symbolic', True)
    """
    def __init__(self):
        r"""
        TESTS::

            sage: from sage.features.sagemath import sage__symbolic
            sage: isinstance(sage__symbolic(), sage__symbolic)
            True
        """
        JoinFeature.__init__(self, 'sage.symbolic',
                             [PythonModule('sage.symbolic.expression'),
                              PythonModule('sage.manifolds'),
                              PythonModule('sage.calculus.calculus'),
                              PythonModule('sage.calculus.desolvers'),
                              PythonModule('sage.calculus.predefined'),
                              PythonModule('sage.calculus.tests'),
                              PythonModule('sage.calculus.var'),
                              PythonModule('sage.geometry.riemannian_manifolds'),
                              PythonModule('sage.geometry.hyperbolic_space'),
                              PythonModule('sage.dynamics.complex_dynamics'),
                              PythonModule('sage.libs.pynac'),
                              PythonModule('sage.libs.ecl'),
                              PythonModule('sage.interfaces.fricas'),
                              PythonModule('sage.interfaces.giac'),
                              PythonModule('sage.interfaces.magma'),
                              PythonModule('sage.interfaces.magma_free'),
                              PythonModule('sage.interfaces.maple'),
                              PythonModule('sage.interfaces.mathematica'),
                              PythonModule('sage.interfaces.mathics'),
                              PythonModule('sage.interfaces.maxima'),
                              PythonModule('sage.interfaces.maxima_abstract'),
                              PythonModule('sage.interfaces.maxima_lib'),
                              PythonModule('sage.interfaces.qepcad'),
                              PythonModule('sage.interfaces.sympy'),
                              PythonModule('sage.interfaces.sympy_wrapper'),
                             ], spkg='sagemath_symbolics', type='standard')


def all_features():
    r"""
    Return features corresponding to parts of the Sage library.

    These features are named after Python packages/modules (e.g., :mod:`sage.symbolic`),
    not distribution packages (**sagemath-symbolics**).

    This design is motivated by a separation of concerns: The author of a module that depends
    on some functionality provided by a Python module usually already knows the
    name of the Python module, so we do not want to force the author to also
    know about the distribution package that provides the Python module.

    Instead, we associate distribution packages to Python modules in
    :mod:`sage.features.sagemath` via the ``spkg`` parameter of
    :class:`~sage.features.Feature`.

    EXAMPLES::

        sage: from sage.features.sagemath import all_features
        sage: list(all_features())
        [...Feature('sage.combinat'), ...]
    """
    return [sagemath_doc_html(),
            sage__combinat(),
            sage__geometry__polyhedron(),
            sage__graphs(),
            sage__groups(),
            sage__libs__ecl(),
            sage__libs__flint(),
            sage__libs__gap(),
<<<<<<< HEAD
=======
            sage__libs__linbox(),
            sage__libs__m4ri(),
>>>>>>> 6ea1fe93
            sage__libs__ntl(),
            sage__libs__pari(),
            sage__libs__singular(),
            sage__modular(),
            sage__modules(),
            sage__numerical__mip(),
            sage__plot(),
            sage__rings__complex_double(),
            sage__rings__finite_rings(),
            sage__rings__function_field(),
            sage__rings__number_field(),
            sage__rings__padics(),
            sage__rings__polynomial__pbori(),
            sage__rings__real_double(),
            sage__rings__real_mpfr(),
            sage__sat(),
            sage__schemes(),
            sage__symbolic()]<|MERGE_RESOLUTION|>--- conflicted
+++ resolved
@@ -390,8 +390,6 @@
         JoinFeature.__init__(self, 'sage.libs.gap',
                              [PythonModule('sage.libs.gap.libgap'),
                               PythonModule('sage.interfaces.gap')])
-<<<<<<< HEAD
-=======
 
 
 class sage__libs__linbox(JoinFeature):
@@ -446,7 +444,6 @@
         JoinFeature.__init__(self, 'sage.libs.m4ri',
                              [PythonModule('sage.matrix.matrix_gf2e_dense')],
                              spkg='sagemath_m4ri', type='standard')
->>>>>>> 6ea1fe93
 
 
 class sage__libs__ntl(JoinFeature):
@@ -454,13 +451,8 @@
     A :class:`sage.features.Feature` describing the presence of :mod:`sage.libs.ntl`
     and other modules depending on NTL.
 
-<<<<<<< HEAD
-    In addition to the modularization purposes that this tag serves, it also provides attribution
-    to the upstream project.
-=======
     In addition to the modularization purposes that this tag serves,
     it also provides attribution to the upstream project.
->>>>>>> 6ea1fe93
 
     TESTS::
 
@@ -485,20 +477,12 @@
     r"""
     A :class:`~sage.features.Feature` describing the presence of :mod:`sage.libs.pari`.
 
-<<<<<<< HEAD
-    SageMath uses the :ref:`PARI <spkg_pari>` library (via :ref:`cypari2 <spkg_cypari>`) for numerous purposes.
-    Doctests that involves such features should be marked ``# needs sage.libs.pari``.
-
-    In addition to the modularization purposes that this tag serves, it also provides attribution
-    to the upstream project.
-=======
     SageMath uses the :ref:`PARI <spkg_pari>` library (via :ref:`cypari2
     <spkg_cypari>`) for numerous purposes.  Doctests that involves such features
     should be marked ``# needs sage.libs.pari``.
 
     In addition to the modularization purposes that this tag serves, it also
     provides attribution to the upstream project.
->>>>>>> 6ea1fe93
 
     EXAMPLES::
 
@@ -1076,11 +1060,8 @@
             sage__libs__ecl(),
             sage__libs__flint(),
             sage__libs__gap(),
-<<<<<<< HEAD
-=======
             sage__libs__linbox(),
             sage__libs__m4ri(),
->>>>>>> 6ea1fe93
             sage__libs__ntl(),
             sage__libs__pari(),
             sage__libs__singular(),
