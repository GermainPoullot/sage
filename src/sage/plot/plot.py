--- conflicted
+++ resolved
@@ -581,16 +581,9 @@
 from .graphics import Graphics, GraphicsArray
 from sage.plot.polygon import polygon
 
-<<<<<<< HEAD
-# line below is only for redirection of imports
-from sage.plot.line import line, line2d
-
-
-=======
 # import of line2d below is only for redirection of imports
 from sage.plot.line import line, line2d
 
->>>>>>> ba6a115f
 
 #Currently not used - see comment immediately above about
 #figure.canvas.mpl_connect('draw_event', pad_for_tick_labels)
@@ -2356,11 +2349,6 @@
     if polar:
         data = [(y*cos(x), y*sin(x)) for x, y in data]
 
-<<<<<<< HEAD
-    from sage.plot.all import line
-
-=======
->>>>>>> ba6a115f
     detect_poles = options.pop('detect_poles', False)
     legend_label = options.pop('legend_label', None)
     if excluded_points or detect_poles:
@@ -3936,10 +3924,6 @@
 
     if (len(data) == 0 and exceptions > 0) or exceptions > 10:
         sage.misc.misc.verbose("WARNING: When plotting, failed to evaluate function at %s points." % exceptions, level=0)
-<<<<<<< HEAD
-        sage.misc.misc.verbose("Last error message: '%s'"%msg, level=0)
-=======
         sage.misc.misc.verbose("Last error message: '%s'" % msg, level=0)
->>>>>>> ba6a115f
 
     return data