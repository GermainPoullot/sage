"""
Affine curves.

EXAMPLES:

We can construct curves in either an affine plane::

    sage: A.<x,y> = AffineSpace(QQ, 2)
    sage: C = Curve([y - x^2], A); C
    Affine Plane Curve over Rational Field defined by -x^2 + y

or in higher dimensional affine space::

    sage: A.<x,y,z,w> = AffineSpace(QQ, 4)
    sage: C = Curve([y - x^2, z - w^3, w - y^4], A); C
    Affine Curve over Rational Field defined by -x^2 + y, -w^3 + z, -y^4 + w

AUTHORS:

- William Stein (2005-11-13)

- David Joyner (2005-11-13)

- David Kohel (2006-01)
"""
#*****************************************************************************
#       Copyright (C) 2005 William Stein <wstein@gmail.com>
#
#  Distributed under the terms of the GNU General Public License (GPL)
#
#  The full text of the GPL is available at:
#
#                  http://www.gnu.org/licenses/
#*****************************************************************************
from __future__ import absolute_import

from sage.categories.fields import Fields
from sage.categories.finite_fields import FiniteFields
from sage.categories.number_fields import NumberFields
from sage.categories.homset import Hom, End
from sage.interfaces.all import singular
import sage.libs.singular

from sage.misc.all import add

from sage.rings.all import degree_lowest_rational_function

from sage.rings.number_field.number_field import NumberField
from sage.rings.polynomial.polynomial_ring_constructor import PolynomialRing
<<<<<<< HEAD

=======
from sage.rings.qqbar import number_field_elements_from_algebraics, QQbar
from sage.rings.rational_field import is_RationalField
>>>>>>> bebf7b02
from sage.schemes.affine.affine_space import (AffineSpace,
                                              is_AffineSpace)

from . import point

from sage.schemes.generic.algebraic_scheme import AlgebraicScheme_subscheme_affine

from sage.schemes.projective.projective_space import ProjectiveSpace

from .curve import Curve_generic

class AffineCurve(Curve_generic, AlgebraicScheme_subscheme_affine):

    _point = point.AffineCurvePoint_field

    def _repr_type(self):
        r"""
        Return a string representation of the type of this curve.

        EXAMPLES::

            sage: A.<x,y,z,w> = AffineSpace(QQ, 4)
            sage: C = Curve([x - y, z - w, w - x], A)
            sage: C._repr_type()
            'Affine'
        """
        return "Affine"

    def __init__(self, A, X):
        r"""
        Initialization function.

        EXAMPLES::

            sage: R.<v> = QQ[]
            sage: K.<u> = NumberField(v^2 + 3)
            sage: A.<x,y,z> = AffineSpace(K, 3)
            sage: C = Curve([z - u*x^2, y^2], A); C
            Affine Curve over Number Field in u with defining polynomial v^2 + 3
            defined by (-u)*x^2 + z, y^2

        ::

            sage: A.<x,y,z> = AffineSpace(GF(7), 3)
            sage: C = Curve([x^2 - z, z - 8*x], A); C
            Affine Curve over Finite Field of size 7 defined by x^2 - z, -x + z
        """
        if not is_AffineSpace(A):
            raise TypeError("A (=%s) must be an affine space"%A)
        Curve_generic.__init__(self, A, X)
        d = self.dimension()
        if d != 1:
            raise ValueError("defining equations (=%s) define a scheme of dimension %s != 1"%(X,d))

    def projective_closure(self, i=0, PP=None):
        r"""
        Return the projective closure of this affine curve.

        INPUT:

        - ``i`` -- (default: 0) the index of the affine coordinate chart of the projective space that the affine
          ambient space of this curve embeds into.

        - ``PP`` -- (default: None) ambient projective space to compute the projective closure in. This is
          constructed if it is not given.

        OUTPUT:

        - a curve in projective space.

        EXAMPLES::

            sage: A.<x,y,z> = AffineSpace(QQ, 3)
            sage: C = Curve([y-x^2,z-x^3], A)
            sage: C.projective_closure()
            Projective Curve over Rational Field defined by x1^2 - x0*x2,
            x1*x2 - x0*x3, x2^2 - x1*x3

        ::

            sage: A.<x,y,z> = AffineSpace(QQ, 3)
            sage: C = Curve([y - x^2, z - x^3], A)
            sage: C.projective_closure()
            Projective Curve over Rational Field defined by
            x1^2 - x0*x2, x1*x2 - x0*x3, x2^2 - x1*x3

        ::

            sage: A.<x,y> = AffineSpace(CC, 2)
            sage: C = Curve(y - x^3 + x - 1, A)
            sage: C.projective_closure(1)
            Projective Plane Curve over Complex Field with 53 bits of precision defined by
            x0^3 - x0*x1^2 + x1^3 - x1^2*x2

        ::

            sage: A.<x,y> = AffineSpace(QQ, 2)
            sage: P.<u,v,w> = ProjectiveSpace(QQ, 2)
            sage: C = Curve([y - x^2], A)
            sage: C.projective_closure(1, P).ambient_space() == P
            True
        """
        from .constructor import Curve
        return Curve(AlgebraicScheme_subscheme_affine.projective_closure(self, i, PP))

    def blowup(self, P=None):
        r"""
        Return the blow up of this affine curve at the point ``P``.

        The blow up is described by affine charts. This curve must be irreducible.

        INPUT:

        - ``P`` -- (default: None) a point on this curve at which to blow up. If ``None``, then ``P`` is
          taken to be the origin.

        OUTPUT:

        - a tuple consisting of three elements. The first is a tuple of curves in affine space of
          the same dimension as the ambient space of this curve, which define the blow up in
          each affine chart. The second is a tuple of tuples such that the jth element of the ith
          tuple is the transition map from the ith affine patch to the jth affine patch. Lastly,
          the third element is a tuple consisting of the restrictions of the projection map from
          the blow up back to the original curve, restricted to each affine patch. There the
          ith element will be the projection from the ith affine patch.

        EXAMPLES::

            sage: A.<x,y> = AffineSpace(QQ, 2)
            sage: C = Curve([y^2 - x^3], A)
            sage: C.blowup()
            ((Affine Plane Curve over Rational Field defined by s1^2 - x,
             Affine Plane Curve over Rational Field defined by y*s0^3 - 1),
            ([Scheme endomorphism of Affine Plane Curve over Rational Field defined by s1^2 - x
                Defn: Defined on coordinates by sending (x, s1) to
                      (x, s1), Scheme morphism:
                From: Affine Plane Curve over Rational Field defined by s1^2 - x
                To:   Affine Plane Curve over Rational Field defined by y*s0^3 - 1
                Defn: Defined on coordinates by sending (x, s1) to
                      (x*s1, 1/s1)], [Scheme morphism:
                From: Affine Plane Curve over Rational Field defined by y*s0^3 - 1
                To:   Affine Plane Curve over Rational Field defined by s1^2 - x
                Defn: Defined on coordinates by sending (y, s0) to
                      (y*s0, 1/s0),
              Scheme endomorphism of Affine Plane Curve over Rational Field defined by y*s0^3 - 1
                Defn: Defined on coordinates by sending (y, s0) to
                      (y, s0)]),
            (Scheme morphism:
               From: Affine Plane Curve over Rational Field defined by s1^2 - x
               To:   Affine Plane Curve over Rational Field defined by -x^3 + y^2
               Defn: Defined on coordinates by sending (x, s1) to
                     (x, x*s1), Scheme morphism:
               From: Affine Plane Curve over Rational Field defined by y*s0^3 - 1
               To:   Affine Plane Curve over Rational Field defined by -x^3 + y^2
               Defn: Defined on coordinates by sending (y, s0) to
                     (y*s0, y)))

        ::

            sage: K.<a> = QuadraticField(2)
            sage: A.<x,y,z> = AffineSpace(K, 3)
            sage: C = Curve([y^2 - a*x^5, x - z], A)
            sage: B = C.blowup()
            sage: B[0]
            (Affine Curve over Number Field in a with defining polynomial x^2 - 2 defined by s2 - 1,
            2*x^3 + (-a)*s1^2,
             Affine Curve over Number Field in a with defining polynomial x^2 - 2 defined by s0 - s2,
             2*y^3*s2^5 + (-a),
             Affine Curve over Number Field in a with defining polynomial x^2 - 2 defined by s0 - 1,
             2*z^3 + (-a)*s1^2)
            sage: B[1][0][2]
            Scheme morphism:
            From: Affine Curve over Number Field in a with defining polynomial x^2 - 2 defined by s2 - 1,
            2*x^3 + (-a)*s1^2
            To:   Affine Curve over Number Field in a with defining polynomial x^2 - 2 defined by s0 - 1, 
            2*z^3 + (-a)*s1^2
            Defn: Defined on coordinates by sending (x, s1, s2) to
                  (x*s2, 1/s2, s1/s2)
            sage: B[1][2][0]
            Scheme morphism:
            From: Affine Curve over Number Field in a with defining polynomial x^2 - 2 defined by s0 - 1,
            2*z^3 + (-a)*s1^2
            To:   Affine Curve over Number Field in a with defining polynomial x^2 - 2 defined by s2 - 1,
            2*x^3 + (-a)*s1^2
            Defn: Defined on coordinates by sending (z, s0, s1) to
                  (z*s0, s1/s0, 1/s0)
            sage: B[2]
            (Scheme morphism:
            From: Affine Curve over Number Field in a with defining polynomial x^2 - 2 defined by
            s2 - 1, 2*x^3 + (-a)*s1^2
            To:   Affine Curve over Number Field in a with defining polynomial x^2 - 2 defined by
            (-a)*x^5 + y^2, x - z
            Defn: Defined on coordinates by sending (x, s1, s2) to
                  (x, x*s1, x*s2), Scheme morphism:
            From: Affine Curve over Number Field in a with defining polynomial x^2 - 2 defined by
            s0 - s2, 2*y^3*s2^5 + (-a)
            To:   Affine Curve over Number Field in a with defining polynomial x^2 - 2 defined by
            (-a)*x^5 + y^2, x - z
            Defn: Defined on coordinates by sending (y, s0, s2) to
                  (y*s0, y, y*s2), Scheme morphism:
            From: Affine Curve over Number Field in a with defining polynomial x^2 - 2 defined by
            s0 - 1, 2*z^3 + (-a)*s1^2
            To:   Affine Curve over Number Field in a with defining polynomial x^2 - 2 defined by
            (-a)*x^5 + y^2, x - z
            Defn: Defined on coordinates by sending (z, s0, s1) to
                  (z*s0, z*s1, z))

        ::

            sage: A.<x,y> = AffineSpace(QQ, 2)
            sage: C = A.curve((y - 3/2)^3 - (x + 2)^5 - (x + 2)^6)
            sage: Q = A([-2,3/2])
            sage: C.blowup(Q)
            ((Affine Plane Curve over Rational Field defined by x^3 - s1^3 + 7*x^2 + 16*x + 12,
              Affine Plane Curve over Rational Field defined by 8*y^3*s0^6 - 36*y^2*s0^6 + 8*y^2*s0^5 +
              54*y*s0^6 - 24*y*s0^5 - 27*s0^6 + 18*s0^5 - 8),
             ([Scheme endomorphism of Affine Plane Curve over Rational Field defined by x^3 - s1^3 + 7*x^2 +
             16*x + 12
                 Defn: Defined on coordinates by sending (x, s1) to
                       (x, s1), Scheme morphism:
                 From: Affine Plane Curve over Rational Field defined by x^3 - s1^3 + 7*x^2 + 16*x + 12
                 To:   Affine Plane Curve over Rational Field defined by 8*y^3*s0^6 - 36*y^2*s0^6 + 8*y^2*s0^5 +
                 54*y*s0^6 - 24*y*s0^5 - 27*s0^6 + 18*s0^5 - 8
                 Defn: Defined on coordinates by sending (x, s1) to
                       (x*s1 + 2*s1 + 3/2, 1/s1)], [Scheme morphism:
                 From: Affine Plane Curve over Rational Field defined by 8*y^3*s0^6 - 36*y^2*s0^6 + 8*y^2*s0^5 +
                 54*y*s0^6 - 24*y*s0^5 - 27*s0^6 + 18*s0^5 - 8
                 To:   Affine Plane Curve over Rational Field defined by x^3 - s1^3 + 7*x^2 + 16*x + 12
                 Defn: Defined on coordinates by sending (y, s0) to
                       (y*s0 - 3/2*s0 - 2, 1/s0),
               Scheme endomorphism of Affine Plane Curve over Rational Field defined by 8*y^3*s0^6 - 36*y^2*s0^6 +
               8*y^2*s0^5 + 54*y*s0^6 - 24*y*s0^5 - 27*s0^6 + 18*s0^5 - 8
                 Defn: Defined on coordinates by sending (y, s0) to
                       (y, s0)]),
             (Scheme morphism:
                From: Affine Plane Curve over Rational Field defined by x^3 - s1^3 + 7*x^2 + 16*x + 12
                To:   Affine Plane Curve over Rational Field defined by -x^6 - 13*x^5 - 70*x^4 - 200*x^3 + y^3 -
                320*x^2 - 9/2*y^2 - 272*x + 27/4*y - 795/8
                Defn: Defined on coordinates by sending (x, s1) to
                      (x, x*s1 + 2*s1 + 3/2), Scheme morphism:
                From: Affine Plane Curve over Rational Field defined by 8*y^3*s0^6 - 36*y^2*s0^6 + 8*y^2*s0^5 +
                54*y*s0^6 - 24*y*s0^5 - 27*s0^6 + 18*s0^5 - 8
                To:   Affine Plane Curve over Rational Field defined by -x^6 - 13*x^5 - 70*x^4 - 200*x^3 + y^3 -
                320*x^2 - 9/2*y^2 - 272*x + 27/4*y - 795/8
                Defn: Defined on coordinates by sending (y, s0) to
                      (y*s0 - 3/2*s0 - 2, y)))

        ::

            sage: A.<x,y,z,w> = AffineSpace(QQ, 4)
            sage: C = A.curve([((x + 1)^2 + y^2)^3 - 4*(x + 1)^2*y^2, y - z, w - 4])
            sage: Q = C([-1,0,0,4])
            sage: B = C.blowup(Q)
            sage: B[0]
            (Affine Curve over Rational Field defined by s3, s1 - s2, x^2*s2^6 +
            2*x*s2^6 + 3*x^2*s2^4 + s2^6 + 6*x*s2^4 + 3*x^2*s2^2 + 3*s2^4 + 6*x*s2^2
            + x^2 - s2^2 + 2*x + 1,
             Affine Curve over Rational Field defined by s3, s2 - 1, y^2*s0^6 +
            3*y^2*s0^4 + 3*y^2*s0^2 + y^2 - 4*s0^2,
             Affine Curve over Rational Field defined by s3, s1 - 1, z^2*s0^6 +
            3*z^2*s0^4 + 3*z^2*s0^2 + z^2 - 4*s0^2,
             Closed subscheme of Affine Space of dimension 4 over Rational Field
            defined by:
               1)
            sage: Q = A([6,2,3,1])
            sage: B = C.blowup(Q)
            Traceback (most recent call last):
            ...
            TypeError: (=(6, 2, 3, 1)) must be a point on this curve

        ::

            sage: A.<x,y> = AffineSpace(QuadraticField(-1), 2)
            sage: C = A.curve([y^2 + x^2])
            sage: C.blowup()
            Traceback (most recent call last):
            ...
            TypeError: this curve must be irreducible
        """
        A = self.ambient_space()
        n = A.dimension_relative()
        if P is None:
            P = A([0]*n)
        try:
            self(P)
        except TypeError:
            raise TypeError("(=%s) must be a point on this curve"%P)
        if not self.base_ring() in Fields():
            raise TypeError("the base ring of this curve must be a field")
        if not self.is_irreducible():
            raise TypeError("this curve must be irreducible")
        # attempt to make the variable names more organized
        # the convention used here is to have the homogeneous coordinates for the projective component of the
        # product space the blow up resides in be generated from the letter 's'. The following loop is in place
        # to prevent conflicts in the names from occurring
        rf = 1
        for i in range(n):
            if str(A.gens()[i])[0] == 's' and len(str(A.gens()[i])) > rf:
                rf = len(str(A.gens()[i]))
        var_names = [str(A.gens()[i]) for i in range(n)] + ['s'*rf + str(i) for i in range(n)]
        R = PolynomialRing(A.base_ring(), 2*n, var_names)
        # move the defining polynomials of this curve into R
        H = Hom(A.coordinate_ring(), R)
        psi = H([R.gens()[i] for i in range(n)])
        n_polys = [psi(f) for f in self.defining_polynomials()]
        # the blow up ideal of A at P is the ideal generated by
        # (z_i - p_i)*s_j - (z_j - p_j)*s_i for i != j from 0,...,n-1
        # in the mixed product space of A^n and P^{n-1} where the z_i are the gens
        # of A^n, the s_i are the gens for P^{n-1}, and P = (p_1,...,p_n). We describe the
        # blow up of this curve at P in each affine chart
        patches = []
        for i in range(n):
            # in this chart, s_i is assumed to be 1
            # substitute in z_j = (z_i - p_i)*s_j + p_j for each j != i
            coords = list(R.gens())
            for j in range(n):
                if j != i:
                    coords[j] = (R.gens()[i] - P[i])*R.gens()[j + n] + P[j]
            c_polys = [f(coords) for f in n_polys]
            var_names = list(R.gens())[n:2*n]
            var_names.pop(i)
            var_names.insert(0, R.gens()[i])
            c_A = AffineSpace(R.base_ring(), n, var_names)
            H = Hom(R, c_A.coordinate_ring())
            coords = [0]*(2*n)
            coords[i] = c_A.gens()[0]
            t = 1
            for j in range(n):
                if j != i:
                    coords[j + n] = c_A.gens()[t]
                    t = t + 1
                else:
                    coords[j + n] = 1
            psi = H(coords)
            c_polys = [psi(f) for f in c_polys]
            # choose the component of the subscheme defined by these polynomials
            # that corresponds to the proper transform
            irr_comps = c_A.subscheme(c_polys).irreducible_components()
            for j in range(len(irr_comps)):
                proper_transform = True
                for f in irr_comps[j].defining_polynomials():
                    if (c_A.gens()[0] - P[i]).divides(f):
                        proper_transform = False
                        break
                if proper_transform:
                    patches.append(c_A.curve(irr_comps[j].defining_polynomials()))
                    break
                elif j + 1 == len(irr_comps):
                    # patch of blowup in this chart is empty
                    patches.append(c_A.subscheme(1))
        # create the transition maps between the charts
        t_maps = []
        for i in range(n):
            maps = []
            for j in range(n):
                AA = patches[i].ambient_space()
                H = Hom(patches[i], patches[j])
                vars = AA.gens()
                homvars = list(AA.gens())
                homvars.pop(0)
                homvars.insert(i, 1)
                coords = [(vars[0] - P[i])*homvars[j] + P[j]]
                for t in range(n):
                    if t != j:
                        coords.append(homvars[t]/homvars[j])
                maps.append(H(coords))
            t_maps.append(maps)
        # create the restrictions of the projection map
        proj_maps = []
        for i in range(n):
            p_A = patches[i].ambient_space()
            H = Hom(patches[i], self)
            homvars = list(p_A.gens())[1:n]
            homvars.insert(i, 1)
            coords = [(p_A.gens()[0] - P[i])*homvars[j] + P[j] for j in range(n)]
            proj_maps.append(H(coords))
        return tuple([tuple(patches), tuple(t_maps), tuple(proj_maps)])

    def resolution_of_singularities(self, extend=False):
        r"""
        Return a nonsingular model for this affine curve created by blowing up its singular points.

        The nonsingular model is given as a collection of affine patches that cover it. If ``extend`` is ``False``
        and if the base field is a number field, or if the base field is a finite field, the model returned may have
        singularities with coordinates not contained in the base field. An error is returned if this curve is already
        nonsingular, or if it has no singular points over its base field. This curve must be irreducible, and must be
        defined over a number field or finite field.

        INPUT:

        - ``extend`` -- (default: False) specifies whether to extend the base field when necessary to find all
          singular points when this curve is defined over a number field. If ``extend`` is ``False``, then only
          singularities with coordinates in the base field of this curve will be resolved. However, setting
          ``extend`` to ``True`` will slow down computations.

        OUTPUT:

        - a tuple consisting of three elements. The first is a tuple of curves in affine space of
          the same dimension as the ambient space of this curve, which represent affine patches
          of the resolution of singularities. The second is a tuple of tuples such that the jth
          element of the ith tuple is the transition map from the ith patch to the jth patch. Lastly,
          the third element is a tuple consisting of birational maps from the patches back to the
          original curve that were created by composing the projection maps generated from the blow up
          computations. There the ith element will be a map from the ith patch.

        EXAMPLES::

            sage: A.<x,y> = AffineSpace(QQ, 2)
            sage: C = Curve([y^2 - x^3], A)
            sage: C.resolution_of_singularities()
            ((Affine Plane Curve over Rational Field defined by s1^2 - x,
              Affine Plane Curve over Rational Field defined by y*s0^3 - 1),
             ((Scheme endomorphism of Affine Plane Curve over Rational Field defined by s1^2 - x
                 Defn: Defined on coordinates by sending (x, s1) to
                       (x, s1), Scheme morphism:
                 From: Affine Plane Curve over Rational Field defined by s1^2 - x
                 To:   Affine Plane Curve over Rational Field defined by y*s0^3 - 1
                 Defn: Defined on coordinates by sending (x, s1) to
                       (x*s1, 1/s1)), (Scheme morphism:
                 From: Affine Plane Curve over Rational Field defined by y*s0^3 - 1
                 To:   Affine Plane Curve over Rational Field defined by s1^2 - x
                 Defn: Defined on coordinates by sending (y, s0) to
                       (y*s0, 1/s0),
               Scheme endomorphism of Affine Plane Curve over Rational Field defined by y*s0^3 - 1
                 Defn: Defined on coordinates by sending (y, s0) to
                       (y, s0))),
             (Scheme morphism:
                From: Affine Plane Curve over Rational Field defined by s1^2 - x
                To:   Affine Plane Curve over Rational Field defined by -x^3 + y^2
                Defn: Defined on coordinates by sending (x, s1) to
                      (x, x*s1), Scheme morphism:
                From: Affine Plane Curve over Rational Field defined by y*s0^3 - 1
                To:   Affine Plane Curve over Rational Field defined by -x^3 + y^2
                Defn: Defined on coordinates by sending (y, s0) to
                      (y*s0, y)))

        ::

            sage: set_verbose(-1)
            sage: K.<a> = QuadraticField(3)
            sage: A.<x,y> = AffineSpace(K, 2)
            sage: C = A.curve(x^4 + 2*x^2 + a*y^3 + 1)
            sage: C.resolution_of_singularities(extend=True)[0] # long time (2 seconds)
            (Affine Plane Curve over Number Field in a0 with defining polynomial y^4 - 4*y^2 + 16 defined by
            24*x^2*ss1^3 + 24*ss1^3 + (a0^3 - 8*a0),
             Affine Plane Curve over Number Field in a0 with defining polynomial y^4 - 4*y^2 + 16 defined by
             24*s1^2*ss0 + (a0^3 - 8*a0)*ss0^2 + (6*a0^3)*s1,
             Affine Plane Curve over Number Field in a0 with defining polynomial y^4 - 4*y^2 + 16 defined by
             8*y^2*s0^4 + (-4*a0^3)*y*s0^3 - 32*s0^2 + (a0^3 - 8*a0)*y)

        ::

            sage: A.<x,y,z> = AffineSpace(GF(5), 3)
            sage: C = Curve([y - x^3, (z - 2)^2 - y^3 - x^3], A)
            sage: R = C.resolution_of_singularities()
            sage: R[0]
            (Affine Curve over Finite Field of size 5 defined by x^2 - s1, s1^4 - x*s2^2 + s1, x*s1^3 - s2^2 + x,
             Affine Curve over Finite Field of size 5 defined by y*s2^2 - y^2 - 1, s2^4 - s0^3 - y^2 - 2, y*s0^3
             - s2^2 + y, Affine Curve over Finite Field of size 5 defined by s0^3*s1 + z*s1^3 + s1^4 - 2*s1^3 - 1,
             z*s0^3 + z*s1^3 - 2*s0^3 - 2*s1^3 - 1, z^2*s1^3 + z*s1^3 - s1^3 - z + s1 + 2)

        ::

            sage: A.<x,y,z,w> = AffineSpace(QQ, 4)
            sage: C = A.curve([((x - 2)^2 + y^2)^2 - (x - 2)^2 - y^2 + (x - 2)^3, z - y - 7, w - 4])
            sage: B = C.resolution_of_singularities()
            sage: B[0]
            (Affine Curve over Rational Field defined by s3, s1 - s2, x^2*s2^4 -
            4*x*s2^4 + 2*x^2*s2^2 + 4*s2^4 - 8*x*s2^2 + x^2 + 7*s2^2 - 3*x + 1,
             Affine Curve over Rational Field defined by s3, s2 - 1, y^2*s0^4 +
            2*y^2*s0^2 + y*s0^3 + y^2 - s0^2 - 1,
             Affine Curve over Rational Field defined by s3, s1 - 1, z^2*s0^4 -
            14*z*s0^4 + 2*z^2*s0^2 + z*s0^3 + 49*s0^4 - 28*z*s0^2 - 7*s0^3 + z^2 +
            97*s0^2 - 14*z + 48,
             Closed subscheme of Affine Space of dimension 4 over Rational Field
            defined by:
               1)

        ::

            sage: A.<x,y> = AffineSpace(QQ, 2)
            sage: C = Curve([y - x^2 + 1], A)
            sage: C.resolution_of_singularities()
            Traceback (most recent call last):
            ...
            TypeError: this curve is already nonsingular

        ::

            sage: A.<x,y> = AffineSpace(QQ, 2)
            sage: C = A.curve([(x^2 + y^2 - y - 2)*(y - x^2 + 2) + y^3])
            sage: C.resolution_of_singularities()
            Traceback (most recent call last):
            ...
            TypeError: this curve has no singular points over its base field. If
            working over a number field use extend=True
        """
        # helper function for extending the base field (in the case of working over a number field)
        def extension(self):
            F = self.base_ring()
            pts = self.change_ring(F.embeddings(QQbar)[0]).rational_points()
            L = [t for pt in pts for t in pt]
            K = number_field_elements_from_algebraics(L)[0]
            if is_RationalField(K):
                return F.embeddings(F)[0]
            else:
                if is_RationalField(F):
                    return F.embeddings(K)[0]
                else:
                    # make sure the defining polynomial variable names are the same for K, N
                    N = NumberField(K.defining_polynomial().parent()(F.defining_polynomial()), str(K.gen()))
                    return N.composite_fields(K, both_maps=True)[0][1]*F.embeddings(N)[0]
        # find the set of singular points of this curve
        # in the case that the base field is a number field, extend it as needed (if extend == True)
        C = self
        n = C.ambient_space().dimension_relative()
        if not self.is_irreducible():
            raise TypeError("this curve must be irreducible")
        if not (self.base_ring() in NumberFields() or self.base_ring() in FiniteFields()):
            raise NotImplementedError("this curve must be defined over either a number field or a finite field")
        if C.base_ring() in NumberFields() and extend:
            C = C.change_ring(extension(C.singular_subscheme()))
        H = End(C)
        placeholder = H(C.ambient_space().gens())
        # the list res holds the data for the patches of the resolution of singularities
        # each element is a list consisting of the curve defining the patch, a list
        # of the transition maps from that patch to the other patches, a projection
        # map from the patch to the original curve, and the set of singular points
        # of the patch
        res = [[C, [placeholder], placeholder, C.singular_points()]]
        if len(res[0][3]) == 0:
            if C.is_smooth():
                raise TypeError("this curve is already nonsingular")
            else:
                raise TypeError("this curve has no singular points over its base field. If working over"\
                                " a number field use extend=True")
        not_resolved = True
        t = 0
        # loop through the patches and blow up each until no patch has singular points
        while not_resolved:
            [BC, t_maps, pi, pts] = [res[t][0], res[t][1], res[t][2], res[t][3]]
            # check if there are any singular points in this patch
            if len(pts) == 0:
                t = t + 1
                if t == len(res):
                    not_resolved = False
                continue
            # the identity map should be replaced for each of the charts of the blow up
            t_maps.pop(t)
            # blow up pts[0]
            B = list(BC.blowup(pts[0]))
            B = [list(B[0]), [list(B[1][i]) for i in range(len(B[1]))], list(B[2])]
            # the t-th element of res will be replaced with the new data corresponding to the charts
            # of the blow up
            res.pop(t)
            # take out the transition maps from the other resolution patches to the t-th patch
            old_maps = [res[i][1].pop(t) for i in range(len(res))]
            patches_to_add = []
            # generate the needed data for each patch of the blow up
            for i in range(len(B[0])):
                # check if there are any singular points where this patch meets the exceptional divisor
                AA = AffineSpace(B[0][i].base_ring(), n - 1, 'x')
                coords = [pts[0][i]]
                coords.extend(list(AA.gens()))
                H = Hom(B[0][i].ambient_space().coordinate_ring(), AA.coordinate_ring())
                poly_hom = H(coords)
                X = AA.subscheme([poly_hom(f) for f in B[0][i].defining_polynomials()])
                # in the case of working over a number field, it might be necessary to extend the base
                # field in order to find all intersection points
                n_pts = []
                if B[0][i].base_ring() in NumberFields() and extend:
                    emb = extension(X)
                    X = X.change_ring(emb)
                    tmp_curve = B[0][i].change_ring(emb)
                    for pt in X.rational_points():
                        tmp_pt = tmp_curve([pts[0][i]] + list(pt))
                        if tmp_curve.is_singular(tmp_pt):
                            n_pts.append(tmp_pt)
                    # avoid needlessly extending the base field
                    if len(n_pts) > 0:
                        # coerce everything to the new base field
                        BC = BC.change_ring(emb)
                        t_maps = [t_maps[j].change_ring(emb) for j in range(len(t_maps))]
                        old_maps = [old_maps[j].change_ring(emb) for j in range(len(old_maps))]
                        pi = pi.change_ring(emb)
                        pts = [pt.change_ring(emb) for pt in pts]
                        # coerce the current blow up data
                        for j in range(len(B[0])):
                            B[0][j] = B[0][j].change_ring(emb)
                        for j in range(len(B[1])):
                            for k in range(len(B[1])):
                                B[1][j][k] = B[1][j][k].change_ring(emb)
                        for j in range(len(B[2])):
                            B[2][j] = B[2][j].change_ring(emb)
                        # coerce the other data in res
                        for j in range(len(res)):
                            res[j][0] = res[j][0].change_ring(emb)
                            for k in range(len(res[j][1])):
                                res[j][1][k] = res[j][1][k].change_ring(emb)
                            res[j][2].change_ring(emb)
                            for k in range(len(res[j][3])):
                                res[j][3][k] = res[j][3][k].change_ring(emb)
                else:
                    for pt in X.rational_points():
                        tmp_pt = B[0][i]([pts[0][i]] + list(pt))
                        if B[0][i].is_singular(tmp_pt):
                            n_pts.append(tmp_pt)
                b_data = [B[0][i]]
                # projection map and its inverse
                t_pi = B[2][i]
                coords = [(BC.ambient_space().gens()[j] - pts[0][j])/(BC.ambient_space().gens()[i] - pts[0][i]) for\
                          j in range(n)]
                coords.pop(i)
                coords.insert(0, BC.ambient_space().gens()[i])
                H = Hom(BC, B[0][i])
                t_pi_inv = H(coords)
                # compose the current transition maps from the original curve to the other patches
                # with the projection map
                L = list(t_maps)
                for j in range(len(t_maps)):
                    L[j] = L[j]*t_pi
                for j in range(len(B[1][i])):
                    L.insert(t + j, B[1][i][j])
                b_data.append(L)
                # update transition maps of each other element of res
                for j in range(len(res)):
                    new_t_map = t_pi_inv*old_maps[j]
                    res[j][1].insert(t + i, new_t_map)
                # create the projection map
                b_data.append(pi*t_pi)
                # singular points
                # translate the singular points of the parent patch (other than that which was the center of the
                # blow up) by the inverse of the first projection map
                for j in range(1, len(pts)):
                    # make sure this point is in this chart before attempting to map it
                    try:
                        n_pts.append(t_pi_inv(BC(pts[j])))
                    except (TypeError, ZeroDivisionError):
                        pass
                b_data.append(n_pts)
                patches_to_add.append(b_data)
            for i in range(len(patches_to_add)):
                res.insert(t + i, patches_to_add[i])
            t = 0
        patches = [res[i][0] for i in range(len(res))]
        t_maps = [tuple(res[i][1]) for i in range(len(res))]
        p_maps = [res[i][2] for i in range(len(res))]
        return tuple([tuple(patches), tuple(t_maps), tuple(p_maps)])

class AffinePlaneCurve(AffineCurve):

    _point = point.AffinePlaneCurvePoint_field

    def __init__(self, A, f):
        r"""
        Initialization function.

        EXAMPLES::

            sage: A.<x,y> = AffineSpace(QQ, 2)
            sage: C = Curve([x^3 - y^2], A); C
            Affine Plane Curve over Rational Field defined by x^3 - y^2

        ::

            sage: A.<x,y> = AffineSpace(CC, 2)
            sage: C = Curve([y^2 + x^2], A); C
            Affine Plane Curve over Complex Field with 53 bits of precision defined
            by x^2 + y^2
        """
        if not (is_AffineSpace(A) and A.dimension != 2):
            raise TypeError("Argument A (= %s) must be an affine plane."%A)
        Curve_generic.__init__(self, A, [f])

    def _repr_type(self):
        r"""
        Return a string representation of the type of this curve.

        EXAMPLES::

            sage: A.<x,y> = AffineSpace(QQ, 2)
            sage: C = Curve([y - 7/2*x^5 + x - 3], A)
            sage: C._repr_type()
            'Affine Plane'
        """
        return "Affine Plane"

    def divisor_of_function(self, r):
        """
        Return the divisor of a function on a curve.

        INPUT: r is a rational function on X

        OUTPUT:


        -  ``list`` - The divisor of r represented as a list of
           coefficients and points. (TODO: This will change to a more
           structural output in the future.)


        EXAMPLES::

            sage: F = GF(5)
            sage: P2 = AffineSpace(2, F, names = 'xy')
            sage: R = P2.coordinate_ring()
            sage: x, y = R.gens()
            sage: f = y^2 - x^9 - x
            sage: C = Curve(f)
            sage: K = FractionField(R)
            sage: r = 1/x
            sage: C.divisor_of_function(r)     # todo: not implemented (broken)
                  [[-1, (0, 0, 1)]]
            sage: r = 1/x^3
            sage: C.divisor_of_function(r)     # todo: not implemented (broken)
                  [[-3, (0, 0, 1)]]
        """
        F = self.base_ring()
        f = self.defining_polynomial()
        pts = self.places_on_curve()
        numpts = len(pts)
        R = f.parent()
        x,y = R.gens()
        R0 = PolynomialRing(F,3,names = [str(x),str(y),"t"])
        vars0 = R0.gens()
        t = vars0[2]
        divf = []
        for pt0 in pts:
            if pt0[2] != F(0):
                lcs = self.local_coordinates(pt0,5)
                yt = lcs[1]
                xt = lcs[0]
                ldg = degree_lowest_rational_function(r(xt,yt),t)
                if ldg[0] != 0:
                    divf.append([ldg[0],pt0])
        return divf

    def local_coordinates(self, pt, n):
        r"""
        Return local coordinates to precision n at the given point.

            Behaviour is flaky - some choices of `n` are worst that
            others.


        INPUT:


        -  ``pt`` - an F-rational point on X which is not a
           point of ramification for the projection (x,y) - x.

        -  ``n`` - the number of terms desired


        OUTPUT: x = x0 + t y = y0 + power series in t

        EXAMPLES::

            sage: F = GF(5)
            sage: pt = (2,3)
            sage: R = PolynomialRing(F,2, names = ['x','y'])
            sage: x,y = R.gens()
            sage: f = y^2-x^9-x
            sage: C = Curve(f)
            sage: C.local_coordinates(pt, 9)
            [t + 2, -2*t^12 - 2*t^11 + 2*t^9 + t^8 - 2*t^7 - 2*t^6 - 2*t^4 + t^3 - 2*t^2 - 2]
        """
        f = self.defining_polynomial()
        R = f.parent()
        F = self.base_ring()
        p = F.characteristic()
        x0 = F(pt[0])
        y0 = F(pt[1])
        astr = ["a"+str(i) for i in range(1,2*n)]
        x,y = R.gens()
        R0 = PolynomialRing(F,2*n+2,names = [str(x),str(y),"t"]+astr)
        vars0 = R0.gens()
        t = vars0[2]
        yt = y0*t**0+add([vars0[i]*t**(i-2) for i in range(3,2*n+2)])
        xt = x0+t
        ft = f(xt,yt)
        S = singular
        S.eval('ring s = '+str(p)+','+str(R0.gens())+',lp;')
        S.eval('poly f = '+str(ft) + ';')
        c = S('coeffs(%s, t)'%ft)
        N = int(c.size())
        b = ["%s[%s,1],"%(c.name(), i) for i in range(2,N//2-4)]
        b = ''.join(b)
        b = b[:len(b)-1] # to cut off the trailing comma
        cmd = 'ideal I = '+b
        S.eval(cmd)
        S.eval('short=0')    # print using *'s and ^'s.
        c = S.eval('slimgb(I)')
        d = c.split("=")
        d = d[1:]
        d[len(d)-1] += "\n"
        e = [x[:x.index("\n")] for x in d]
        vals = []
        for x in e:
            for y in vars0:
                if str(y) in x:
                    if len(x.replace(str(y),"")) != 0:
                        i = x.find("-")
                        if i>0:
                            vals.append([eval(x[1:i]),x[:i],F(eval(x[i+1:]))])
                        i = x.find("+")
                        if i>0:
                            vals.append([eval(x[1:i]),x[:i],-F(eval(x[i+1:]))])
                    else:
                        vals.append([eval(str(y)[1:]),str(y),F(0)])
        vals.sort()
        k = len(vals)
        v = [x0+t,y0+add([vals[i][2]*t**(i+1) for i in range(k)])]
        return v

    def plot(self, *args, **kwds):
        """
        Plot the real points on this affine plane curve.

        INPUT:


        -  ``self`` - an affine plane curve

        -  ``*args`` - optional tuples (variable, minimum, maximum) for
           plotting dimensions

        -  ``**kwds`` - optional keyword arguments passed on to
           ``implicit_plot``


        EXAMPLES:

        A cuspidal curve::

            sage: R.<x, y> = QQ[]
            sage: C = Curve(x^3 - y^2)
            sage: C.plot()
            Graphics object consisting of 1 graphics primitive

        A 5-nodal curve of degree 11.  This example also illustrates
        some of the optional arguments::

            sage: R.<x, y> = ZZ[]
            sage: C = Curve(32*x^2 - 2097152*y^11 + 1441792*y^9 - 360448*y^7 + 39424*y^5 - 1760*y^3 + 22*y - 1)
            sage: C.plot((x, -1, 1), (y, -1, 1), plot_points=400)
            Graphics object consisting of 1 graphics primitive

        A line over `\mathbf{RR}`::

            sage: R.<x, y> = RR[]
            sage: C = Curve(R(y - sqrt(2)*x))
            sage: C.plot()
            Graphics object consisting of 1 graphics primitive
        """
        I = self.defining_ideal()
        return I.plot(*args, **kwds)

    def is_transverse(self, C, P):
        r"""
        Return whether the intersection of this curve with the curve ``C`` at the point ``P`` is transverse.

        The intersection at ``P`` is transverse if ``P`` is a nonsingular point of both curves, and if the
        tangents of the curves at ``P`` are distinct.

        INPUT:

        - ``C`` -- a curve in the ambient space of this curve.

        - ``P`` -- a point in the intersection of both curves.

        OUTPUT: Boolean.

        EXAMPLES::

            sage: A.<x,y> = AffineSpace(QQ, 2)
            sage: C = Curve([x^2 + y^2 - 1], A)
            sage: D = Curve([x - 1], A)
            sage: Q = A([1,0])
            sage: C.is_transverse(D, Q)
            False

        ::

            sage: R.<a> = QQ[]
            sage: K.<b> = NumberField(a^3 + 2)
            sage: A.<x,y> = AffineSpace(K, 2)
            sage: C = A.curve([x*y])
            sage: D = A.curve([y - b*x])
            sage: Q = A([0,0])
            sage: C.is_transverse(D, Q)
            False

        ::

            sage: A.<x,y> = AffineSpace(QQ, 2)
            sage: C = Curve([y - x^3], A)
            sage: D = Curve([y + x], A)
            sage: Q = A([0,0])
            sage: C.is_transverse(D, Q)
            True
        """
        if not self.intersects_at(C, P):
            raise TypeError("(=%s) must be a point in the intersection of (=%s) and this curve"%(P,C))
        if self.is_singular(P) or C.is_singular(P):
            return False

        # there is only one tangent at a nonsingular point of a plane curve
        return not self.tangents(P)[0] == C.tangents(P)[0]

    def multiplicity(self, P):
        r"""
        Return the multiplicity of this affine plane curve at the point ``P``.

        In the special case of affine plane curves, the multiplicity of an affine
        plane curve at the point (0,0) can be computed as the minimum of the degrees
        of the homogeneous components of its defining polynomial. To compute the
        multiplicity of a different point, a linear change of coordinates is used.

        This curve must be defined over a field. An error if raised if ``P`` is
        not a point on this curve.

        INPUT:

        - ``P`` -- a point in the ambient space of this curve.

        OUTPUT:

        An integer.

        EXAMPLES::

            sage: A.<x,y> = AffineSpace(QQ, 2)
            sage: C = Curve([y^2 - x^3], A)
            sage: Q1 = A([1,1])
            sage: C.multiplicity(Q1)
            1
            sage: Q2 = A([0,0])
            sage: C.multiplicity(Q2)
            2

        ::

            sage: A.<x,y> = AffineSpace(QQbar,2)
            sage: C = Curve([-x^7 + (-7)*x^6 + y^6 + (-21)*x^5 + 12*y^5 + (-35)*x^4 + 60*y^4 +\
            (-35)*x^3 + 160*y^3 + (-21)*x^2 + 240*y^2 + (-7)*x + 192*y + 63], A)
            sage: Q = A([-1,-2])
            sage: C.multiplicity(Q)
            6

        ::

            sage: A.<x,y> = AffineSpace(QQ, 2)
            sage: C = A.curve([y^3 - x^3 + x^6])
            sage: Q = A([1,1])
            sage: C.multiplicity(Q)
            Traceback (most recent call last):
            ...
            TypeError: (=(1, 1)) is not a point on (=Affine Plane Curve over
            Rational Field defined by x^6 - x^3 + y^3)
        """
        if not self.base_ring() in Fields():
            raise TypeError("curve must be defined over a field")

        # Check whether P is a point on this curve
        try:
            P = self(P)
        except TypeError:
            raise TypeError("(=%s) is not a point on (=%s)"%(P,self))

        # Apply a linear change of coordinates to self so that P becomes (0,0)
        AA = self.ambient_space()
        f = self.defining_polynomials()[0](AA.gens()[0] + P[0], AA.gens()[1] + P[1])

        # Compute the multiplicity of the new curve at (0,0), which is the minimum of the degrees of its
        # nonzero terms
        return min([g.degree() for g in f.monomials()])

    def tangents(self, P):
        r"""
        Return the tangents of this affine plane curve at the point ``P``.

        The point ``P`` must be a point on this curve.

        INPUT:

        - ``P`` -- a point on this curve.

        OUTPUT:

        - a list of polynomials in the coordinate ring of the ambient space of this curve.

        EXAMPLES::

            sage: R.<a> = QQ[]
            sage: K.<b> = NumberField(a^2 - 3)
            sage: A.<x,y> = AffineSpace(K, 2)
            sage: C = Curve([(x^2 + y^2 - 2*x)^2 - x^2 - y^2], A)
            sage: Q = A([0,0])
            sage: C.tangents(Q)
            [x + (-1/3*b)*y, x + (1/3*b)*y]

        ::

            sage: A.<x,y> = AffineSpace(QQ, 2)
            sage: C = A.curve([y^2 - x^3 - x^2])
            sage: Q = A([0,0])
            sage: C.tangents(Q)
            [x - y, x + y]

        ::

            sage: A.<x,y> = AffineSpace(QQ, 2)
            sage: C = A.curve([y*x - x^4 + 2*x^2])
            sage: Q = A([1,1])
            sage: C.tangents(Q)
            Traceback (most recent call last):
            ...
            TypeError: (=(1, 1)) is not a point on (=Affine Plane Curve over
            Rational Field defined by -x^4 + 2*x^2 + x*y)
        """
        r = self.multiplicity(P)
        f = self.defining_polynomials()[0]
        vars = self.ambient_space().gens()
        deriv = [f.derivative(vars[0],i).derivative(vars[1],r-i)(list(P)) for i in range(r+1)]
        from sage.arith.misc import binomial
        T = sum([binomial(r,i)*deriv[i]*(vars[0] - P[0])**i*(vars[1] - P[1])**(r-i) for i in range(r+1)])
        fact = T.factor()
        return [l[0] for l in fact]

    def is_ordinary_singularity(self, P):
        r"""
        Return whether the singular point ``P`` of this affine plane curve is an ordinary singularity.

        The point ``P`` is an ordinary singularity of this curve if it is a singular point, and
        if the tangents of this curve at ``P`` are distinct.

        INPUT:

        - ``P`` -- a point on this curve.

        OUTPUT:

        - Boolean. True or False depending on whether ``P`` is or is not an ordinary singularity of this
          curve, respectively. An error is raised if ``P`` is not a singular point of this curve.

        EXAMPLES::

            sage: A.<x,y> = AffineSpace(QQ, 2)
            sage: C = Curve([y^2 - x^3], A)
            sage: Q = A([0,0])
            sage: C.is_ordinary_singularity(Q)
            False

        ::

            sage: R.<a> = QQ[]
            sage: K.<b> = NumberField(a^2 - 3)
            sage: A.<x,y> = AffineSpace(K, 2)
            sage: C = Curve([(x^2 + y^2 - 2*x)^2 - x^2 - y^2], A)
            sage: Q = A([0,0])
            sage: C.is_ordinary_singularity(Q)
            True

        ::

            sage: A.<x,y> = AffineSpace(QQ, 2)
            sage: C = A.curve([x^2*y - y^2*x + y^2 + x^3])
            sage: Q = A([-1,-1])
            sage: C.is_ordinary_singularity(Q)
            Traceback (most recent call last):
            ...
            TypeError: (=(-1, -1)) is not a singular point of (=Affine Plane Curve
            over Rational Field defined by x^3 + x^2*y - x*y^2 + y^2)
        """
        r = self.multiplicity(P)
        if r < 2:
            raise TypeError("(=%s) is not a singular point of (=%s)"%(P,self))

        T = self.tangents(P)

        # when there is a tangent of higher multiplicity
        if len(T) < r:
            return False

        # otherwise they are distinct
        return True

    def rational_parameterization(self):
        r"""
        Return a rational parameterization of this curve.

        This curve must have rational coefficients and be absolutely irreducible (i.e. irreducible
        over the algebraic closure of the rational field). The curve must also be rational (have
        geometric genus zero).

        The rational parameterization may have coefficients in a quadratic extension of the rational
        field.

        OUTPUT:

        - a birational map between `\mathbb{A}^{1}` and this curve, given as a scheme morphism.

        EXAMPLES::

            sage: A.<x,y> = AffineSpace(QQ, 2)
            sage: C = Curve([y^2 - x], A)
            sage: C.rational_parameterization()
            Scheme morphism:
              From: Affine Space of dimension 1 over Rational Field
              To:   Affine Plane Curve over Rational Field defined by y^2 - x
              Defn: Defined on coordinates by sending (t) to
                    (t^2, t)

        ::

            sage: A.<x,y> = AffineSpace(QQ, 2)
            sage: C = Curve([(x^2 + y^2 - 2*x)^2 - x^2 - y^2], A)
            sage: C.rational_parameterization()
            Scheme morphism:
              From: Affine Space of dimension 1 over Rational Field
              To:   Affine Plane Curve over Rational Field defined by x^4 +
            2*x^2*y^2 + y^4 - 4*x^3 - 4*x*y^2 + 3*x^2 - y^2
              Defn: Defined on coordinates by sending (t) to
                    ((-12*t^4 + 6*t^3 + 4*t^2 - 2*t)/(-25*t^4 + 40*t^3 - 26*t^2 +
            8*t - 1), (-9*t^4 + 12*t^3 - 4*t + 1)/(-25*t^4 + 40*t^3 - 26*t^2 + 8*t - 1))

        ::

            sage: A.<x,y> = AffineSpace(QQ, 2)
            sage: C = Curve([x^2 + y^2 + 7], A)
            sage: C.rational_parameterization()
            Scheme morphism:
              From: Affine Space of dimension 1 over Number Field in a with defining polynomial a^2 + 7
              To:   Affine Plane Curve over Number Field in a with defining
            polynomial a^2 + 7 defined by x^2 + y^2 + 7
              Defn: Defined on coordinates by sending (t) to
                    (((7*a)*t^2 + (a))/(-7*t^2 + 1), (-14*t)/(-7*t^2 + 1))
        """
        para = self.projective_closure(i=0).rational_parameterization().defining_polynomials()
        # these polynomials are homogeneous in two indeterminants, so dehomogenize wrt one of the variables
        R = para[0].parent()
        A_line = AffineSpace(R.base_ring(), 1, 't')
        para = [A_line.coordinate_ring()(para[i].substitute({R.gens()[0]: 1})) for i in range(3)]
        C = self.change_ring(R.base_ring())
        # because of the parameter i=0, the projective closure is constructed with respect to the
        # affine patch corresponding to the first coordinate being nonzero. Thus para[0] will not be
        # the zero polynomial, and dehomogenization won't change this
        H = Hom(A_line, C)
        return H([para[1]/para[0], para[2]/para[0]])

class AffinePlaneCurve_finite_field(AffinePlaneCurve):

    _point = point.AffinePlaneCurvePoint_finite_field

    def rational_points(self, algorithm="enum"):
        r"""
        Return sorted list of all rational points on this curve.

        Use *very* naive point enumeration to find all rational points on
        this curve over a finite field.

        EXAMPLE::

            sage: A.<x,y> = AffineSpace(2,GF(9,'a'))
            sage: C = Curve(x^2 + y^2 - 1)
            sage: C
            Affine Plane Curve over Finite Field in a of size 3^2 defined by x^2 + y^2 - 1
            sage: C.rational_points()
            [(0, 1), (0, 2), (1, 0), (2, 0), (a + 1, a + 1), (a + 1, 2*a + 2), (2*a + 2, a + 1), (2*a + 2, 2*a + 2)]
        """
        f = self.defining_polynomial()
        R = f.parent()
        K = R.base_ring()
        points = []
        for x in K:
            for y in K:
                if f(x,y) == 0:
                    points.append(self((x,y)))
        points.sort()
        return points


class AffinePlaneCurve_prime_finite_field(AffinePlaneCurve_finite_field):
    # CHECK WHAT ASSUMPTIONS ARE MADE REGARDING AFFINE VS. PROJECTIVE MODELS!!!
    # THIS IS VERY DIRTY STILL -- NO DATASTRUCTURES FOR DIVISORS.

    def riemann_roch_basis(self,D):
        """
        Interfaces with Singular's BrillNoether command.

        INPUT:


        -  ``self`` - a plane curve defined by a polynomial eqn f(x,y)
           = 0 over a prime finite field F = GF(p) in 2 variables x,y
           representing a curve X: f(x,y) = 0 having n F-rational
           points (see the Sage function places_on_curve)

        -  ``D`` - an n-tuple of integers
           `(d1, ..., dn)` representing the divisor
           `Div = d1*P1+...+dn*Pn`, where
           `X(F) = \{P1,...,Pn\}`.
           *The ordering is that dictated by places_on_curve.*


        OUTPUT: basis of L(Div)

        EXAMPLE::

            sage: R = PolynomialRing(GF(5),2,names = ["x","y"])
            sage: x, y = R.gens()
            sage: f = y^2 - x^9 - x
            sage: C = Curve(f)
            sage: D = [6,0,0,0,0,0]
            sage: C.riemann_roch_basis(D)
            [1, (y^2*z^4 - x*z^5)/x^6, (y^2*z^5 - x*z^6)/x^7, (y^2*z^6 - x*z^7)/x^8]
        """
        f = self.defining_polynomial()
        R = f.parent()
        F = self.base_ring()
        p = F.characteristic()
        Dstr = str(tuple(D))
        G = singular(','.join([str(x) for x in D]), type='intvec')

        singular.LIB('brnoeth.lib')

        S = singular.ring(p, R.gens(), 'lp')
        fsing = singular(str(f))

        X = fsing.Adj_div()
        P = singular.NSplaces(1, X)
        T = P[1][2]
        T.set_ring()

        LG = G.BrillNoether(P)

        dim = len(LG)
        basis = [(LG[i][1], LG[i][2]) for i in range(1,dim+1)]
        x, y, z = PolynomialRing(F, 3, names = ["x","y","z"]).gens()
        V = []
        for g in basis:
            T.set_ring()  # necessary...
            V.append(eval(g[0].sage_polystring())/eval(g[1].sage_polystring()))
        return V


    def rational_points(self, algorithm="enum"):
        r"""
        Return sorted list of all rational points on this curve.

        INPUT:


        -  ``algorithm`` - string:

           +  ``'enum'`` - straightforward enumeration

           +  ``'bn'`` - via Singular's Brill-Noether package.

           +  ``'all'`` - use all implemented algorithms and
              verify that they give the same answer, then return it


        .. note::

           The Brill-Noether package does not always work. When it
           fails a RuntimeError exception is raised.

        EXAMPLE::

            sage: x, y = (GF(5)['x,y']).gens()
            sage: f = y^2 - x^9 - x
            sage: C = Curve(f); C
            Affine Plane Curve over Finite Field of size 5 defined by -x^9 + y^2 - x
            sage: C.rational_points(algorithm='bn')
            [(0, 0), (2, 2), (2, 3), (3, 1), (3, 4)]
            sage: C = Curve(x - y + 1)
            sage: C.rational_points()
            [(0, 1), (1, 2), (2, 3), (3, 4), (4, 0)]

        We compare Brill-Noether and enumeration::

            sage: x, y = (GF(17)['x,y']).gens()
            sage: C = Curve(x^2 + y^5 + x*y - 19)
            sage: v = C.rational_points(algorithm='bn')
            sage: w = C.rational_points(algorithm='enum')
            sage: len(v)
            20
            sage: v == w
            True
        """
        if algorithm == "enum":

            return AffinePlaneCurve_finite_field.rational_points(self, algorithm="enum")

        elif algorithm == "bn":
            f = self.defining_polynomial()._singular_()
            singular = f.parent()
            singular.lib('brnoeth')
            try:
                X1 = f.Adj_div()
            except (TypeError, RuntimeError) as s:
                raise RuntimeError(str(s) + "\n\n ** Unable to use the Brill-Noether Singular package to compute all points (see above).")

            X2 = singular.NSplaces(1, X1)
            R = X2[5][1][1]
            singular.set_ring(R)

            # We use sage_flattened_str_list since iterating through
            # the entire list through the sage/singular interface directly
            # would involve hundreds of calls to singular, and timing issues
            # with the expect interface could crop up.  Also, this is vastly
            # faster (and more robust).
            v = singular('POINTS').sage_flattened_str_list()
            pnts = [self(int(v[3*i]), int(v[3*i+1])) for i in range(len(v)//3) if int(v[3*i+2])!=0]
            # remove multiple points
            pnts = sorted(set(pnts))
            return pnts

        elif algorithm == "all":

            S_enum = self.rational_points(algorithm = "enum")
            S_bn = self.rational_points(algorithm = "bn")
            if S_enum != S_bn:
                raise RuntimeError("Bug in rational_points -- different algorithms give different answers for curve %s!"%self)
            return S_enum

        else:
            raise ValueError("No algorithm '%s' known"%algorithm)<|MERGE_RESOLUTION|>--- conflicted
+++ resolved
@@ -47,12 +47,8 @@
 
 from sage.rings.number_field.number_field import NumberField
 from sage.rings.polynomial.polynomial_ring_constructor import PolynomialRing
-<<<<<<< HEAD
-
-=======
 from sage.rings.qqbar import number_field_elements_from_algebraics, QQbar
 from sage.rings.rational_field import is_RationalField
->>>>>>> bebf7b02
 from sage.schemes.affine.affine_space import (AffineSpace,
                                               is_AffineSpace)
 
