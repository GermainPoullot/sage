r"""
Projective `n` space over a ring

EXAMPLES:

We construct projective space over various rings of various dimensions.

The simplest projective space::

    sage: ProjectiveSpace(0)
    Projective Space of dimension 0 over Integer Ring

A slightly bigger projective space over `\QQ`::

    sage: X = ProjectiveSpace(1000, QQ); X
    Projective Space of dimension 1000 over Rational Field
    sage: X.dimension()
    1000

We can use "over" notation to create projective spaces over various
base rings.

::

    sage: X = ProjectiveSpace(5)/QQ; X
    Projective Space of dimension 5 over Rational Field
    sage: X/CC
    Projective Space of dimension 5 over Complex Field with 53 bits of precision

The third argument specifies the printing names of the generators of the
homogeneous coordinate ring. Using the method `.objgens()` you can obtain both
the space and the generators as ready to use variables. ::

    sage: P2, vars = ProjectiveSpace(10, QQ, 't').objgens()
    sage: vars
    (t0, t1, t2, t3, t4, t5, t6, t7, t8, t9, t10)

You can alternatively use the special syntax with ``<`` and ``>``.

::

    sage: P2.<x,y,z> = ProjectiveSpace(2, QQ)
    sage: P2
    Projective Space of dimension 2 over Rational Field
    sage: P2.coordinate_ring()
    Multivariate Polynomial Ring in x, y, z over Rational Field

The first of the three lines above is just equivalent to the two lines::

    sage: P2 = ProjectiveSpace(2, QQ, 'xyz')
    sage: x,y,z = P2.gens()

For example, we use `x,y,z` to define the intersection of
two lines.

::

    sage: V = P2.subscheme([x+y+z, x+y-z]); V
    Closed subscheme of Projective Space of dimension 2 over Rational Field defined by:
     x + y + z,
     x + y - z
    sage: V.dimension()
    0

AUTHORS:

- Ben Hutz: (June 2012): support for rings

- Ben Hutz (9/2014): added support for Cartesian products

- Rebecca Lauren Miller (March 2016) : added point_transformation_matrix
"""

# ****************************************************************************
#       Copyright (C) 2006 William Stein <wstein@gmail.com>
#
#  Distributed under the terms of the GNU General Public License (GPL)
#
#                  http://www.gnu.org/licenses/
# ****************************************************************************

from sage.arith.all import gcd, binomial, srange
from sage.rings.all import (PolynomialRing,
                            Integer,
                            ZZ)

from sage.rings.ring import CommutativeRing
from sage.rings.rational_field import is_RationalField
from sage.rings.polynomial.multi_polynomial_ring import is_MPolynomialRing
from sage.rings.polynomial.polynomial_ring import is_PolynomialRing
from sage.rings.finite_rings.finite_field_constructor import is_FiniteField

from sage.categories.fields import Fields
from sage.categories.number_fields import NumberFields
from sage.categories.homset import Hom
from sage.categories.map import Map
from sage.misc.all import (latex,
                           prod)
from sage.misc.all import cartesian_product_iterator
from sage.misc.persist import register_unpickle_override

from sage.structure.category_object import normalize_names
from sage.structure.unique_representation import UniqueRepresentation
from sage.combinat.integer_vector import IntegerVectors
from sage.combinat.integer_vector_weighted import WeightedIntegerVectors
from sage.combinat.permutation import Permutation
from sage.combinat.tuple import Tuples
from sage.combinat.tuple import UnorderedTuples
from sage.matrix.constructor import matrix
from sage.modules.free_module_element import prepare
from sage.schemes.generic.ambient_space import AmbientSpace
from sage.schemes.projective.projective_homset import (SchemeHomset_points_projective_ring,
                                                       SchemeHomset_points_projective_field)
from sage.schemes.projective.projective_point import (SchemeMorphism_point_projective_ring,
                                                      SchemeMorphism_point_projective_field,
                                                      SchemeMorphism_point_projective_finite_field)
from sage.schemes.projective.projective_morphism import (SchemeMorphism_polynomial_projective_space,
                                                         SchemeMorphism_polynomial_projective_space_field,
                                                         SchemeMorphism_polynomial_projective_space_finite_field)


# for better efficiency
_Fields = Fields()


def is_ProjectiveSpace(x):
    r"""
    Return True if ``x`` is a projective space.

    In other words, if ``x`` is an ambient space `\mathbb{P}^n_R`,
    where `R` is a ring and `n\geq 0` is an integer.

    EXAMPLES::

        sage: from sage.schemes.projective.projective_space import is_ProjectiveSpace
        sage: is_ProjectiveSpace(ProjectiveSpace(5, names='x'))
        True
        sage: is_ProjectiveSpace(ProjectiveSpace(5, GF(9,'alpha'), names='x'))
        True
        sage: is_ProjectiveSpace(Spec(ZZ))
        False
    """
    return isinstance(x, ProjectiveSpace_ring)


def ProjectiveSpace(n, R=None, names=None):
    r"""
    Return projective space of dimension ``n`` over the ring ``R``.

    EXAMPLES: The dimension and ring can be given in either order.

    ::

        sage: ProjectiveSpace(3, QQ)
        Projective Space of dimension 3 over Rational Field
        sage: ProjectiveSpace(5, QQ)
        Projective Space of dimension 5 over Rational Field
        sage: P = ProjectiveSpace(2, QQ, names='XYZ'); P
        Projective Space of dimension 2 over Rational Field
        sage: P.coordinate_ring()
        Multivariate Polynomial Ring in X, Y, Z over Rational Field

    The divide operator does base extension.

    ::

        sage: ProjectiveSpace(5)/GF(17)
        Projective Space of dimension 5 over Finite Field of size 17

    The default base ring is `\ZZ`.

    ::

        sage: ProjectiveSpace(5)
        Projective Space of dimension 5 over Integer Ring

    There is also an projective space associated each polynomial ring.

    ::

        sage: R = GF(7)['x,y,z']
        sage: P = ProjectiveSpace(R); P
        Projective Space of dimension 2 over Finite Field of size 7
        sage: P.coordinate_ring()
        Multivariate Polynomial Ring in x, y, z over Finite Field of size 7
        sage: P.coordinate_ring() is R
        True

    ::

        sage: ProjectiveSpace(3, Zp(5), 'y')
        Projective Space of dimension 3 over 5-adic Ring with capped relative precision 20

    ::

        sage: ProjectiveSpace(2,QQ,'x,y,z')
        Projective Space of dimension 2 over Rational Field

    ::

        sage: PS.<x,y>=ProjectiveSpace(1,CC)
        sage: PS
        Projective Space of dimension 1 over Complex Field with 53 bits of precision

    ::

        sage: R.<x,y,z> = QQ[]
        sage: ProjectiveSpace(R).variable_names()
        ('x', 'y', 'z')

    Projective spaces are not cached, i.e., there can be several with
    the same base ring and dimension (to facilitate gluing
    constructions).

    ::

        sage: R.<x> = QQ[]
        sage: ProjectiveSpace(R)
        Projective Space of dimension 0 over Rational Field

    TESTS::

        sage: R.<x,y>=QQ[]
        sage: P.<z,w> = ProjectiveSpace(R)
        Traceback (most recent call last):
        ...
        NameError: variable names passed to ProjectiveSpace conflict with names in ring

    ::

        sage: R.<x,y>=QQ[]
        sage: P.<x,y> = ProjectiveSpace(R)
        sage: P.gens() == R.gens()
        True
    """
    if (is_MPolynomialRing(n) or is_PolynomialRing(n)) and R is None:
        if names is not None:
            # Check for the case that the user provided a variable name
            # That does not match what we wanted to use from R
            names = normalize_names(n.ngens(), names)
            if n.variable_names() != names:
                # The provided name doesn't match the name of R's variables
                raise NameError("variable names passed to ProjectiveSpace conflict with names in ring")
        A = ProjectiveSpace(n.ngens() - 1, n.base_ring(),
                            names=n.variable_names())
        A._coordinate_ring = n
        return A
    if names is None:
        names = 'x'
    if isinstance(R, (Integer, int)):
        n, R = R, n
    if R is None:
        R = ZZ  # default is the integers
    if R in _Fields:
        if is_FiniteField(R):
            return ProjectiveSpace_finite_field(n, R, names)
        if is_RationalField(R):
            return ProjectiveSpace_rational_field(n, R, names)
        else:
            return ProjectiveSpace_field(n, R, names)
    elif isinstance(R, CommutativeRing):
        return ProjectiveSpace_ring(n, R, names)
    else:
        raise TypeError("R (=%s) must be a commutative ring" % R)


class ProjectiveSpace_ring(UniqueRepresentation, AmbientSpace):
    """
    Projective space of dimension `n` over the ring
    `R`.

    EXAMPLES::

        sage: X.<x,y,z,w> = ProjectiveSpace(3, QQ)
        sage: X.base_scheme()
        Spectrum of Rational Field
        sage: X.base_ring()
        Rational Field
        sage: X.structure_morphism()
        Scheme morphism:
          From: Projective Space of dimension 3 over Rational Field
          To:   Spectrum of Rational Field
          Defn: Structure map
        sage: X.coordinate_ring()
        Multivariate Polynomial Ring in x, y, z, w over Rational Field

    Loading and saving::

        sage: loads(X.dumps()) == X
        True
        sage: P = ProjectiveSpace(ZZ, 1, 'x')
        sage: loads(P.dumps()) is P
        True

    Equality and hashing::

        sage: ProjectiveSpace(QQ, 3, 'a') == ProjectiveSpace(ZZ, 3, 'a')
        False
        sage: ProjectiveSpace(ZZ, 1, 'a') == ProjectiveSpace(ZZ, 0, 'a')
        False
        sage: ProjectiveSpace(ZZ, 2, 'a') == AffineSpace(ZZ, 2, 'a')
        False

        sage: ProjectiveSpace(QQ, 3, 'a') != ProjectiveSpace(ZZ, 3, 'a')
        True
        sage: ProjectiveSpace(ZZ, 1, 'a') != ProjectiveSpace(ZZ, 0, 'a')
        True
        sage: ProjectiveSpace(ZZ, 2, 'a') != AffineSpace(ZZ, 2, 'a')
        True

        sage: hash(ProjectiveSpace(QQ, 3, 'a')) == hash(ProjectiveSpace(ZZ, 3, 'a'))
        False
        sage: hash(ProjectiveSpace(ZZ, 1, 'a')) == hash(ProjectiveSpace(ZZ, 0, 'a'))
        False
        sage: hash(ProjectiveSpace(ZZ, 2, 'a')) == hash(AffineSpace(ZZ, 2, 'a'))
        False
    """
    @staticmethod
    def __classcall__(cls, n, R=ZZ, names=None):
        """
        EXAMPLES::

            sage: ProjectiveSpace(QQ, 2, names='XYZ') is ProjectiveSpace(QQ, 2, names='XYZ')
            True
        """
        normalized_names = normalize_names(n + 1, names)
        return super(ProjectiveSpace_ring, cls).__classcall__(cls, n, R, normalized_names)

    def __init__(self, n, R=ZZ, names=None):
        """
        Initialization function.

        EXAMPLES::

            sage: ProjectiveSpace(3, Zp(5), 'y')
            Projective Space of dimension 3 over 5-adic Ring with capped relative precision 20
        """
        AmbientSpace.__init__(self, n, R)
        self._assign_names(names)

    def ngens(self):
        """
        Return the number of generators of this projective space.

        This is the number of variables in the coordinate ring of self.

        EXAMPLES::

            sage: ProjectiveSpace(3, QQ).ngens()
            4
            sage: ProjectiveSpace(7, ZZ).ngens()
            8
        """
        return self.dimension_relative() + 1

    def _check_satisfies_equations(self, v):
        """
        Return True if ``v`` defines a point on the scheme; raise a
        TypeError otherwise.

        EXAMPLES::

            sage: P = ProjectiveSpace(2, ZZ)
            sage: P._check_satisfies_equations([1, 1, 0])
            True

        ::

            sage: P = ProjectiveSpace(1, QQ)
            sage: P._check_satisfies_equations((1/2, 0))
            True

        ::

            sage: P = ProjectiveSpace(2, ZZ)
            sage: P._check_satisfies_equations([0, 0, 0])
            Traceback (most recent call last):
            ...
            TypeError: the zero vector is not a point in projective space

        ::

            sage: P = ProjectiveSpace(2, ZZ)
            sage: P._check_satisfies_equations((1, 0))
            Traceback (most recent call last):
            ...
            TypeError: the list v=(1, 0) must have 3 components

        ::

            sage: P = ProjectiveSpace(2, ZZ)
            sage: P._check_satisfies_equations([1/2, 0, 1])
            Traceback (most recent call last):
            ...
            TypeError: the components of v=[1/2, 0, 1] must be elements of Integer Ring
        """
        if not isinstance(v, (list, tuple)):
            raise TypeError('the argument v=%s must be a list or tuple' % v)
        n = self.ngens()
        if not len(v) == n:
            raise TypeError('the list v=%s must have %s components' % (v, n))
        R = self.base_ring()
        for coord in v:
            if coord not in R:
                raise TypeError('the components of v=%s must be elements of %s' % (v, R))
        zero = [R(0)] * n
        if v == zero:
            raise TypeError('the zero vector is not a point in projective space')
        return True

    def coordinate_ring(self):
        """
        Return the coordinate ring of this scheme.

        EXAMPLES::

            sage: ProjectiveSpace(3, GF(19^2,'alpha'), 'abcd').coordinate_ring()
            Multivariate Polynomial Ring in a, b, c, d over Finite Field in alpha of size 19^2

        ::

            sage: ProjectiveSpace(3).coordinate_ring()
            Multivariate Polynomial Ring in x0, x1, x2, x3 over Integer Ring

        ::

            sage: ProjectiveSpace(2, QQ, ['alpha', 'beta', 'gamma']).coordinate_ring()
            Multivariate Polynomial Ring in alpha, beta, gamma over Rational Field
        """
        try:
            return self._coordinate_ring
        except AttributeError:
            self._coordinate_ring = PolynomialRing(self.base_ring(),
                                        self.variable_names(),
                                        self.dimension_relative() + 1)
            return self._coordinate_ring

    def _validate(self, polynomials):
        """
        If ``polynomials`` is a tuple of valid polynomial functions on self,
        return ``polynomials``, otherwise raise TypeError.

        Since this is a projective space, polynomials must be homogeneous.

        INPUT:

        - ``polynomials`` -- tuple of polynomials in the coordinate ring of
            this space.

        OUTPUT:

        - tuple of polynomials in the coordinate ring of this space.

        EXAMPLES::

            sage: P.<x, y, z> = ProjectiveSpace(2, ZZ)
            sage: P._validate([x*y - z^2, x])
            [x*y - z^2, x]

       ::

            sage: P.<x, y, z> = ProjectiveSpace(2, ZZ)
            sage: P._validate((x*y - z, x))
            Traceback (most recent call last):
            ...
            TypeError: x*y - z is not a homogeneous polynomial

      ::

            sage: P.<x, y, z> = ProjectiveSpace(2, ZZ)
            sage: P._validate(x*y - z)
            Traceback (most recent call last):
            ...
            TypeError: the argument polynomials=x*y - z must be a list or tuple
        """
        if not isinstance(polynomials, (list, tuple)):
            raise TypeError('the argument polynomials=%s must be a list or tuple' % polynomials)
        for f in polynomials:
            if not f.is_homogeneous():
                raise TypeError("%s is not a homogeneous polynomial" % f)
        return polynomials

    def __pow__(self, m):
        """
        Return the Cartesian power of this space.

        INPUT: ``m`` -- integer.

        OUTPUT: product of projective spaces.

        EXAMPLES::

            sage: P = ProjectiveSpace(1, QQ, 'x')
            sage: P3 = P^3; P3
            Product of projective spaces P^1 x P^1 x P^1 over Rational Field
            sage: P3.variable_names()
            ('x0', 'x1', 'x2', 'x3', 'x4', 'x5')

        As you see, custom variable names are not preserved by power operator,
        since there is no natural way to make new ones in general.
        """
        mm = int(m)
        if mm != m:
            raise ValueError("m must be an integer")
        from sage.schemes.product_projective.space import ProductProjectiveSpaces
        return ProductProjectiveSpaces([self.dimension_relative()] * mm, self.base_ring())

    def __mul__(self, right):
        r"""
        Create the product of projective spaces.

        INPUT:

        - ``right`` - a projective space, product of projective spaces, or subscheme.

        OUTPUT: a product of projective spaces or subscheme.

        EXAMPLES::

            sage: P1 = ProjectiveSpace(QQ, 1, 'x')
            sage: P2 = ProjectiveSpace(QQ, 2, 'y')
            sage: P1*P2
            Product of projective spaces P^1 x P^2 over Rational Field

            ::

            sage: S.<t,x,y,z,u,v,w> = ProductProjectiveSpaces([3, 2], QQ)
            sage: T.<a,b> = ProjectiveSpace(QQ, 1)
            sage: T*S
            Product of projective spaces P^1 x P^3 x P^2 over Rational Field

        ::

            sage: S = ProjectiveSpace(ZZ, 2, 't')
            sage: T = ProjectiveSpace(ZZ, 3, 'x')
            sage: T.inject_variables()
            Defining x0, x1, x2, x3
            sage: X = T.subscheme([x0*x2 - x1*x3])
            sage: S*X
            Closed subscheme of Product of projective spaces P^2 x P^3 over Integer Ring defined by:
              x0*x2 - x1*x3

        ::

            sage: S = ProjectiveSpace(QQ, 3, 'x')
            sage: T = AffineSpace(2, QQ, 'y')
            sage: S*T
            Traceback (most recent call last):
            ...
            TypeError: Affine Space of dimension 2 over Rational Field must be a
            projective space, product of projective spaces, or subscheme
        """
        if self.base_ring() != right.base_ring():
            raise ValueError('Must have the same base ring')

        from sage.schemes.product_projective.space import ProductProjectiveSpaces_ring
        from sage.schemes.product_projective.space import ProductProjectiveSpaces
        from sage.schemes.generic.algebraic_scheme import AlgebraicScheme_subscheme

        if isinstance(right, (ProductProjectiveSpaces_ring)):
            return ProductProjectiveSpaces([self] + right.components())
        elif isinstance(right, ProjectiveSpace_ring):
            if self is right:
                return self.__pow__(2)
            return ProductProjectiveSpaces([self, right])
        elif isinstance(right, AlgebraicScheme_subscheme):
            AS = self * right.ambient_space()
            CR = AS.coordinate_ring()
            n = self.ambient_space().coordinate_ring().ngens()

            phi = self.ambient_space().coordinate_ring().hom(list(CR.gens()[:n]), CR)
            psi = right.ambient_space().coordinate_ring().hom(list(CR.gens()[n:]), CR)
            return AS.subscheme([phi(t) for t in self.defining_polynomials()] + [psi(t) for t in right.defining_polynomials()])
        else:
            raise TypeError('%s must be a projective space, product of projective spaces, or subscheme' % right)

    def _latex_(self):
        r"""
        Return a LaTeX representation of this projective space.

        EXAMPLES::

            sage: print(latex(ProjectiveSpace(1, ZZ, 'x')))
            {\mathbf P}_{\Bold{Z}}^1

        TESTS::

            sage: ProjectiveSpace(3, Zp(5), 'y')._latex_()
            '{\\mathbf P}_{\\Bold{Z}_{5}}^3'
        """
        return "{\\mathbf P}_{%s}^%s" % (latex(self.base_ring()),
                                         self.dimension_relative())

    def _linear_system_as_kernel(self, d, pt, m):
        """
        Return a matrix whose kernel consists of the coefficient vectors
        of the degree ``d`` hypersurfaces (wrt lexicographic ordering of its
        monomials) with multiplicity at least ``m`` at ``pt``.

        INPUT:

        -  ``d`` -- a nonnegative integer.

        -  ``pt`` -- a point of self (possibly represented by a list with at \
                     least one component equal to 1).

        -  ``m`` -- a nonnegative integer.

        OUTPUT:

        A matrix of size `\binom{m-1+n}{n}` x `\binom{d+n}{n}` where n is the
        relative dimension of self. The base ring of the matrix is a ring that
        contains the base ring of self and the coefficients of the given point.

        EXAMPLES:

        If the degree `d` is 0, then a matrix consisting of the first unit vector
        is returned::

            sage: P = ProjectiveSpace(GF(5), 2, names='x')
            sage: pt = P([1, 1, 1])
            sage: P._linear_system_as_kernel(0, pt, 3)
            [1]
            [0]
            [0]
            [0]
            [0]
            [0]

        If the multiplicity `m` is 0, then a matrix with zero rows
        is returned::

            sage: P = ProjectiveSpace(GF(5), 2, names='x')
            sage: pt = P([1, 1, 1])
            sage: M = P._linear_system_as_kernel(2, pt, 0)
            sage: [M.nrows(), M.ncols()]
            [0, 6]

        The base ring does not need to be a field or even an integral domain.
        In this case, the point can be given by a list::

            sage: R = Zmod(4)
            sage: P = ProjectiveSpace(R, 2, names='x')
            sage: pt = [R(1), R(3), R(0)]
            sage: P._linear_system_as_kernel(3, pt, 2)
            [1 3 0 1 0 0 3 0 0 0]
            [0 1 0 2 0 0 3 0 0 0]
            [0 0 1 0 3 0 0 1 0 0]

        When representing a point by a list at least one component must be 1
        (even when the base ring is a field and the list gives a well-defined
        point in projective space)::

            sage: R = GF(5)
            sage: P = ProjectiveSpace(R, 2, names='x')
            sage: pt = [R(3), R(3), R(0)]
            sage: P._linear_system_as_kernel(3, pt, 2)
            Traceback (most recent call last):
            ...
            TypeError: at least one component of pt=[3, 3, 0] must be equal
                          to 1

        The components of the list do not have to be elements of the base ring
        of the projective space. It suffices if there exists a common parent.
        For example, the kernel of the following matrix corresponds to
        hypersurfaces of degree 2 in 3-space with multiplicity at least 2 at a
        general point in the third affine patch::

            sage: P = ProjectiveSpace(QQ,3,names='x')
            sage: RPol.<t0,t1,t2,t3> = PolynomialRing(QQ,4)
            sage: pt = [t0,t1,1,t3]
            sage: P._linear_system_as_kernel(2,pt,2)
            [ 2*t0    t1     1    t3     0     0     0     0     0     0]
            [    0    t0     0     0  2*t1     1    t3     0     0     0]
            [ t0^2 t0*t1    t0 t0*t3  t1^2    t1 t1*t3     1    t3  t3^2]
            [    0     0     0    t0     0     0    t1     0     1  2*t3]

        .. TODO::

            Use this method as starting point to implement a class
            LinearSystem for linear systems of hypersurfaces.

        """
        if not isinstance(d, (int, Integer)):
            raise TypeError('the argument d=%s must be an integer' % d)
        if d < 0:
            raise ValueError('the integer d=%s must be nonnegative' % d)
        if not isinstance(pt, (list, tuple,
                               SchemeMorphism_point_projective_ring)):
            raise TypeError('the argument pt=%s must be a list, tuple, or '
                            'point on a projective space' % pt)
        pt, R = prepare(pt, None)
        n = self.dimension_relative()
        if not len(pt) == n + 1:
            raise TypeError('the sequence pt=%s must have %s '
                            'components' % (pt, n + 1))
        if not R.has_coerce_map_from(self.base_ring()):
            raise TypeError('unable to find a common ring for all elements')
        try:
            i = pt.index(1)
        except Exception:
            raise TypeError('at least one component of pt=%s must be equal '
                            'to 1' % pt)
        pt = pt[:i] + pt[i + 1:]
        if not isinstance(m, (int, Integer)):
            raise TypeError('the argument m=%s must be an integer' % m)
        if m < 0:
            raise ValueError('the integer m=%s must be nonnegative' % m)
        # the components of partials correspond to partial derivatives
        # of order at most m-1 with respect to n variables
        partials = IntegerVectors(m - 1, n + 1).list()
        # the components of monoms correspond to monomials of degree
        # at most d in n variables
        monoms = IntegerVectors(d, n + 1).list()
        M = matrix(R, len(partials), len(monoms))
        for row in range(M.nrows()):
            e = partials[row][:i] + partials[row][i + 1:]
            for col in range(M.ncols()):
                f = monoms[col][:i] + monoms[col][i + 1:]
                if all(f[j] >= e[j] for j in range(n)):
                    M[row, col] = prod(binomial(fj, ej) * ptj**(fj - ej)
                                       for ptj, fj, ej in zip(pt, f, e)
                                       if fj > ej)
        return M

    def _morphism(self, *args, **kwds):
        """
        Construct a morphism.

        For internal use only. See :mod:`morphism` for details.

        TESTS::

            sage: P2.<x,y,z> = ProjectiveSpace(2, GF(3))
            sage: P2._morphism(P2.Hom(P2), [x,y,z])
            Scheme endomorphism of Projective Space of dimension 2 over Finite Field of size 3
              Defn: Defined on coordinates by sending (x : y : z) to
                    (x : y : z)
        """
        return SchemeMorphism_polynomial_projective_space(*args, **kwds)

    def _point_homset(self, *args, **kwds):
        """
        Construct a point Hom-set.

        For internal use only. See :mod:`morphism` for details.

        TESTS::

            sage: P2.<x,y,z> = ProjectiveSpace(2, GF(3))
            sage: P2._point_homset(Spec(GF(3)), P2)
            Set of rational points of Projective Space of dimension 2 over Finite Field of size 3
        """
        return SchemeHomset_points_projective_ring(*args, **kwds)

    def point(self, v, check=True):
        """
        Create a point on this projective space.

        INPUT:

        - ``v`` -- anything that defines a point

        - ``check`` -- boolean (optional, default: ``True``); whether
          to check the defining data for consistency

        OUTPUT: A point of this projective space.

        EXAMPLES::

            sage: P2 = ProjectiveSpace(QQ, 2)
            sage: P2.point([4,5])
            (4 : 5 : 1)

        ::

            sage: P = ProjectiveSpace(QQ, 1)
            sage: P.point(infinity)
            (1 : 0)

        ::

            sage: P = ProjectiveSpace(QQ, 2)
            sage: P.point(infinity)
            Traceback (most recent call last):
            ...
            ValueError: +Infinity not well defined in dimension > 1

        ::

            sage: P = ProjectiveSpace(ZZ, 2)
            sage: P.point([infinity])
            Traceback (most recent call last):
             ...
            ValueError: [+Infinity] not well defined in dimension > 1
        """
        from sage.rings.infinity import infinity
        if v is infinity or (isinstance(v, (list, tuple)) and
                             len(v) == 1 and v[0] is infinity):
            if self.dimension_relative() > 1:
                raise ValueError("%s not well defined in dimension > 1" % v)
            v = [1, 0]

        return self.point_homset()(v, check=check)

    def _point(self, *args, **kwds):
        """
        Construct a point.

        For internal use only. See :mod:`morphism` for details.

        TESTS::

            sage: P2.<x,y,z> = ProjectiveSpace(2, GF(3))
            sage: point_homset = P2._point_homset(Spec(GF(3)), P2)
            sage: P2._point(point_homset, [1,2,3])
            (2 : 1 : 0)
        """
        return SchemeMorphism_point_projective_ring(*args, **kwds)

    def _repr_(self):
        """
        Return a string representation of this projective space.

        EXAMPLES::

            sage: ProjectiveSpace(1, ZZ, 'x')
            Projective Space of dimension 1 over Integer Ring

        TESTS::

            sage: ProjectiveSpace(3, Zp(5), 'y')._repr_()
            'Projective Space of dimension 3 over 5-adic Ring with capped relative precision 20'
        """
        return "Projective Space of dimension %s over %s" % (self.dimension_relative(), self.base_ring())

    def _repr_generic_point(self, v=None):
        """
        Return a string representation of the generic point
        corresponding to the list of polys ``v`` on this projective space.

        If ``v`` is None, the representation of the generic point of
        the projective space is returned.

        EXAMPLES::

            sage: P.<x, y, z> = ProjectiveSpace(2, ZZ)
            sage: P._repr_generic_point([z*y-x^2])
            '(-x^2 + y*z)'
            sage: P._repr_generic_point()
            '(x : y : z)'
        """
        if v is None:
            v = self.gens()
        return '(%s)' % (" : ".join([repr(f) for f in v]))

    def _latex_generic_point(self, v=None):
        """
        Return a LaTeX representation of the generic point
        corresponding to the list of polys ``v`` on this projective space.

        If ``v`` is None, the representation of the generic point of
        the projective space is returned.

        EXAMPLES::

            sage: P.<x, y, z> = ProjectiveSpace(2, ZZ)
            sage: P._latex_generic_point([z*y-x^2])
            '\\left(-x^{2} + y z\\right)'
            sage: P._latex_generic_point()
            '\\left(x : y : z\\right)'
        """
        if v is None:
            v = self.gens()
        return '\\left(%s\\right)' % (" : ".join(str(latex(f)) for f in v))

    def change_ring(self, R):
        r"""
        Return a projective space over ring ``R``.

        INPUT:

        - ``R`` -- commutative ring or morphism.

        OUTPUT:

        - projective space over ``R``.

        .. NOTE::

            There is no need to have any relation between ``R`` and the base ring
            of this space, if you want to have such a relation, use
            ``self.base_extend(R)`` instead.

        EXAMPLES::

            sage: P.<x, y, z> = ProjectiveSpace(2, ZZ)
            sage: PQ = P.change_ring(QQ); PQ
            Projective Space of dimension 2 over Rational Field
            sage: PQ.change_ring(GF(5))
            Projective Space of dimension 2 over Finite Field of size 5

        ::

            sage: K.<w> = QuadraticField(2)
            sage: P = ProjectiveSpace(K,2,'t')
            sage: P.change_ring(K.embeddings(QQbar)[0])
            Projective Space of dimension 2 over Algebraic Field
        """
        if isinstance(R, Map):
            return ProjectiveSpace(self.dimension_relative(), R.codomain(),
                               self.variable_names())
        else:
            return ProjectiveSpace(self.dimension_relative(), R,
                               self.variable_names())

    def is_projective(self):
        """
        Return that this ambient space is projective `n`-space.

        EXAMPLES::

            sage: ProjectiveSpace(3,QQ).is_projective()
            True
        """
        return True

    def subscheme(self, X):
        """
        Return the closed subscheme defined by ``X``.

        INPUT:

        -  ``X`` - a list or tuple of equations.

        EXAMPLES::

            sage: A.<x,y,z> = ProjectiveSpace(2, QQ)
            sage: X = A.subscheme([x*z^2, y^2*z, x*y^2]); X
            Closed subscheme of Projective Space of dimension 2 over Rational Field defined by:
              x*z^2,
              y^2*z,
              x*y^2
            sage: X.defining_polynomials ()
            (x*z^2, y^2*z, x*y^2)
            sage: I = X.defining_ideal(); I
            Ideal (x*z^2, y^2*z, x*y^2) of Multivariate Polynomial Ring in x, y, z over Rational Field
            sage: I.groebner_basis()
            [x*y^2, y^2*z,  x*z^2]
            sage: X.dimension()
            0
            sage: X.base_ring()
            Rational Field
            sage: X.base_scheme()
            Spectrum of Rational Field
            sage: X.structure_morphism()
            Scheme morphism:
              From: Closed subscheme of Projective Space of dimension 2 over Rational Field defined by:
              x*z^2,
              y^2*z,
              x*y^2
              To:   Spectrum of Rational Field
              Defn: Structure map

            sage: TestSuite(X).run(skip=["_test_an_element", "_test_elements",\
            "_test_elements_eq", "_test_some_elements", "_test_elements_eq_reflexive",\
            "_test_elements_eq_symmetric", "_test_elements_eq_transitive",\
            "_test_elements_neq"])
        """
        from sage.schemes.projective.projective_subscheme import (AlgebraicScheme_subscheme_projective,
                                                                  AlgebraicScheme_subscheme_projective_field)
        R = self.base_ring()
        if R.is_field() and R.is_exact():
            return AlgebraicScheme_subscheme_projective_field(self, X)

        return AlgebraicScheme_subscheme_projective(self, X)

    def affine_patch(self, i, AA=None):
        r"""
        Return the `i^{th}` affine patch of this projective space.

        This is an ambient affine space `\mathbb{A}^n_R,` where
        `R` is the base ring of self, whose "projective embedding"
        map is `1` in the `i^{th}` factor.

        INPUT:

        - ``i`` -- integer between 0 and dimension of self, inclusive.

        - ``AA`` -- (default: None) ambient affine space, this is constructed
                if it is not given.

        OUTPUT:

        - An ambient affine space with fixed projective_embedding map.

        EXAMPLES::

            sage: PP = ProjectiveSpace(5) / QQ
            sage: AA = PP.affine_patch(2)
            sage: AA
            Affine Space of dimension 5 over Rational Field
            sage: AA.projective_embedding()
            Scheme morphism:
              From: Affine Space of dimension 5 over Rational Field
              To:   Projective Space of dimension 5 over Rational Field
              Defn: Defined on coordinates by sending (x0, x1, x3, x4, x5) to
                    (x0 : x1 : 1 : x3 : x4 : x5)
            sage: AA.projective_embedding(0)
            Scheme morphism:
              From: Affine Space of dimension 5 over Rational Field
              To:   Projective Space of dimension 5 over Rational Field
              Defn: Defined on coordinates by sending (x0, x1, x3, x4, x5) to
                    (1 : x0 : x1 : x3 : x4 : x5)

        ::

            sage: P.<x,y> = ProjectiveSpace(QQ,1)
            sage: P.affine_patch(0).projective_embedding(0).codomain() == P
            True
        """
        i = int(i)   # implicit type checking
        n = self.dimension_relative()
        if i < 0 or i > n:
            raise ValueError("argument i (= %s) must be between 0 and %s" % (i, n))
        try:
            A = self.__affine_patches[i]
            # assume that if you've passed in a new affine space you
            # want to override the existing patch
            if AA is None or A == AA:
                return A
        except AttributeError:
            self.__affine_patches = {}
        except KeyError:
            pass
        # if no ith patch exists, we may still be here with AA==None
        if AA is None:
            from sage.schemes.affine.affine_space import AffineSpace
            g = self.gens()
            gens = g[:i] + g[i + 1:]
            AA = AffineSpace(n, self.base_ring(), names=gens,
                             ambient_projective_space=self,
                             default_embedding_index=i)
        elif AA.dimension_relative() != n:
            raise ValueError("affine space must be of the dimension %s" % (n))
        self.__affine_patches[i] = AA
        return AA

    def _an_element_(self):
        r"""
        Returns a (preferably typical) element of this space.

        This is used both for illustration and testing purposes.

        OUTPUT: a point in this projective space.

        EXAMPLES::

            sage: ProjectiveSpace(ZZ, 3, 'x').an_element()
            (7 : 6 : 5 : 1)

            sage: ProjectiveSpace(PolynomialRing(ZZ,'y'), 3, 'x').an_element()
            (7*y : 6*y : 5*y : 1)
        """
        n = self.dimension_relative()
        R = self.base_ring()
        return self([(7 - i) * R.an_element() for i in range(n)] + [R.one()])

    def Lattes_map(self, E, m):
        r"""
        Given an elliptic curve ``E`` and an integer ``m`` return
        the Lattes map associated to multiplication by `m`.

        In other words, the rational map on the quotient
        `E/\{\pm 1\} \cong \mathbb{P}^1` associated to `[m]:E \to E`.

        INPUT:

        - ``E`` -- an elliptic curve.

        - ``m`` -- an integer.

        OUTPUT: a dynamical system on this projective space.

        EXAMPLES::

            sage: P.<x,y> = ProjectiveSpace(QQ,1)
            sage: E = EllipticCurve(QQ,[-1, 0])
            sage: P.Lattes_map(E, 2)
            Dynamical System of Projective Space of dimension 1 over Rational Field
              Defn: Defined on coordinates by sending (x : y) to
                    (1/4*x^4 + 1/2*x^2*y^2 + 1/4*y^4 : x^3*y - x*y^3)

        TESTS::

            sage: P.<x,y> = ProjectiveSpace(GF(37), 1)
            sage: E = EllipticCurve([1, 1])
            sage: f = P.Lattes_map(E, 2); f
            Dynamical System of Projective Space of dimension 1 over Finite Field of size 37
              Defn: Defined on coordinates by sending (x : y) to
                    (-9*x^4 + 18*x^2*y^2 - 2*x*y^3 - 9*y^4 : x^3*y + x*y^3 + y^4)
        """
        if self.dimension_relative() != 1:
            raise TypeError("must be dimension 1")
        if self.base_ring() != E.base_ring():
            E = E.change_ring(self.base_ring())

        L = E.multiplication_by_m(m, x_only=True)
        F = [L.numerator(), L.denominator()]
        R = self.coordinate_ring()
        x, y = R.gens()
        phi = F[0].parent().hom([x], R)
        F = [phi(F[0]).homogenize(y), phi(F[1]).homogenize(y) * y]
        from sage.dynamics.arithmetic_dynamics.projective_ds import DynamicalSystem_projective
        return DynamicalSystem_projective(F, domain=self)

    def cartesian_product(self, other):
        r"""
        Return the Cartesian product of this projective space and
        ``other``.

        INPUT:

        - ``other`` - A projective space with the same base ring as this space.

        OUTPUT:

        - A Cartesian product of projective spaces.

        EXAMPLES::

            sage: P1 = ProjectiveSpace(QQ, 1, 'x')
            sage: P2 = ProjectiveSpace(QQ, 2, 'y')
            sage: PP = P1.cartesian_product(P2); PP
            Product of projective spaces P^1 x P^2 over Rational Field
            sage: PP.gens()
            (x0, x1, y0, y1, y2)
        """
        from sage.schemes.product_projective.space import ProductProjectiveSpaces
        return ProductProjectiveSpaces([self, other])

    def chebyshev_polynomial(self, n, kind='first', monic=False):
        """
        Generates an endomorphism of this projective line by a Chebyshev polynomial.

        Chebyshev polynomials are a sequence of recursively defined orthogonal
        polynomials. Chebyshev of the first kind are defined as `T_0(x) = 1`,
        `T_1(x) = x`, and `T_{n+1}(x) = 2xT_n(x) - T_{n-1}(x)`. Chebyshev of
        the second kind are defined as `U_0(x) = 1`,
        `U_1(x) = 2x`, and `U_{n+1}(x) = 2xU_n(x) - U_{n-1}(x)`.

        INPUT:

        - ``n`` -- a non-negative integer.

        - ``kind`` -- ``first`` or ``second`` specifying which kind of chebyshev the user would like
          to generate. Defaults to ``first``.

        - ``monic`` -- ``True`` or ``False`` specifying if the polynomial defining the system
          should be monic or not. Defaults to ``False``.

        OUTPUT: :class:`DynamicalSystem_projective`

        EXAMPLES::

            sage: P.<x,y> = ProjectiveSpace(QQ, 1)
            sage: P.chebyshev_polynomial(5, 'first')
            Dynamical System of Projective Space of dimension 1 over Rational Field
            Defn: Defined on coordinates by sending (x : y) to
            (16*x^5 - 20*x^3*y^2 + 5*x*y^4 : y^5)

        ::

            sage: P.<x,y> = ProjectiveSpace(QQ, 1)
            sage: P.chebyshev_polynomial(3, 'second')
            Dynamical System of Projective Space of dimension 1 over Rational Field
            Defn: Defined on coordinates by sending (x : y) to
            (8*x^3 - 4*x*y^2 : y^3)

        ::

            sage: P.<x,y> = ProjectiveSpace(QQ, 1)
            sage: P.chebyshev_polynomial(3, 2)
            Traceback (most recent call last):
            ...
            ValueError: keyword 'kind' must have a value of either 'first' or 'second'

        ::

            sage: P.<x,y> = ProjectiveSpace(QQ, 1)
            sage: P.chebyshev_polynomial(-4, 'second')
            Traceback (most recent call last):
            ...
            ValueError: first parameter 'n' must be a non-negative integer

        ::

            sage: P = ProjectiveSpace(QQ, 2, 'x')
            sage: P.chebyshev_polynomial(2)
            Traceback (most recent call last):
            ...
            TypeError: projective space must be of dimension 1

        ::

            sage: P.<x,y> = ProjectiveSpace(QQ,1)
            sage: P.chebyshev_polynomial(3, monic=True)
            Dynamical System of Projective Space of dimension 1 over Rational Field
              Defn: Defined on coordinates by sending (x : y) to
                    (x^3 - 3*x*y^2 : y^3)

        ::

            sage: F.<t> = FunctionField(QQ)
            sage: P.<y,z> = ProjectiveSpace(F,1)
            sage: P.chebyshev_polynomial(4,monic=True)
            Dynamical System of Projective Space of dimension 1 over Rational function field in t over Rational Field
              Defn: Defined on coordinates by sending (y : z) to
                    (y^4 + (-4)*y^2*z^2 + 2*z^4 : z^4)
        """
        if self.dimension_relative() != 1:
            raise TypeError("projective space must be of dimension 1")
        n = ZZ(n)
        if (n < 0):
            raise ValueError("first parameter 'n' must be a non-negative integer")
        # use the affine version and then homogenize.
        A = self.affine_patch(1)
        f = A.chebyshev_polynomial(n, kind)
        if monic and self.base().characteristic() != 2:
            f = f.homogenize(1)
            return f.conjugate(matrix([[~ZZ(2), 0], [0, 1]]))
        return f.homogenize(1)

    def veronese_embedding(self, d, CS=None, order='lex'):
        r"""
        Return the degree ``d`` Veronese embedding from this projective space.

        INPUT:

        - ``d`` -- a positive integer.

        - ``CS`` -- a projective ambient space to embed into. If this projective space has dimension `N`, the
          dimension of ``CS`` must be `\binom{N + d}{d} - 1`. This is constructed if not specified. Default:
          ``None``.

        - ``order`` -- a monomial order to use to arrange the monomials defining the embedding. The monomials
          will be arranged from greatest to least with respect to this order. Default: ``'lex'``.

        OUTPUT:

        - a scheme morphism from this projective space to ``CS``.

        EXAMPLES::

            sage: P.<x,y> = ProjectiveSpace(QQ, 1)
            sage: vd = P.veronese_embedding(4, order='invlex')
            sage: vd
            Scheme morphism:
              From: Projective Space of dimension 1 over Rational Field
              To:   Projective Space of dimension 4 over Rational Field
              Defn: Defined on coordinates by sending (x : y) to
                    (y^4 : x*y^3 : x^2*y^2 : x^3*y : x^4)

        Veronese surface::

            sage: P.<x,y,z> = ProjectiveSpace(QQ, 2)
            sage: Q.<q,r,s,t,u,v> = ProjectiveSpace(QQ, 5)
            sage: vd = P.veronese_embedding(2, Q)
            sage: vd
            Scheme morphism:
              From: Projective Space of dimension 2 over Rational Field
              To:   Projective Space of dimension 5 over Rational Field
              Defn: Defined on coordinates by sending (x : y : z) to
                    (x^2 : x*y : x*z : y^2 : y*z : z^2)
            sage: vd(P.subscheme([]))
            Closed subscheme of Projective Space of dimension 5 over Rational Field
            defined by:
              -u^2 + t*v,
              -s*u + r*v,
              -s*t + r*u,
              -s^2 + q*v,
              -r*s + q*u,
              -r^2 + q*t
        """
        d = ZZ(d)
        if d <= 0:
            raise ValueError("(=%s) must be a positive integer" % d)
        N = self.dimension()
        # construct codomain space if not given
        if CS is None:
            CS = ProjectiveSpace(self.base_ring(), binomial(N + d, d) - 1)
        else:
            if not is_ProjectiveSpace(CS):
                raise TypeError("(=%s) must be a projective space" % CS)
            if CS.dimension() != binomial(N + d, d) - 1:
                raise TypeError("(=%s) has the wrong dimension to serve as the codomain space" % CS)

        R = self.coordinate_ring().change_ring(order=order)
        monomials = sorted([R({tuple(v): 1}) for v in WeightedIntegerVectors(d, [1] * (N + 1))])
        monomials.reverse()  # order the monomials greatest to least via the given monomial order
        return Hom(self, CS)(monomials)

    def point_transformation_matrix(self, points_source, points_target, normalize=True):
        r"""

        Returns a unique element of PGL that transforms one set of points to another.

        Given a projective space of dimension n and a set of n+2 source points and a set of n+2 target
        points in the same projective space, such that no n+1 points of each set are linearly dependent
        find the unique element of PGL that translates the source points to the target points.

        Warning:: over non-exact rings such as the ComplexField, the returned matrix could
        be very far from correct.

        INPUT:

            - ``points_source`` -- points in source projective space.

            - ``points_target`` -- points in target projective space.

            - ``normalize`` -- (default: `True`) If the returned matrix should be normalized.
              Only works over exact rings. If the base ring is a field, the matrix is normalized so
              that the last nonzero entry in the last row is 1. If the base ring is a ring, then
              the matrix is normalized so that the entries are elements of the base ring.

        OUTPUT: Transformation matrix - element of PGL.

        ALGORITHM:

        See [Hutz2007]_, Proposition 2.16 for details.

        EXAMPLES::

            sage: P1.<a,b,c>=ProjectiveSpace(QQ, 2)
            sage: points_source=[P1([1, 4, 1]), P1([1, 2, 2]), P1([3, 5, 1]), P1([1, -1, 1])]
            sage: points_target=[P1([5, -2, 7]), P1([3, -2, 3]), P1([6, -5, 9]), P1([3, 6, 7])]
            sage: m = P1.point_transformation_matrix(points_source, points_target); m
            [ -13/59 -128/59  -25/59]
            [538/177    8/59  26/177]
            [ -45/59 -196/59       1]
            sage: [m*points_source[i] == points_target[i] for i in range(4)]
            [True, True, True, True]

        ::

            sage: P.<a,b> = ProjectiveSpace(GF(13),  1)
            sage: points_source = [P([-6, 7]), P([1, 4]), P([3, 2])]
            sage: points_target = [P([-1, 2]), P([0, 2]), P([-1, 6])]
            sage: P.point_transformation_matrix(points_source, points_target)
            [10  4]
            [10  1]

        ::

            sage: P.<a,b> = ProjectiveSpace(QQ, 1)
            sage: points_source = [P([-6, -4]), P([1, 4]), P([3, 2])]
            sage: points_target = [P([-1, 2]), P([0, 2]), P([-7, -3])]
            sage: P.point_transformation_matrix(points_source, points_target)
            Traceback (most recent call last):
            ...
            ValueError: source points not independent

        ::

            sage: R.<t> = FunctionField(QQ)
            sage: P.<a,b> = ProjectiveSpace(R, 1)
            sage: points_source = [P([-6*t, 7]), P([1, 4]), P([3, 2])]
            sage: points_target = [P([-1, 2*t]), P([0, 2]), P([-1, 6])]
            sage: P.point_transformation_matrix(points_source, points_target)
            [             (1/3*t + 7/12)/(t^2 - 53/24*t)            (-1/12*t - 7/48)/(t^2 - 53/24*t)]
            [(-2/3*t^2 - 7/36*t - 35/12)/(t^2 - 53/24*t)                                           1]

        ::

            sage: P1.<a,b,c>=ProjectiveSpace(RR, 2)
            sage: points_source=[P1([1, 4, 1]), P1([1, 2, 2]), P1([3, 5, 1]), P1([1, -1, 1])]
            sage: points_target=[P1([5, -2, 7]), P1([3, -2, 3]), P1([6, -5, 9]), P1([3, 6, 7])]
            sage: P1.point_transformation_matrix(points_source, points_target)
            [-0.0619047619047597  -0.609523809523810  -0.119047619047621]
            [  0.853968253968253  0.0380952380952380  0.0412698412698421]
            [ -0.214285714285712  -0.933333333333333   0.280952380952379]

        ::

            sage: P1.<a,b,c>=ProjectiveSpace(ZZ, 2)
            sage: points_source=[P1([1, 4, 1]), P1([1, 2, 2]), P1([3, 5, 1]), P1([1, -1, 1])]
            sage: points_target=[P1([5, -2, 7]), P1([3, -2, 3]), P1([6, -5, 9]), P1([3, 6, 7])]
            sage: P1.point_transformation_matrix(points_source, points_target)
            [ -507 -4992  -975]
            [ 6994   312   338]
            [-1755 -7644  2301]

        ::

            sage: P1.<a,b,c>=ProjectiveSpace(ZZ, 2)
            sage: points_source=[P1([1, 4, 1]), P1([1, 2, 2]), P1([3, 5, 1]), P1([1, -1, 1])]
            sage: points_target=[P1([5, -2, 7]), P1([3, -2, 3]), P1([6, -5, 9]), P1([3, 6, 7])]
            sage: P1.point_transformation_matrix(points_source, points_target, normalize=False)
            [-13/30 -64/15   -5/6]
            [269/45   4/15  13/45]
            [  -3/2 -98/15  59/30]

        ::

            sage: R.<t> = ZZ[]
            sage: P.<a,b> = ProjectiveSpace(R, 1)
            sage: points_source = [P([-6*t, 7]), P([1, 4]), P([3, 2])]
            sage: points_target = [P([-1, 2*t]), P([0, 2]), P([-1, 6])]
            sage: P.point_transformation_matrix(points_source, points_target)
            [           48*t + 84           -12*t - 21]
            [-96*t^2 - 28*t - 420      144*t^2 - 318*t]

        TESTS::

            sage: P.<a,b> = ProjectiveSpace(QQ, 1)
            sage: points_source = [P([-6, -1]), P([1, 4]), P([3, 2])]
            sage: points_target = [P([-1, 2]), P([0, 2]), P([-2, 4])]
            sage: P.point_transformation_matrix(points_source, points_target)
            Traceback (most recent call last):
            ...
            ValueError: target points not independent

        ::

            sage: P.<a,b,c>=ProjectiveSpace(QQ, 2)
            sage: points_source=[P([1, 4, 1]), P([2, -7, 9]), P([3, 5, 1])]
            sage: points_target=[P([5, -2, 7]), P([3, -2, 3]), P([6, -5, 9]), P([6, -1, 1])]
            sage: P.point_transformation_matrix(points_source, points_target)
            Traceback (most recent call last):
            ...
            ValueError: incorrect number of points in source, need 4 points

        ::

            sage: P.<a,b,c>=ProjectiveSpace(QQ, 2)
            sage: points_source=[P([1, 4, 1]), P([2, -7, 9]), P([3, 5, 1]), P([1, -1, 1])]
            sage: points_target=[P([5, -2, 7]), P([3, -2, 3]), P([6, -5, 9]), P([6, -1, 1]),P([7, 8, -9])]
            sage: P.point_transformation_matrix(points_source, points_target)
            Traceback (most recent call last):
            ...
            ValueError: incorrect number of points in target, need 4 points

        ::

            sage: P.<a,b,c>=ProjectiveSpace(QQ, 2)
            sage: P1.<x,y,z>=ProjectiveSpace(QQ, 2)
            sage: points_source=[P([1, 4, 1]), P([2, -7, 9]), P([3, 5, 1]), P1([1, -1, 1])]
            sage: points_target=[P([5, -2, 7]), P([3, -2, 3]), P([6, -5, 9]), P([6, -1, 1])]
            sage: P.point_transformation_matrix(points_source, points_target)
            Traceback (most recent call last):
            ...
            ValueError: source points not in self

        ::

            sage: P.<a,b,c>=ProjectiveSpace(QQ, 2)
            sage: P1.<x,y,z>=ProjectiveSpace(QQ, 2)
            sage: points_source=[P([1, 4, 1]), P([2, -7, 9]), P([3, 5, 1]), P([1, -1, 1])]
            sage: points_target=[P([5, -2, 7]), P([3, -2, 3]), P([6, -5, 9]), P1([6, -1, 1])]
            sage: P.point_transformation_matrix(points_source, points_target)
            Traceback (most recent call last):
            ...
            ValueError: target points not in self
        """
        r = self.base_ring()
        n = self.dimension_relative()
        # makes sure there aren't to few or two many points
        if len(points_source) != n + 2:
            raise ValueError("incorrect number of points in source, need %d points" % (n + 2))
        if len(points_target) != n + 2:
            raise ValueError("incorrect number of points in target, need %d points" % (n + 2))
        if any(x.codomain() != self for x in points_source):
            raise ValueError("source points not in self")
        if any(x.codomain() != self for x in points_target):
            raise ValueError("target points not in self")
        Ms = matrix(r, [list(s) for s in points_source])
        if any(m == 0 for m in Ms.minors(n + 1)):
            raise ValueError("source points not independent")
        Mt = matrix(r, [list(t) for t in points_target])
        if any(l == 0 for l in Mt.minors(n + 1)):
            raise ValueError("target points not independent")

        # get_matrix calculates the transform from the list of points
        # [ [1 : 0 : 0 : ... ]
        #   [0 : 1 : 0 : ... ]
        #   [0 : 0 : 1 : ... ]
        #   ...
        #   [1 : 1 : 1 : ... ] ]
        # to the list of points S
        def get_matrix(S, N):
            a = matrix(N+1, N+1, [S[j][i] for i in range(N+1) for j in range(N+1)])
            b = matrix(N+1, 1, list(S[N+1]))
            X = a.solve_right(b)
            m = matrix(N+1, N+1, [X[i,0]*S[i][j] for i in range(N+1) for j in range(N+1)])
            m = m.transpose()
            return m

        m_source = get_matrix(points_source, n)
        m_target = get_matrix(points_target, n)
        return_mat = m_target*m_source.inverse()
        if normalize:
            R = self.base_ring()
            if R.is_exact():
                if R.is_field():
                    last_row = list(return_mat.rows()[-1])[:]
                    last_ele = last_row.pop()
                    while last_ele == 0:
                        last_ele = last_row.pop()
                    return_mat *= ZZ(1)/last_ele
                else:
                    lcm = return_mat[0][0]
                    for row in return_mat.rows():
                        for ele in row:
                            lcm = lcm.lcm(ele.denominator())
                    return_mat *= lcm
        return return_mat

    def hyperplane_transformation_matrix(self, plane_1, plane_2):
        r"""
        Return a PGL element sending ``plane_1`` to ``plane_2``.

        ``plane_1`` and ``plane_2`` must be hyperplanes (subschemes of
        codimension 1, each defined by a single linear homogenous equation).

        INPUT:

        - ``plane_1``, ``plane_2`` -- hyperplanes of this projective space

        OUTPUT: An element of PGL

        EXAMPLES::

            sage: P.<x,y> = ProjectiveSpace(QQ, 1)
            sage: plane1 = P.subscheme(x)
            sage: plane2 = P.subscheme(y)
            sage: m = P.hyperplane_transformation_matrix(plane1, plane2); m
            [-1 -1]
            [ 1  0]
            sage: plane2(m*P((0,1)))
            (1 : 0)

        ::

            sage: P.<x,y,z,w> = ProjectiveSpace(QQ, 3)
            sage: plane1 = P.subscheme(x + 2*y + z)
            sage: plane2 = P.subscheme(2*x + y + z)
            sage: P.hyperplane_transformation_matrix(plane1, plane2)
            [  -3    0    0    0]
            [   9    6    0    0]
            [-3/2   -3  3/2    0]
            [-1/2   -1 -1/2    1]

        ::

            sage: P.<x,y> = ProjectiveSpace(ZZ, 1)
            sage: plane1 = P.subscheme(x + y)
            sage: plane2 = P.subscheme(y)
            sage: P.hyperplane_transformation_matrix(plane1, plane2)
            [ 1  0]
            [-1 -1]

        ::

            sage: K.<v> = CyclotomicField(3)
            sage: P.<x,y,z> = ProjectiveSpace(K, 2)
            sage: plane1 = P.subscheme(x - 2*v*y + z)
            sage: plane2 = P.subscheme(x + v*y + v*z)
            sage: m = P.hyperplane_transformation_matrix(plane1, plane2)
            sage: m
            [ -6/7*v - 2/7             0             0]
            [ 2/7*v + 10/7  -4/7*v + 8/7             0]
            [ -4/7*v + 1/7 -10/7*v - 8/7             1]

        ::

            sage: R.<x> = QQ[]
            sage: K.<k> = NumberField(x^2+1)
            sage: P.<x,y,z,w> = ProjectiveSpace(K, 3)
            sage: plane1 = P.subscheme(k*x + 2*k*y + z)
            sage: plane2 = P.subscheme(7*k*x + y + 9*z)
            sage: m = P.hyperplane_transformation_matrix(plane1, plane2); m
            [   297/410*k + 279/410                      0                      0                      0]
            [-3609/410*k + 4437/410 -1656/205*k + 2358/205                      0                      0]
            [    511/410*k - 24/205     511/205*k - 48/205   -107/205*k + 327/410                      0]
            [    83/410*k - 107/205     83/205*k - 214/205     107/205*k + 83/410                      1]

        ::

            sage: K.<v> = CyclotomicField(3)
            sage: R.<t> = K[]
            sage: F.<w> = K.extension(t^5 + 2)
            sage: G.<u> = F.absolute_field()
            sage: P.<x,y,z> = ProjectiveSpace(G, 2)
            sage: plane1 = P.subscheme(x - 2*u*y + z)
            sage: plane2 = P.subscheme(x + u*y + z)
            sage: m = P.hyperplane_transformation_matrix(plane1, plane2)
            sage: plane2(m*P((2*u, 1, 0)))
            (-u : 1 : 0)

        ::

            sage: P.<x,y,z> = ProjectiveSpace(FiniteField(2), 2)
            sage: plane1 = P.subscheme(x + y + z)
            sage: plane2 = P.subscheme(z)
            sage: P.hyperplane_transformation_matrix(plane1, plane2)
            [1 0 0]
            [1 1 0]
            [1 1 1]

        ::

            sage: R.<t> = QQ[]
            sage: P.<x,y,z> = ProjectiveSpace(R, 2)
            sage: plane1 = P.subscheme(x + 9*t*y + z)
            sage: plane2 = P.subscheme(x + z)
            sage: P.hyperplane_transformation_matrix(plane1, plane2)
            [       -1/9*t          -t^2             0]
            [ -t^2 + 1/9*t             0             0]
            [         1/81         1/9*t -1/9*t + 1/81]

        TESTS::

            sage: P.<x,y> = ProjectiveSpace(QQ, 1)
            sage: plane1 = P.subscheme(x^2)
            sage: plane2 = P.subscheme(y)
            sage: P.hyperplane_transformation_matrix(plane1, plane2)
            Traceback (most recent call last):
            ...
            ValueError: plane_1 must be defined by a single degree 1 equation
        """
        from sage.schemes.projective.projective_subscheme import AlgebraicScheme_subscheme_projective
        if not isinstance(plane_1, AlgebraicScheme_subscheme_projective):
            raise TypeError('plane_1 must be a subscheme')
        if not isinstance(plane_2, AlgebraicScheme_subscheme_projective):
            raise TypeError('plane_2 must be a subscheme')
        if plane_1.ambient_space() != self:
            raise ValueError('plane_1 must be a subscheme of this projective space')
        if plane_2.ambient_space() != self:
            raise ValueError('plane_2 must be a subscheme of this projective space')
        if len(plane_1.defining_polynomials()) > 1 or plane_1.defining_polynomials()[0].degree() != 1:
            raise ValueError('plane_1 must be defined by a single degree 1 equation')
        if len(plane_2.defining_polynomials()) > 1 or plane_2.defining_polynomials()[0].degree() != 1:
            raise ValueError('plane_2 must be defined by a single degree 1 equation')
        N = self.dimension_relative()
        CR = self.coordinate_ring()
        points = []
        from sage.rings.rational_field import QQ
        P_QQ = ProjectiveSpace(QQ, N)
        # to determine the PGL transform, we need N+2 points source points and N+2 target points,
        # of which no N+1 are co-planar. Additionally, in order to map plane_1 to plane_2, N source
        # points must lie on plane_1, and N target points must lie on plane_2
        for plane in [plane_1, plane_2]:
            source_points = []
            nonzero_places = []
            height_1 = P_QQ.points_of_bounded_height(bound=1)

            # first we find N planar points
            # we have a single linear equation with N+1 variables
            # first we add a point for each variable with coefficient 0
            # giving us J points added in this loop
            for i in range(N+1):
                if plane.defining_polynomials()[0].coefficient(CR.gens()[i]) == 0:
                    L = [0]*(N+1)
                    L[i] = 1
                    source_points.append(self(L))
                else:
                    nonzero_places.append(i)
            # next we add a point for each variable with non-zero coefficient, except the last
            # giving us a total of (N+1) - J - 1 = N - J points added in this loop
            # resulting in exactly J + (N-J) = N points on the plane
            for i in range(len(nonzero_places)-1):
                nonzero_place1 = nonzero_places[i]
                nonzero_place2 = nonzero_places[i+1]
                L = [0]*(N+1)
                L[nonzero_place1] = -1*plane.defining_polynomials()[0].coefficient(CR.gens()[nonzero_place2])
                L[nonzero_place2] = plane.defining_polynomials()[0].coefficient(CR.gens()[nonzero_place1])
                source_points.append(self(L))

            # next we add independent points until we have N+2 points total
            for point in height_1:
                if len(source_points) == N:
                    try:
                        plane(point)
                    except:
                        source_points.append(self(point))
                        base_list = [list(s) for s in source_points]
                elif len(source_points) == N+1:
                    Ms = matrix(base_list + [point])
                    if not any([m == 0 for m in Ms.minors(N + 1)]):
                        source_points.append(self(point))
                        break
            if len(source_points) != N+2:
                raise NotImplementedError('Failed to automatically find sufficient independent points.' +
                    ' Please find the necessary independent points manually, then use point transformation matrix.')
            points.append(source_points)
        return self.point_transformation_matrix(points[0], points[1])


class ProjectiveSpace_field(ProjectiveSpace_ring):
    def _point_homset(self, *args, **kwds):
        """
        Construct a point Hom-set.

        For internal use only. See :mod:`morphism` for details.

        TESTS::

            sage: P2.<x,y,z> = ProjectiveSpace(2, GF(3))
            sage: P2._point_homset(Spec(GF(3)), P2)
            Set of rational points of Projective Space of dimension 2 over Finite Field of size 3
        """
        return SchemeHomset_points_projective_field(*args, **kwds)

    def _point(self, *args, **kwds):
        """
        Construct a point.

        For internal use only. See :mod:`morphism` for details.

        TESTS::

            sage: P2.<x,y,z> = ProjectiveSpace(2, GF(3))
            sage: point_homset = P2._point_homset(Spec(GF(3)), P2)
            sage: P2._point(point_homset, [1,2,3])
            (2 : 1 : 0)
        """
        return SchemeMorphism_point_projective_field(*args, **kwds)

    def _morphism(self, *args, **kwds):
        """
        Construct a morphism.

        For internal use only. See :mod:`morphism` for details.

        TESTS::

            sage: P2.<x,y,z> = ProjectiveSpace(2, GF(3))
            sage: P2._morphism(P2.Hom(P2), [x,y,z])
            Scheme endomorphism of Projective Space of dimension 2 over Finite Field of size 3
              Defn: Defined on coordinates by sending (x : y : z) to
                    (x : y : z)
        """
        return SchemeMorphism_polynomial_projective_space_field(*args, **kwds)

    def points_of_bounded_height(self, **kwds):
        r"""
        Returns an iterator of the points in self of absolute height of at most the given bound.

        Bound check is strict for the rational field. Requires self to be projective space
        over a number field. Uses the
        Doyle-Krumm algorithm 4 (algorithm 5 for imaginary quadratic) for
        computing algebraic numbers up to a given height [DK2013]_.

        The algorithm requires floating point arithmetic, so the user is
        allowed to specify the precision for such calculations.
        Additionally, due to floating point issues, points
        slightly larger than the bound may be returned. This can be controlled
        by lowering the tolerance.

        INPUT:

        kwds:

        - ``bound`` - a real number

        - ``tolerance`` - a rational number in (0,1] used in doyle-krumm algorithm-4

        - ``precision`` - the precision to use for computing the elements of bounded height of number fields.

        OUTPUT:

        - an iterator of points in this space

        EXAMPLES::

            sage: P.<x,y> = ProjectiveSpace(QQ, 1)
            sage: sorted(list(P.points_of_bounded_height(bound=5)))
            [(0 : 1), (1 : -5), (1 : -4), (1 : -3), (1 : -2), (1 : -1), (1 : 0),
             (1 : 1), (1 : 2), (1 : 3), (1 : 4), (1 : 5), (2 : -5), (2 : -3),
             (2 : -1), (2 : 1), (2 : 3), (2 : 5), (3 : -5), (3 : -4), (3 : -2),
             (3 : -1), (3 : 1), (3 : 2), (3 : 4), (3 : 5), (4 : -5), (4 : -3),
             (4 : -1), (4 : 1), (4 : 3), (4 : 5), (5 : -4), (5 : -3), (5 : -2),
             (5 : -1), (5 : 1), (5 : 2), (5 : 3), (5 : 4)]

        ::

            sage: u = QQ['u'].0
            sage: P.<x,y,z> = ProjectiveSpace(NumberField(u^2 - 2, 'v'), 2)
            sage: len(list(P.points_of_bounded_height(bound=1.5, tolerance=0.1)))
            57
        """
        if is_RationalField(self.base_ring()):
            ftype = False  # stores whether the field is a number field or the rational field
        elif self.base_ring() in NumberFields():  # true for rational field as well, so check is_RationalField first
            ftype = True
        else:
            raise NotImplementedError("self must be projective space over a number field")

        bound = kwds.pop('bound')
        B = bound**(self.base_ring().absolute_degree())  # convert to relative height

        n = self.dimension_relative()
        R = self.base_ring()
        if ftype:
            zero = R.zero()
            i = n
            while not i < 0:
                P = [zero for _ in range(i)] + [R.one()]
                P += [zero for _ in range(n - i)]
                yield self(P)
                tol = kwds.pop('tolerance', 1e-2)
                prec = kwds.pop('precision', 53)
                iters = [R.elements_of_bounded_height(bound=B, tolerance=tol, precision=prec) for _ in range(i)]
                for x in iters:
                    next(x)  # put at zero
                j = 0
                while j < i:
                    try:
                        P[j] = next(iters[j])
                        yield self(P)
                        j = 0
                    except StopIteration:
                        iters[j] = R.elements_of_bounded_height(bound=B, tolerance=tol, precision=prec)  # reset
                        next(iters[j])  # put at zero
                        P[j] = zero
                        j += 1
                i -= 1
        else:  # base ring QQ
            zero = (0,) * (n + 1)
            for c in cartesian_product_iterator([srange(-B, B + 1)
                                                 for _ in range(n + 1)]):
                if gcd(c) == 1 and c > zero:
                    yield self.point(c, check=False)

    def subscheme_from_Chow_form(self, Ch, dim):
        r"""
        Returns the subscheme defined by the Chow equations associated to the Chow form ``Ch``.

        These equations define the subscheme set-theoretically, but only for smooth
        subschemes and hypersurfaces do they define the subscheme as a scheme.

        ALGORITHM:

        The Chow form is a polynomial in the Plucker coordinates. The Plucker coordinates
        are the bracket polynomials. We first re-write the Chow form in terms of the dual
        Plucker coordinates. Then we expand `Ch(span(p,L)` for a generic point `p` and a
        generic linear subspace `L`. The coefficients as polynomials in the coordinates
        of `p` are the equations defining the subscheme. [DalbecSturmfels].

        INPUT:

        - ``Ch`` - a homogeneous polynomial.

        - ``dim`` - the dimension of the associated scheme.

        OUTPUT: a projective subscheme.

        EXAMPLES::

            sage: P = ProjectiveSpace(QQ, 4, 'z')
            sage: R.<x0,x1,x2,x3,x4> = PolynomialRing(QQ)
            sage: H = x1^2 + x2^2 + 5*x3*x4
            sage: P.subscheme_from_Chow_form(H,3)
            Closed subscheme of Projective Space of dimension 4 over Rational Field defined by:
              -5*z0*z1 + z2^2 + z3^2

        ::

            sage: P = ProjectiveSpace(QQ, 3, 'z')
            sage: R.<x0,x1,x2,x3,x4,x5> = PolynomialRing(QQ)
            sage: H = x1-x2-x3+x5+2*x0
            sage: P.subscheme_from_Chow_form(H, 1)
            Closed subscheme of Projective Space of dimension 3 over Rational Field
            defined by:
              -z1 + z3,
              z0 + z2 + z3,
              -z1 - 2*z3,
              -z0 - z1 + 2*z2

        ::

            sage: P.<x0,x1,x2,x3> = ProjectiveSpace(GF(7), 3)
            sage: X = P.subscheme([x3^2+x1*x2,x2-x0])
            sage: Ch = X.Chow_form();Ch
            t0^2 - 2*t0*t3 + t3^2 - t2*t4 - t4*t5
            sage: Y = P.subscheme_from_Chow_form(Ch, 1); Y
            Closed subscheme of Projective Space of dimension 3 over Finite Field of
            size 7 defined by:
              x1*x2 + x3^2,
              -x0*x2 + x2^2,
              -x0*x1 - x1*x2 - 2*x3^2,
              x0^2 - x0*x2,
              x0*x1 + x3^2,
              -2*x0*x3 + 2*x2*x3,
              2*x0*x3 - 2*x2*x3,
              x0^2 - 2*x0*x2 + x2^2
            sage: I = Y.defining_ideal()
            sage: I.saturation(I.ring().ideal(list(I.ring().gens())))[0]
            Ideal (x0 - x2, x1*x2 + x3^2) of Multivariate Polynomial Ring in x0, x1,
            x2, x3 over Finite Field of size 7
        """
        if not Ch.is_homogeneous():
            raise ValueError("Chow form must be a homogeneous polynomial")
        n = self.dimension_relative()
        R = Ch.parent()
        if binomial(n + 1, n - dim) != R.ngens():
            raise ValueError("for given dimension, there should be %d variables in the Chow form" % binomial(n + 1, n - dim))
        # create the brackets associated to variables
        L1 = []
        for t in UnorderedTuples(list(range(n + 1)), dim + 1):
            if all(t[i] < t[i + 1] for i in range(dim)):
                L1.append(t)
        # create the dual brackets
        L2 = []
        signs = []
        for l in L1:
            s = []
            for v in range(n + 1):
                if v not in l:
                    s.append(v)
            t1 = [b + 1 for b in l]
            t2 = [b + 1 for b in s]
            perm = Permutation(t1 + t2)
            signs.append(perm.sign())
            L2.append(s)
        # create the polys associated to dual brackets
        if n - dim - 1 > 0:
            S = PolynomialRing(R.base_ring(), n + 1, 'z')
            T = PolynomialRing(S, (n + 1) * (n - dim - 1), 's')
            M = matrix(T, n - dim, n + 1, list(S.gens()) + list(T.gens()))
        else:
            T = PolynomialRing(R.base_ring(), n + 1, 'z')
            M = matrix(T, n - dim, n + 1, list(T.gens()))
        coords = []
        for i in range(len(L2)):
            coords.append(signs[i] * M.matrix_from_columns(L2[i]).det())
        # substitute in dual brackets to chow form
        phi = R.hom(coords, T)
        ch = phi(Ch)
        # coefficients are polys in zs which are the chow equations for the chow form
        if n - dim - 1 > 0:
            return self.subscheme(ch.coefficients())
        else:
            return self.subscheme(ch)

<<<<<<< HEAD
    def point_transformation_matrix(self, points_source, points_target):
        r"""

        Returns a unique element of PGL that transforms one set of points to another.

        Given a projective space of degree n and a set of n+2 source points and a set of n+2 target
        points in the same projective space, such that no n+1 points of each set are linearly dependent
        finds the unique element of PGL that translates the source points to the target points.

        Warning :: will not work over precision fields

        INPUT:

            - ``points_source`` - points in source projective space.

            - ``points_target`` - points in target projective space.

        OUTPUT: Transformation matrix - element of PGL.

        EXAMPLES::

            sage: P1.<a,b,c>=ProjectiveSpace(QQ, 2)
            sage: points_source=[P1([1,4,1]),P1([1,2,2]),P1([3,5,1]),P1([1,-1,1])]
            sage: points_target=[P1([5,-2,7]),P1([3,-2,3]),P1([6,-5,9]), P1([3,6,7])]
            sage: m = P1.point_transformation_matrix(points_source, points_target); m
            [ -13/59 -128/59  -25/59]
            [538/177    8/59  26/177]
            [ -45/59 -196/59       1]
            sage: [P1(list(m*vector(list(points_source[i])))) == points_target[i] for i in range(4)]
            [True, True, True, True]

        ::

            sage: P.<a,b> = ProjectiveSpace(GF(13),1)
            sage: points_source = [P([-6,7]), P([1,4]), P([3,2])]
            sage: points_target = [P([-1,2]), P([0,2]), P([-1,6])]
            sage: P.point_transformation_matrix(points_source, points_target)
            [10  4]
            [10  1]

        ::

            sage: P.<a,b> = ProjectiveSpace(QQ,1)
            sage: points_source = [P([-6,-4]), P([1,4]), P([3,2])]
            sage: points_target = [P([-1,2]), P([0,2]), P([-7,-3])]
            sage: P.point_transformation_matrix(points_source, points_target)
            Traceback (most recent call last):
            ...
            ValueError: source points not independent

        ::

            sage: P.<a,b> = ProjectiveSpace(QQ,1)
            sage: points_source = [P([-6,-1]), P([1,4]), P([3,2])]
            sage: points_target = [P([-1,2]), P([0,2]), P([-2,4])]
            sage: P.point_transformation_matrix(points_source, points_target)
            Traceback (most recent call last):
            ...
            ValueError: target points not independent

        ::

            sage: P.<a,b,c>=ProjectiveSpace(QQ, 2)
            sage: points_source=[P([1,4,1]),P([2,-7,9]),P([3,5,1])]
            sage: points_target=[P([5,-2,7]),P([3,-2,3]),P([6,-5,9]),P([6,-1,1])]
            sage: P.point_transformation_matrix(points_source, points_target)
            Traceback (most recent call last):
            ...
            ValueError: incorrect number of points in source, need 4 points

        ::

            sage: P.<a,b,c>=ProjectiveSpace(QQ, 2)
            sage: points_source=[P([1,4,1]),P([2,-7,9]),P([3,5,1]),P([1,-1,1])]
            sage: points_target=[P([5,-2,7]),P([3,-2,3]),P([6,-5,9]),P([6,-1,1]),P([7,8,-9])]
            sage: P.point_transformation_matrix(points_source, points_target)
            Traceback (most recent call last):
            ...
            ValueError: incorrect number of points in target, need 4 points

        ::

            sage: P.<a,b,c>=ProjectiveSpace(QQ, 2)
            sage: P1.<x,y,z>=ProjectiveSpace(QQ, 2)
            sage: points_source=[P([1,4,1]),P([2,-7,9]),P([3,5,1]),P1([1,-1,1])]
            sage: points_target=[P([5,-2,7]),P([3,-2,3]),P([6,-5,9]),P([6,-1,1])]
            sage: P.point_transformation_matrix(points_source, points_target)
            Traceback (most recent call last):
            ...
            ValueError: source points not in self

        ::

            sage: P.<a,b,c>=ProjectiveSpace(QQ, 2)
            sage: P1.<x,y,z>=ProjectiveSpace(QQ, 2)
            sage: points_source=[P([1,4,1]),P([2,-7,9]),P([3,5,1]),P([1,-1,1])]
            sage: points_target=[P([5,-2,7]),P([3,-2,3]),P([6,-5,9]),P1([6,-1,1])]
            sage: P.point_transformation_matrix(points_source, points_target)
            Traceback (most recent call last):
            ...
            ValueError: target points not in self
        """
        r = self.base_ring()
        n = self.dimension_relative()
        P = ProjectiveSpace(r, n * (n + 2), 'p')
        # makes sure there aren't to few or two many points
        if len(points_source) != n + 2:
            raise ValueError("incorrect number of points in source, need %d points" % (n + 2))
        if len(points_target) != n + 2:
            raise ValueError("incorrect number of points in target, need %d points" % (n + 2))
        if any(x.codomain() != self for x in points_source):
            raise ValueError("source points not in self")
        if any(x.codomain() != self for x in points_target):
            raise ValueError("target points not in self")
        # putting points as the rows of the matrix
        Ms = matrix(r, [list(s) for s in points_source])
        if any(m == 0 for m in Ms.minors(n + 1)):
            raise ValueError("source points not independent")
        Mt = matrix(r, [list(t) for t in points_target])
        if any(l == 0 for l in Mt.minors(n + 1)):
            raise ValueError("target points not independent")
        A = matrix(P.coordinate_ring(), n + 1, n + 1, P.gens())
        # transpose to get image points and then get the list of image points with columns
        funct = (A * Ms.transpose()).columns()
        eq = []
        for fk, ptk in zip(funct, points_target):
            # n+2 num f point and n is size of pts
            eq += [fk[i] * ptk[j] - fk[j] * ptk[i]
                   for i in range(n + 1) for j in range(i + 1, n + 1)]
        v = P.subscheme(eq)
        w = v.rational_points()
        return matrix(r, n + 1, n + 1, list(w[0]))

=======
>>>>>>> 6b810a20
    def curve(self, F):
        r"""
        Return a curve defined by ``F`` in this projective space.

        INPUT:

        - ``F`` -- a polynomial, or a list or tuple of polynomials in
          the coordinate ring of this projective space

        EXAMPLES::

            sage: P.<x,y,z> = ProjectiveSpace(QQ, 2)
            sage: P.curve([y^2 - x*z])
            Projective Plane Curve over Rational Field defined by y^2 - x*z
        """
        from sage.schemes.curves.constructor import Curve
        return Curve(F, self)

    def line_through(self, p, q):
        """
        Return the line through ``p`` and ``q``.

        INPUT:

        - ``p``, ``q`` -- distinct rational points of the projective space

        EXAMPLES::

            sage: P3.<x0,x1,x2,x3> = ProjectiveSpace(3, QQ)
            sage: p1 = P3(1, 2, 3, 4)
            sage: p2 = P3(4, 3, 2, 1)
            sage: P3.line_through(p1, p2)
            Projective Curve over Rational Field defined by -5/4*x0 + 5/2*x1 - 5/4*x2,
            -5/2*x0 + 15/4*x1 - 5/4*x3, -5/4*x0 + 15/4*x2 - 5/2*x3, -5/4*x1 + 5/2*x2 - 5/4*x3
            sage: p3 = P3(2,4,6,8)
            sage: P3.line_through(p1, p3)
            Traceback (most recent call last):
            ...
            ValueError: not distinct points

        """
        if p == q:
            raise ValueError("not distinct points")

        from sage.schemes.curves.constructor import Curve

        m = matrix(3, list(self.gens()) + list(p) + list(q))
        return Curve([f for f in m.minors(3) if f])

<<<<<<< HEAD
    def hyperplane_transformation_matrix(self, plane_1, plane_2):
        r"""
        Return a PGL element sending ``plane_1`` to ``plane_2``.

        ``plane_1`` and ``plane_2`` must be hyperplanes (subschemes of
        codimension 1, each defined by a single linear homogenous equation).

        INPUT:

        - ``plane_1``, ``plane_2`` -- hyperplanes of this projective space

        OUTPUT: An element of PGL

        EXAMPLES::

            sage: P.<x,y> = ProjectiveSpace(QQ, 1)
            sage: plane1 = P.subscheme(x)
            sage: plane2 = P.subscheme(y)
            sage: P.hyperplane_transformation_matrix(plane1, plane2)
            [ 1  1]
            [-1  0]

        ::

            sage: P.<x,y,z,w> = ProjectiveSpace(QQ, 3)
            sage: plane1 = P.subscheme(x + 2*y + z)
            sage: plane2 = P.subscheme(2*x + y + z)
            sage: P.hyperplane_transformation_matrix(plane1, plane2)
            [   1    0    0    0]
            [  -3   -2    0    0]
            [ 1/2    1 -1/2    0]
            [ 1/6  1/3  1/6 -1/3]

        TESTS::

            sage: P.<x,y> = ProjectiveSpace(QQ, 1)
            sage: plane1 = P.subscheme(x^2)
            sage: plane2 = P.subscheme(y)
            sage: P.hyperplane_transformation_matrix(plane1, plane2)
            Traceback (most recent call last):
            ...
            ValueError: plane_1 must be defined by a single degree 1 equation
        """
        from sage.schemes.projective.projective_subscheme import AlgebraicScheme_subscheme_projective
        if not isinstance(plane_1, AlgebraicScheme_subscheme_projective):
            raise TypeError('plane_1 must be a subscheme')
        if not isinstance(plane_2, AlgebraicScheme_subscheme_projective):
            raise TypeError('plane_2 must be a subscheme')
        if plane_1.ambient_space() != self:
            raise ValueError('plane_1 must be a subscheme of this projective space')
        if plane_2.ambient_space() != self:
            raise ValueError('plane_2 must be a subscheme of this projective space')
        if len(plane_1.defining_polynomials()) > 1 or plane_1.defining_polynomials()[0].degree() != 1:
            raise ValueError('plane_1 must be defined by a single degree 1 equation')
        if len(plane_2.defining_polynomials()) > 1 or plane_2.defining_polynomials()[0].degree() != 1:
            raise ValueError('plane_2 must be defined by a single degree 1 equation')
        N = self.dimension()
        CR = self.coordinate_ring()
        points = []
        height_1 = list(self.points_of_bounded_height(bound=1))
        # to determine the PGL transform, we need N+2 points source points and N+2 target points,
        # of which no N+1 are co-planar. Additionally, in order to map plane_1 to plane_2, N source
        # points must lie on plane_1, and N target points must lie on plane_2
        for plane in [plane_1, plane_2]:
            source_points = []
            nonzero_places = []

            # first we find N planar points
            for i in range(N+1):
                if plane.defining_polynomials()[0].coefficient(CR.gens()[i]) == 0:
                    L = [0]*(N+1)
                    L[i] = 1
                    source_points.append(self(L))
                else:
                    nonzero_places.append(i)
            for i in range(len(nonzero_places)-1):
                nonzero_place1 = nonzero_places[i]
                nonzero_place2 = nonzero_places[i+1]
                L = [0]*len(CR.gens())
                L[nonzero_place1] = -1*plane.defining_polynomials()[0].coefficient(CR.gens()[nonzero_place2])
                L[nonzero_place2] = plane.defining_polynomials()[0].coefficient(CR.gens()[nonzero_place1])
                source_points.append(self(L))

            # next we add independent points until we have N+2 points total
            for point in height_1:
                if len(source_points) == N:
                    try:
                        plane(point)
                    except:
                        source_points.append(point)
                        base_list = [list(s) for s in source_points]
                elif len(source_points) == N+1:
                    Ms = matrix(base_list + [point])
                    if not any([m == 0 for m in Ms.minors(N + 1)]):
                        source_points.append(point)
                        break
            points.append(source_points)
        return self.point_transformation_matrix(points[0], points[1])

=======
>>>>>>> 6b810a20
class ProjectiveSpace_finite_field(ProjectiveSpace_field):
    def _point(self, *args, **kwds):
        """
        Construct a point.

        For internal use only. See :mod:`morphism` for details.

        TESTS::

            sage: P2.<x,y,z> = ProjectiveSpace(2, GF(3))
            sage: point_homset = P2._point_homset(Spec(GF(3)), P2)
            sage: P2._point(point_homset, [1,2,3])
            (2 : 1 : 0)
        """
        return SchemeMorphism_point_projective_finite_field(*args, **kwds)

    def _morphism(self, *args, **kwds):
        """
        Construct a morphism.

        For internal use only. See :mod:`morphism` for details.

        TESTS::

            sage: P2.<x,y,z> = ProjectiveSpace(2, GF(3))
            sage: P2._morphism(P2.Hom(P2), [x,y,z])
            Scheme endomorphism of Projective Space of dimension 2 over Finite Field of size 3
              Defn: Defined on coordinates by sending (x : y : z) to
                    (x : y : z)
        """
        return SchemeMorphism_polynomial_projective_space_finite_field(*args, **kwds)

    def __iter__(self):
        r"""
        Return iterator over the elements of this projective space.

        Note that iteration is over the decomposition
        `\mathbb{P}^n = \mathbb{A}^n \cup \mathbb{P}^n-1`, where
        `\mathbb{A}^n` is the `n`-th affine patch and
        `\mathbb{P}^n-1` is the hyperplane at infinity
        `x_n = 0`.

        EXAMPLES::

            sage: FF = FiniteField(3)
            sage: PP = ProjectiveSpace(0,FF)
            sage: [ x for x in PP ]
            [(1)]
            sage: PP = ProjectiveSpace(1,FF)
            sage: [ x for x in PP ]
            [(0 : 1), (1 : 1), (2 : 1), (1 : 0)]
            sage: PP = ProjectiveSpace(2,FF)
            sage: [ x for x in PP ]
            [(0 : 0 : 1),
            (0 : 1 : 1),
            (0 : 2 : 1),
            (1 : 0 : 1),
            (1 : 1 : 1),
            (1 : 2 : 1),
            (2 : 0 : 1),
            (2 : 1 : 1),
            (2 : 2 : 1),
            (0 : 1 : 0),
            (1 : 1 : 0),
            (2 : 1 : 0),
            (1 : 0 : 0)]

        AUTHORS:

        - David Kohel, John Cremona

        .. TODO::

            Iteration for point sets over finite fields, and return of
            iter of point set over base field. Note that the point set does not
            know whether this is a projective space or subscheme.
        """
        n = self.dimension_relative()
        R = self.base_ring()
        zero = (R.zero(), )
        one = (R.one(), )
        PHom = self.point_homset()
        C = PHom.codomain()

        for k in range(n + 1): # position of last 1 before the 0's
            for v in cartesian_product_iterator([R for _ in range(n - k)]):
                yield C._point(PHom, v + one + zero * k, check=False)

    def rational_points(self, F=None):
        """
        Return the list of ``F``-rational points on this projective space,
        where ``F`` is a given finite field, or the base ring of this space.

        EXAMPLES::

            sage: P = ProjectiveSpace(1, GF(3))
            sage: P.rational_points()
            [(0 : 1), (1 : 1), (2 : 1), (1 : 0)]
            sage: P.rational_points(GF(3^2, 'b'))
            [(0 : 1), (b : 1), (b + 1 : 1), (2*b + 1 : 1), (2 : 1), (2*b : 1), (2*b + 2 : 1), (b + 2 : 1), (1 : 1), (1 : 0)]
        """
        if F is None:
            return [P for P in self]
        elif not is_FiniteField(F):
            raise TypeError("second argument (= %s) must be a finite field" % F)
        return [P for P in self.base_extend(F)]

    def rational_points_dictionary(self):
        r"""
        Return dictionary of points.

        OUTPUT:

        - dictionary

        EXAMPLES::

            sage: P1 = ProjectiveSpace(GF(7),1,'x')
            sage: P1.rational_points_dictionary()
            {(0 : 1): 0,
             (1 : 0): 7,
             (1 : 1): 1,
             (2 : 1): 2,
             (3 : 1): 3,
             (4 : 1): 4,
             (5 : 1): 5,
             (6 : 1): 6}
        """
        n = self.dimension_relative()
        R = self.base_ring()
        D = {}
        zero = R.zero()
        i = n
        index = 0
        while not i < 0:
            P = [zero for _ in range(i)] + [R.one()]
            P += [zero for _ in range(n - i)]
            D.update({self(P): index})
            index += 1
            iters = [iter(R) for _ in range(i)]
            for x in iters:
                next(x)  # put at zero
            j = 0
            while j < i:
                try:
                    P[j] = next(iters[j])
                    D.update({self(P): index})
                    index += 1
                    j = 0
                except StopIteration:
                    iters[j] = iter(R)  # reset
                    next(iters[j])  # put at zero
                    P[j] = zero
                    j += 1
            i -= 1
        return D


class ProjectiveSpace_rational_field(ProjectiveSpace_field):
    def rational_points(self, bound=0):
        r"""
        Returns the projective points `(x_0:\cdots:x_n)` over
        `\QQ` with `|x_i| \leq` bound.

       ALGORITHM:

       The very simple algorithm works as follows: every point
       `(x_0:\cdots:x_n)` in projective space has a unique
       largest index `i` for which `x_i` is not
       zero. The algorithm then iterates downward on this
       index. We normalize by choosing `x_i` positive. Then,
       the points `x_0,\ldots,x_{i-1}` are the points of
       affine `i`-space that are relatively prime to
       `x_i`. We access these by using the Tuples method.

        INPUT:

        -  ``bound`` - integer.

        EXAMPLES::

            sage: PP = ProjectiveSpace(0, QQ)
            sage: PP.rational_points(1)
            [(1)]
            sage: PP = ProjectiveSpace(1, QQ)
            sage: PP.rational_points(2)
            [(-2 : 1), (-1 : 1), (0 : 1), (1 : 1), (2 : 1), (-1/2 : 1), (1/2 : 1), (1 : 0)]
            sage: PP = ProjectiveSpace(2, QQ)
            sage: PP.rational_points(2)
            [(-2 : -2 : 1), (-1 : -2 : 1), (0 : -2 : 1), (1 : -2 : 1), (2 : -2 : 1),
            (-2 : -1 : 1), (-1 : -1 : 1), (0 : -1 : 1), (1 : -1 : 1), (2 : -1 : 1),
            (-2 : 0 : 1), (-1 : 0 : 1), (0 : 0 : 1), (1 : 0 : 1), (2 : 0 : 1), (-2 :
            1 : 1), (-1 : 1 : 1), (0 : 1 : 1), (1 : 1 : 1), (2 : 1 : 1), (-2 : 2 :
            1), (-1 : 2 : 1), (0 : 2 : 1), (1 : 2 : 1), (2 : 2 : 1), (-1/2 : -1 :
            1), (1/2 : -1 : 1), (-1 : -1/2 : 1), (-1/2 : -1/2 : 1), (0 : -1/2 : 1),
            (1/2 : -1/2 : 1), (1 : -1/2 : 1), (-1/2 : 0 : 1), (1/2 : 0 : 1), (-1 :
            1/2 : 1), (-1/2 : 1/2 : 1), (0 : 1/2 : 1), (1/2 : 1/2 : 1), (1 : 1/2 :
            1), (-1/2 : 1 : 1), (1/2 : 1 : 1), (-2 : 1 : 0), (-1 : 1 : 0), (0 : 1 :
            0), (1 : 1 : 0), (2 : 1 : 0), (-1/2 : 1 : 0), (1/2 : 1 : 0), (1 : 0 :
            0)]

        AUTHORS:

        - Benjamin Antieau (2008-01-12)
        """
        if not bound > 0:
            raise ValueError("argument bound (= %s) must be a positive integer")

        n = self.dimension_relative()

        Q = [k - bound for k in range(2 * bound + 1)]  # the affine coordinates
        R = [(k + 1) for k in range(bound)]         # the projective coordinate
        S = [Tuples(Q, (k + 1)) for k in range(n)]
        pts = []

        i = n
        while i > 0:
            P = [0 for _ in range(n + 1)]
            for ai in R:
                P[i] = ai
                for tup in S[i - 1]:
                    if gcd([ai] + tup) == 1:
                        for j in range(i):
                            P[j] = tup[j]
                        pts.append(self(P))
            i -= 1

        # now do i=0; this is treated as a special case so that
        # we don't have all points (1:0),(2,0),(3,0),etc.
        P = [0 for _ in range(n + 1)]
        P[0] = 1
        pts.append(self(P))
        return pts


# fix the pickles from moving projective_space.py
register_unpickle_override('sage.schemes.generic.projective_space',
                           'ProjectiveSpace_field',
                           ProjectiveSpace_field)

register_unpickle_override('sage.schemes.generic.projective_space',
                           'ProjectiveSpace_rational_field',
                           ProjectiveSpace_rational_field)<|MERGE_RESOLUTION|>--- conflicted
+++ resolved
@@ -1943,142 +1943,6 @@
         else:
             return self.subscheme(ch)
 
-<<<<<<< HEAD
-    def point_transformation_matrix(self, points_source, points_target):
-        r"""
-
-        Returns a unique element of PGL that transforms one set of points to another.
-
-        Given a projective space of degree n and a set of n+2 source points and a set of n+2 target
-        points in the same projective space, such that no n+1 points of each set are linearly dependent
-        finds the unique element of PGL that translates the source points to the target points.
-
-        Warning :: will not work over precision fields
-
-        INPUT:
-
-            - ``points_source`` - points in source projective space.
-
-            - ``points_target`` - points in target projective space.
-
-        OUTPUT: Transformation matrix - element of PGL.
-
-        EXAMPLES::
-
-            sage: P1.<a,b,c>=ProjectiveSpace(QQ, 2)
-            sage: points_source=[P1([1,4,1]),P1([1,2,2]),P1([3,5,1]),P1([1,-1,1])]
-            sage: points_target=[P1([5,-2,7]),P1([3,-2,3]),P1([6,-5,9]), P1([3,6,7])]
-            sage: m = P1.point_transformation_matrix(points_source, points_target); m
-            [ -13/59 -128/59  -25/59]
-            [538/177    8/59  26/177]
-            [ -45/59 -196/59       1]
-            sage: [P1(list(m*vector(list(points_source[i])))) == points_target[i] for i in range(4)]
-            [True, True, True, True]
-
-        ::
-
-            sage: P.<a,b> = ProjectiveSpace(GF(13),1)
-            sage: points_source = [P([-6,7]), P([1,4]), P([3,2])]
-            sage: points_target = [P([-1,2]), P([0,2]), P([-1,6])]
-            sage: P.point_transformation_matrix(points_source, points_target)
-            [10  4]
-            [10  1]
-
-        ::
-
-            sage: P.<a,b> = ProjectiveSpace(QQ,1)
-            sage: points_source = [P([-6,-4]), P([1,4]), P([3,2])]
-            sage: points_target = [P([-1,2]), P([0,2]), P([-7,-3])]
-            sage: P.point_transformation_matrix(points_source, points_target)
-            Traceback (most recent call last):
-            ...
-            ValueError: source points not independent
-
-        ::
-
-            sage: P.<a,b> = ProjectiveSpace(QQ,1)
-            sage: points_source = [P([-6,-1]), P([1,4]), P([3,2])]
-            sage: points_target = [P([-1,2]), P([0,2]), P([-2,4])]
-            sage: P.point_transformation_matrix(points_source, points_target)
-            Traceback (most recent call last):
-            ...
-            ValueError: target points not independent
-
-        ::
-
-            sage: P.<a,b,c>=ProjectiveSpace(QQ, 2)
-            sage: points_source=[P([1,4,1]),P([2,-7,9]),P([3,5,1])]
-            sage: points_target=[P([5,-2,7]),P([3,-2,3]),P([6,-5,9]),P([6,-1,1])]
-            sage: P.point_transformation_matrix(points_source, points_target)
-            Traceback (most recent call last):
-            ...
-            ValueError: incorrect number of points in source, need 4 points
-
-        ::
-
-            sage: P.<a,b,c>=ProjectiveSpace(QQ, 2)
-            sage: points_source=[P([1,4,1]),P([2,-7,9]),P([3,5,1]),P([1,-1,1])]
-            sage: points_target=[P([5,-2,7]),P([3,-2,3]),P([6,-5,9]),P([6,-1,1]),P([7,8,-9])]
-            sage: P.point_transformation_matrix(points_source, points_target)
-            Traceback (most recent call last):
-            ...
-            ValueError: incorrect number of points in target, need 4 points
-
-        ::
-
-            sage: P.<a,b,c>=ProjectiveSpace(QQ, 2)
-            sage: P1.<x,y,z>=ProjectiveSpace(QQ, 2)
-            sage: points_source=[P([1,4,1]),P([2,-7,9]),P([3,5,1]),P1([1,-1,1])]
-            sage: points_target=[P([5,-2,7]),P([3,-2,3]),P([6,-5,9]),P([6,-1,1])]
-            sage: P.point_transformation_matrix(points_source, points_target)
-            Traceback (most recent call last):
-            ...
-            ValueError: source points not in self
-
-        ::
-
-            sage: P.<a,b,c>=ProjectiveSpace(QQ, 2)
-            sage: P1.<x,y,z>=ProjectiveSpace(QQ, 2)
-            sage: points_source=[P([1,4,1]),P([2,-7,9]),P([3,5,1]),P([1,-1,1])]
-            sage: points_target=[P([5,-2,7]),P([3,-2,3]),P([6,-5,9]),P1([6,-1,1])]
-            sage: P.point_transformation_matrix(points_source, points_target)
-            Traceback (most recent call last):
-            ...
-            ValueError: target points not in self
-        """
-        r = self.base_ring()
-        n = self.dimension_relative()
-        P = ProjectiveSpace(r, n * (n + 2), 'p')
-        # makes sure there aren't to few or two many points
-        if len(points_source) != n + 2:
-            raise ValueError("incorrect number of points in source, need %d points" % (n + 2))
-        if len(points_target) != n + 2:
-            raise ValueError("incorrect number of points in target, need %d points" % (n + 2))
-        if any(x.codomain() != self for x in points_source):
-            raise ValueError("source points not in self")
-        if any(x.codomain() != self for x in points_target):
-            raise ValueError("target points not in self")
-        # putting points as the rows of the matrix
-        Ms = matrix(r, [list(s) for s in points_source])
-        if any(m == 0 for m in Ms.minors(n + 1)):
-            raise ValueError("source points not independent")
-        Mt = matrix(r, [list(t) for t in points_target])
-        if any(l == 0 for l in Mt.minors(n + 1)):
-            raise ValueError("target points not independent")
-        A = matrix(P.coordinate_ring(), n + 1, n + 1, P.gens())
-        # transpose to get image points and then get the list of image points with columns
-        funct = (A * Ms.transpose()).columns()
-        eq = []
-        for fk, ptk in zip(funct, points_target):
-            # n+2 num f point and n is size of pts
-            eq += [fk[i] * ptk[j] - fk[j] * ptk[i]
-                   for i in range(n + 1) for j in range(i + 1, n + 1)]
-        v = P.subscheme(eq)
-        w = v.rational_points()
-        return matrix(r, n + 1, n + 1, list(w[0]))
-
-=======
->>>>>>> 6b810a20
     def curve(self, F):
         r"""
         Return a curve defined by ``F`` in this projective space.
@@ -2128,108 +1992,6 @@
         m = matrix(3, list(self.gens()) + list(p) + list(q))
         return Curve([f for f in m.minors(3) if f])
 
-<<<<<<< HEAD
-    def hyperplane_transformation_matrix(self, plane_1, plane_2):
-        r"""
-        Return a PGL element sending ``plane_1`` to ``plane_2``.
-
-        ``plane_1`` and ``plane_2`` must be hyperplanes (subschemes of
-        codimension 1, each defined by a single linear homogenous equation).
-
-        INPUT:
-
-        - ``plane_1``, ``plane_2`` -- hyperplanes of this projective space
-
-        OUTPUT: An element of PGL
-
-        EXAMPLES::
-
-            sage: P.<x,y> = ProjectiveSpace(QQ, 1)
-            sage: plane1 = P.subscheme(x)
-            sage: plane2 = P.subscheme(y)
-            sage: P.hyperplane_transformation_matrix(plane1, plane2)
-            [ 1  1]
-            [-1  0]
-
-        ::
-
-            sage: P.<x,y,z,w> = ProjectiveSpace(QQ, 3)
-            sage: plane1 = P.subscheme(x + 2*y + z)
-            sage: plane2 = P.subscheme(2*x + y + z)
-            sage: P.hyperplane_transformation_matrix(plane1, plane2)
-            [   1    0    0    0]
-            [  -3   -2    0    0]
-            [ 1/2    1 -1/2    0]
-            [ 1/6  1/3  1/6 -1/3]
-
-        TESTS::
-
-            sage: P.<x,y> = ProjectiveSpace(QQ, 1)
-            sage: plane1 = P.subscheme(x^2)
-            sage: plane2 = P.subscheme(y)
-            sage: P.hyperplane_transformation_matrix(plane1, plane2)
-            Traceback (most recent call last):
-            ...
-            ValueError: plane_1 must be defined by a single degree 1 equation
-        """
-        from sage.schemes.projective.projective_subscheme import AlgebraicScheme_subscheme_projective
-        if not isinstance(plane_1, AlgebraicScheme_subscheme_projective):
-            raise TypeError('plane_1 must be a subscheme')
-        if not isinstance(plane_2, AlgebraicScheme_subscheme_projective):
-            raise TypeError('plane_2 must be a subscheme')
-        if plane_1.ambient_space() != self:
-            raise ValueError('plane_1 must be a subscheme of this projective space')
-        if plane_2.ambient_space() != self:
-            raise ValueError('plane_2 must be a subscheme of this projective space')
-        if len(plane_1.defining_polynomials()) > 1 or plane_1.defining_polynomials()[0].degree() != 1:
-            raise ValueError('plane_1 must be defined by a single degree 1 equation')
-        if len(plane_2.defining_polynomials()) > 1 or plane_2.defining_polynomials()[0].degree() != 1:
-            raise ValueError('plane_2 must be defined by a single degree 1 equation')
-        N = self.dimension()
-        CR = self.coordinate_ring()
-        points = []
-        height_1 = list(self.points_of_bounded_height(bound=1))
-        # to determine the PGL transform, we need N+2 points source points and N+2 target points,
-        # of which no N+1 are co-planar. Additionally, in order to map plane_1 to plane_2, N source
-        # points must lie on plane_1, and N target points must lie on plane_2
-        for plane in [plane_1, plane_2]:
-            source_points = []
-            nonzero_places = []
-
-            # first we find N planar points
-            for i in range(N+1):
-                if plane.defining_polynomials()[0].coefficient(CR.gens()[i]) == 0:
-                    L = [0]*(N+1)
-                    L[i] = 1
-                    source_points.append(self(L))
-                else:
-                    nonzero_places.append(i)
-            for i in range(len(nonzero_places)-1):
-                nonzero_place1 = nonzero_places[i]
-                nonzero_place2 = nonzero_places[i+1]
-                L = [0]*len(CR.gens())
-                L[nonzero_place1] = -1*plane.defining_polynomials()[0].coefficient(CR.gens()[nonzero_place2])
-                L[nonzero_place2] = plane.defining_polynomials()[0].coefficient(CR.gens()[nonzero_place1])
-                source_points.append(self(L))
-
-            # next we add independent points until we have N+2 points total
-            for point in height_1:
-                if len(source_points) == N:
-                    try:
-                        plane(point)
-                    except:
-                        source_points.append(point)
-                        base_list = [list(s) for s in source_points]
-                elif len(source_points) == N+1:
-                    Ms = matrix(base_list + [point])
-                    if not any([m == 0 for m in Ms.minors(N + 1)]):
-                        source_points.append(point)
-                        break
-            points.append(source_points)
-        return self.point_transformation_matrix(points[0], points[1])
-
-=======
->>>>>>> 6b810a20
 class ProjectiveSpace_finite_field(ProjectiveSpace_field):
     def _point(self, *args, **kwds):
         """
