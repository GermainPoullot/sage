--- conflicted
+++ resolved
@@ -62,11 +62,8 @@
 - John Cremona 2014-08-08: tidying of code and docstrings, systematic
   use of univariate vs. bivariate polynomials and rational functions.
 
-<<<<<<< HEAD
+- Lorenz Panny (2022-04): major cleanup of code and documentation
 - Lorenz Panny (2022): inseparable duals
-=======
-- Lorenz Panny (2022-04): major cleanup of code and documentation
->>>>>>> fdc478e3
 """
 
 # ****************************************************************************
@@ -3182,7 +3179,6 @@
             sage: (Xm, Ym) == E.multiplication_by_m(5)
             True
 
-<<<<<<< HEAD
         Inseparable duals should be computed correctly::
 
             sage: z2 = GF(71^2).gen()
@@ -3209,8 +3205,6 @@
               From: Elliptic Curve defined by y^2 + 17*x*y + 45*y = x^3 + 30*x^2 + (6*z2+64)*x + (48*z2+65) over Finite Field in z2 of size 71^2
               To:   Elliptic Curve defined by y^2 + (60*z2+22)*x*y + (69*z2+37)*y = x^3 + (32*z2+48)*x^2 + (19*z2+58)*x + (56*z2+22) over Finite Field in z2 of size 71^2
 
-=======
->>>>>>> fdc478e3
         TESTS:
 
         Test for :trac:`23928`::
@@ -3253,34 +3247,19 @@
             sage: -phi.dual() == (-phi).dual()
             True
         """
-<<<<<<< HEAD
-        if self.__base_field.characteristic() in (2,3):
-            raise NotImplementedError("Computation of dual isogenies not yet implemented in characteristics 2 and 3")
-=======
         if self.__base_field.characteristic() in (2, 3):
             raise NotImplementedError("computation of dual isogenies not yet implemented in characteristics 2 and 3")
->>>>>>> fdc478e3
 
         if self.__dual is not None:
             return self.__dual
 
         # trac 7096
-<<<<<<< HEAD
         E1, E2pr, _, _ = compute_intermediate_curves(self.codomain(), self.domain())
-=======
-        E1, E2pr, pre_isom, post_isom = compute_intermediate_curves(self.codomain(), self.domain())
->>>>>>> fdc478e3
 
         F = self.__base_field
         d = self._degree
 
-<<<<<<< HEAD
         from sage.schemes.elliptic_curves.hom_composite import EllipticCurveHom_composite
-=======
-        # trac 7096
-        if F(d) == 0:
-            raise NotImplementedError("the dual isogeny is not separable: only separable isogenies are currently implemented")
->>>>>>> fdc478e3
 
         if F(d) == 0:   # inseparable dual!
             p = F.characteristic()
@@ -3293,12 +3272,7 @@
                 # Presumably there should be a wrapper function that
                 # decides on the fly which method to use.
 
-<<<<<<< HEAD
                 f = self.kernel_polynomial()
-=======
-        pre_isom = self._codomain.isomorphism_to(E1)
-        post_isom = E2.isomorphism_to(self._domain)
->>>>>>> fdc478e3
 
                 psi = self._domain.division_polynomial(p)
                 mu_num = self._domain._multiple_x_numerator(p)
@@ -3321,7 +3295,6 @@
             iso = frob.codomain().isomorphism_to(sep.domain())
             phi_hat = EllipticCurveHom_composite.from_factors([frob, iso, sep])
 
-<<<<<<< HEAD
         else:
             # trac 7096
             # this should take care of the case when the isogeny is not normalized.
@@ -3329,15 +3302,6 @@
             E2 = E2pr.change_weierstrass_model(u/F(d), 0, 0, 0)
 
             phi_hat = EllipticCurveIsogeny(E1, None, E2, d)
-=======
-        assert sc != 0, "bug in dual()"
-
-        if sc != 1:
-            auts = self._domain.automorphisms()
-            aut = [a for a in auts if a.u == sc]
-            assert len(aut) == 1, "bug in dual()"
-            phi_hat._set_post_isomorphism(aut[0])
->>>>>>> fdc478e3
 
             phi_hat._set_pre_isomorphism(self._codomain.isomorphism_to(E1))
             phi_hat._set_post_isomorphism(E2.isomorphism_to(self._domain))
