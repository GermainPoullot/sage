--- conflicted
+++ resolved
@@ -84,41 +84,6 @@
         self.s = s
         self.t = t
 
-<<<<<<< HEAD
-    def __richcmp__(self, other, op):
-        """
-        Standard comparison function.
-
-        The ordering is just lexicographic on the tuple `(u,r,s,t)`.
-
-        .. NOTE::
-
-            In a list of automorphisms, there is no guarantee that the
-            identity will be first!
-
-        EXAMPLES::
-
-            sage: from sage.schemes.elliptic_curves.weierstrass_morphism import baseWI
-            sage: baseWI(1,2,3,4) == baseWI(1,2,3,4)
-            True
-            sage: baseWI(1,2,3,4) != baseWI(1,2,3,4)
-            False
-            sage: baseWI(1,2,3,4) < baseWI(1,2,3,5)
-            True
-            sage: baseWI(1,2,3,4) > baseWI(1,2,3,4)
-            False
-
-        It will never return equality if ``other`` is of another type::
-
-            sage: baseWI() == 1
-            False
-        """
-        if not isinstance(other, baseWI):
-            return op == op_NE
-        return richcmp(self.tuple(), other.tuple(), op)
-
-=======
->>>>>>> c9e96463
     def tuple(self):
         r"""
         Return the parameters `u,r,s,t` as a tuple.
@@ -310,13 +275,8 @@
         ....:      2: j not in (0, 1728),
         ....:      4: p >= 5 and j == 1728,
         ....:      6: p >= 5 and j == 0,
-<<<<<<< HEAD
-        ....:     12: p == 3 and j in (0, 1728),
-        ....:     24: p == 2 and j in (0, 1728),
-=======
         ....:     12: p == 3 and j == 0,  # note 1728 == 0
         ....:     24: p == 2 and j == 0,  # note 1728 == 0
->>>>>>> c9e96463
         ....: }[len(Aut)]
         True
         sage: u,r,s,t = (F^4).random_element()
@@ -548,11 +508,7 @@
             sage: w1 = E.isomorphism_to(F)
             sage: w1 == w1
             True
-<<<<<<< HEAD
-            sage: w2 = F.automorphisms()[0] * w1
-=======
             sage: w2 = F.automorphisms()[1] * w1
->>>>>>> c9e96463
             sage: w1 == w2
             False
 
