--- conflicted
+++ resolved
@@ -39,13 +39,9 @@
 from sage.matrix.matrix_space import MatrixSpace
 from sage.rings.all import ZZ, QQ
 from sage.structure.element import Element
-<<<<<<< HEAD
 from sage.structure.unique_representation import CachedRepresentation
 from sage.misc.cachefunc import cached_method
-=======
 from sage.structure.richcmp import richcmp_method, richcmp
-
->>>>>>> f34394d8
 
 def is_HeckeAlgebra(x):
     r"""
@@ -108,12 +104,8 @@
     return B1
 
 
-<<<<<<< HEAD
+@richcmp_method
 class HeckeAlgebra_base(CachedRepresentation, sage.rings.commutative_algebra.CommutativeAlgebra):
-=======
-@richcmp_method
-class HeckeAlgebra_base(sage.rings.commutative_algebra.CommutativeAlgebra):
->>>>>>> f34394d8
     """
     Base class for algebras of Hecke operators on a fixed Hecke module.
 
@@ -178,13 +170,9 @@
 
         EXAMPLES::
 
-<<<<<<< HEAD
             sage: from sage.modular.hecke.algebra import HeckeAlgebra_base
             sage: type(HeckeAlgebra_base(CuspForms(1, 12)))
             <class 'sage.modular.hecke.algebra.HeckeAlgebra_base_with_category'>
-=======
-        EXAMPLES::
->>>>>>> f34394d8
 
         """
         if isinstance(M, tuple):
