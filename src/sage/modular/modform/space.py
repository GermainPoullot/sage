--- conflicted
+++ resolved
@@ -977,19 +977,6 @@
 
     def new_submodule(self, p=None):
         """
-<<<<<<< HEAD
-        Return the new submodule of self. If p is specified, return the
-        p-new submodule of self.
-
-        NOTE: This function should be overridden by all derived classes.
-
-        EXAMPLES:
-            sage: M = sage.modular.modform.space.ModularFormsSpace(Gamma0(11),2,DirichletGroup(1).0,base_ring=QQ) ; M.new_submodule()
-            Traceback (most recent call last):
-            ...
-            NotImplementedError: computation of new submodule not yet implemented
-        """
-=======
          Return the new submodule of self. If p is specified, return the
          p-new submodule of self.
 
@@ -1001,7 +988,6 @@
              ...
              NotImplementedError: computation of new submodule not yet implemented
          """
->>>>>>> cd7354ab
         raise NotImplementedError, "computation of new submodule not yet implemented"
 
     def new_subspace(self, p=None):
