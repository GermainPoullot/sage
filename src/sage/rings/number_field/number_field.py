# -*- coding: utf-8 -*-
r"""
Number Fields

AUTHORS:

- William Stein (2004, 2005): initial version

- Steven Sivek (2006-05-12): added support for relative extensions

- William Stein (2007-09-04): major rewrite and documentation

- Robert Bradshaw (2008-10): specified embeddings into ambient fields

- Simon King (2010-05): Improve coercion from GAP

- Jeroen Demeyer (2010-07, 2011-04): Upgrade PARI (:trac:`9343`, :trac:`10430`, :trac:`11130`)

- Robert Harron (2012-08): added is_CM(), complex_conjugation(), and
  maximal_totally_real_subfield()

- Christian Stump (2012-11): added conversion to universal cyclotomic field

- Julian Rueth (2014-04-03): absolute number fields are unique parents

- Vincent Delecroix (2015-02): comparisons/floor/ceil using embeddings

- Kiran Kedlaya (2016-05): relative number fields hash based on relative polynomials

- Peter Bruin (2016-06): make number fields fully satisfy unique representation

- John Jones (2017-07): improve check for is_galois(), add is_abelian(), building on work in patch by Chris Wuthrich

- Anna Haensch (2018-03): added :meth:``quadratic_defect``

.. note::

   Unlike in PARI/GP, class group computations *in Sage* do *not* by default
   assume the Generalized Riemann Hypothesis. To do class groups computations
   not provably correctly you must often pass the flag ``proof=False`` to
   functions or call the function ``proof.number_field(False)``. It can easily
   take 1000's of times longer to do computations with ``proof=True`` (the
   default).

This example follows one in the Magma reference manual::

    sage: K.<y> = NumberField(x^4 - 420*x^2 + 40000)
    sage: z = y^5/11; z
    420/11*y^3 - 40000/11*y
    sage: R.<y> = PolynomialRing(K)
    sage: f = y^2 + y + 1
    sage: L.<a> = K.extension(f); L
    Number Field in a with defining polynomial y^2 + y + 1 over its base field
    sage: KL.<b> = NumberField([x^4 - 420*x^2 + 40000, x^2 + x + 1]); KL
    Number Field in b0 with defining polynomial x^4 - 420*x^2 + 40000 over its base field

We do some arithmetic in a tower of relative number fields::

    sage: K.<cuberoot2> = NumberField(x^3 - 2)
    sage: L.<cuberoot3> = K.extension(x^3 - 3)
    sage: S.<sqrt2> = L.extension(x^2 - 2)
    sage: S
    Number Field in sqrt2 with defining polynomial x^2 - 2 over its base field
    sage: sqrt2 * cuberoot3
    cuberoot3*sqrt2
    sage: (sqrt2 + cuberoot3)^5
    (20*cuberoot3^2 + 15*cuberoot3 + 4)*sqrt2 + 3*cuberoot3^2 + 20*cuberoot3 + 60
    sage: cuberoot2 + cuberoot3
    cuberoot3 + cuberoot2
    sage: cuberoot2 + cuberoot3 + sqrt2
    sqrt2 + cuberoot3 + cuberoot2
    sage: (cuberoot2 + cuberoot3 + sqrt2)^2
    (2*cuberoot3 + 2*cuberoot2)*sqrt2 + cuberoot3^2 + 2*cuberoot2*cuberoot3 + cuberoot2^2 + 2
    sage: cuberoot2 + sqrt2
    sqrt2 + cuberoot2
    sage: a = S(cuberoot2); a
    cuberoot2
    sage: a.parent()
    Number Field in sqrt2 with defining polynomial x^2 - 2 over its base field

.. warning::

   Doing arithmetic in towers of relative fields that depends on
   canonical coercions is currently VERY SLOW. It is much better to
   explicitly coerce all elements into a common field, then do
   arithmetic with them there (which is quite fast).
"""
#*****************************************************************************
#       Copyright (C) 2004, 2005, 2006, 2007 William Stein <wstein@gmail.com>
#                     2014 Julian Rueth <julian.rueth@fsfe.org>
#
#  Distributed under the terms of the GNU General Public License (GPL)
#  as published by the Free Software Foundation; either version 2 of
#  the License, or (at your option) any later version.
#                  http://www.gnu.org/licenses/
#*****************************************************************************

from __future__ import absolute_import, print_function
from six.moves import range
from six import integer_types

from sage.misc.cachefunc import cached_method

import sage.libs.ntl.all as ntl
import sage.interfaces.gap

import sage.rings.complex_field
from sage.rings.polynomial.polynomial_element import is_Polynomial
import sage.rings.real_mpfr
import sage.rings.real_mpfi
import sage.rings.complex_double
import sage.rings.real_double
import sage.rings.real_lazy

from sage.rings.finite_rings.integer_mod import mod


from sage.misc.fast_methods import WithEqualityById
from sage.misc.functional import is_odd, lift

from sage.misc.misc_c import prod
from sage.rings.all import Infinity
from sage.categories.number_fields import NumberFields

import sage.rings.ring
from sage.misc.latex import latex_variable_name
from sage.misc.misc import union

from .unit_group import UnitGroup
from .class_group import ClassGroup
from .class_group import SClassGroup

from sage.structure.element import is_Element
from sage.structure.sequence import Sequence

from sage.structure.category_object import normalize_names
import sage.structure.parent_gens
import sage.structure.coerce_exceptions

from sage.structure.proof.proof import get_flag
from . import maps
from . import structure
from . import number_field_morphisms
from itertools import count
from builtins import zip
from sage.misc.superseded import deprecated_function_alias


_NumberFields = NumberFields()

def is_NumberFieldHomsetCodomain(codomain):
    """
    Returns whether ``codomain`` is a valid codomain for a number
    field homset. This is used by NumberField._Hom_ to determine
    whether the created homsets should be a
    :class:`sage.rings.number_field.morphism.NumberFieldHomset`.

    EXAMPLES:

    This currently accepts any parent (CC, RR, ...) in :class:`Fields`::

        sage: from sage.rings.number_field.number_field import is_NumberFieldHomsetCodomain
        sage: is_NumberFieldHomsetCodomain(QQ)
        True
        sage: is_NumberFieldHomsetCodomain(NumberField(x^2 + 1, 'x'))
        True
        sage: is_NumberFieldHomsetCodomain(ZZ)
        False
        sage: is_NumberFieldHomsetCodomain(3)
        False
        sage: is_NumberFieldHomsetCodomain(MatrixSpace(QQ, 2))
        False
        sage: is_NumberFieldHomsetCodomain(InfinityRing)
        False

    Question: should, for example, QQ-algebras be accepted as well?

    Caveat: Gap objects are not (yet) in :class:`Fields`, and therefore
    not accepted as number field homset codomains::

        sage: is_NumberFieldHomsetCodomain(gap.Rationals)
        False
    """
    from sage.categories.fields import Fields
    return codomain in Fields()

from sage.rings.number_field.morphism import RelativeNumberFieldHomomorphism_from_abs

def proof_flag(t):
    """
    Used for easily determining the correct proof flag to use.

    Returns t if t is not None, otherwise returns the system-wide
    proof-flag for number fields (default: True).

    EXAMPLES::

        sage: from sage.rings.number_field.number_field import proof_flag
        sage: proof_flag(True)
        True
        sage: proof_flag(False)
        False
        sage: proof_flag(None)
        True
        sage: proof_flag("banana")
        'banana'
    """
    return get_flag(t, "number_field")


from sage.misc.latex import latex

import sage.arith.all as arith
import sage.rings.infinity as infinity
from sage.rings.rational import Rational
from sage.rings.integer import Integer
import sage.rings.polynomial.polynomial_element as polynomial_element
import sage.rings.complex_field
import sage.groups.abelian_gps.abelian_group
import sage.rings.complex_interval_field

from sage.structure.parent_gens import ParentWithGens
from sage.structure.factory import UniqueFactory
from . import number_field_element
from . import number_field_element_quadratic
from .number_field_ideal import is_NumberFieldIdeal, NumberFieldFractionalIdeal
from sage.libs.pari.all import pari, pari_gen

from sage.rings.rational_field import QQ
from sage.rings.integer_ring import ZZ
RIF = sage.rings.real_mpfi.RealIntervalField()
CIF = sage.rings.complex_interval_field.ComplexIntervalField()
from sage.rings.real_double import RDF
from sage.rings.complex_double import CDF
from sage.rings.real_lazy import RLF, CLF


<<<<<<< HEAD
def NumberField(polynomial, name=None, check=True, names=None, embedding=None, latex_name=None, assume_disc_small=False, maximize_at_primes=None, structure=None):
=======
def NumberField(polynomial, name=None, check=True, names=None, embedding=None, latex_name=None, assume_disc_small=False, maximize_at_primes=None, structure=None, **kwds):
>>>>>>> 5089a18e
    r"""
    Return *the* number field (or tower of number fields) defined by the
    irreducible ``polynomial``.

    INPUT:

        - ``polynomial`` - a polynomial over `\QQ` or a number field, or a list
          of such polynomials.
        - ``name`` - a string or a list of strings, the names of the generators
        - ``check`` - a boolean (default: ``True``); do type checking and
          irreducibility checking.
        - ``embedding`` - ``None``, an element, or a list of elements, the
          images of the generators in an ambient field (default: ``None``)
        - ``latex_name`` - ``None``, a string, or a list of strings (default:
          ``None``), how the generators are printed for latex output
        - ``assume_disc_small`` -- a boolean (default: ``False``); if ``True``,
          assume that no square of a prime greater than PARI's primelimit
          (which should be 500000); only applies for absolute fields at
          present.
        - ``maximize_at_primes`` -- ``None`` or a list of primes (default:
          ``None``); if not ``None``, then the maximal order is computed by
          maximizing only at the primes in this list, which completely avoids
          having to factor the discriminant, but of course can lead to wrong
          results; only applies for absolute fields at present.
        - ``structure`` -- ``None``, a list or an instance of
          :class:`structure.NumberFieldStructure` (default: ``None``),
          internally used to pass in additional structural information, e.g.,
          about the field from which this field is created as a subfield.

    We accept ``implementation`` and ``prec`` attributes for compatibility
    with :class:`~sage.categories.pushout.AlgebraicExtensionFunctor`
    but we ignore them as they are not used.

    EXAMPLES::

        sage: z = QQ['z'].0
        sage: K = NumberField(z^2 - 2,'s'); K
        Number Field in s with defining polynomial z^2 - 2
        sage: s = K.0; s
        s
        sage: s*s
        2
        sage: s^2
        2

    Constructing a relative number field::

        sage: K.<a> = NumberField(x^2 - 2)
        sage: R.<t> = K[]
        sage: L.<b> = K.extension(t^3+t+a); L
        Number Field in b with defining polynomial t^3 + t + a over its base field
        sage: L.absolute_field('c')
        Number Field in c with defining polynomial x^6 + 2*x^4 + x^2 - 2
        sage: a*b
        a*b
        sage: L(a)
        a
        sage: L.lift_to_base(b^3 + b)
        -a

    Constructing another number field::

        sage: k.<i> = NumberField(x^2 + 1)
        sage: R.<z> = k[]
        sage: m.<j> = NumberField(z^3 + i*z + 3)
        sage: m
        Number Field in j with defining polynomial z^3 + i*z + 3 over its base field

    Number fields are globally unique::

        sage: K.<a> = NumberField(x^3 - 5)
        sage: a^3
        5
        sage: L.<a> = NumberField(x^3 - 5)
        sage: K is L
        True

    Equality of number fields depends on the variable name of the
    defining polynomial::

        sage: x = polygen(QQ, 'x'); y = polygen(QQ, 'y')
        sage: k.<a> = NumberField(x^2 + 3)
        sage: m.<a> = NumberField(y^2 + 3)
        sage: k
        Number Field in a with defining polynomial x^2 + 3
        sage: m
        Number Field in a with defining polynomial y^2 + 3
        sage: k == m
        False

    In case of conflict of the generator name with the name given by the preparser, the name given by the preparser takes precedence::

        sage: K.<b> = NumberField(x^2 + 5, 'a'); K
        Number Field in b with defining polynomial x^2 + 5

    One can also define number fields with specified embeddings, may be used
    for arithmetic and deduce relations with other number fields which would
    not be valid for an abstract number field. ::

        sage: K.<a> = NumberField(x^3-2, embedding=1.2)
        sage: RR.coerce_map_from(K)
        Composite map:
          From: Number Field in a with defining polynomial x^3 - 2
          To:   Real Field with 53 bits of precision
          Defn:   Generic morphism:
                  From: Number Field in a with defining polynomial x^3 - 2
                  To:   Real Lazy Field
                  Defn: a -> 1.259921049894873?
                then
                  Conversion via _mpfr_ method map:
                  From: Real Lazy Field
                  To:   Real Field with 53 bits of precision
        sage: RR(a)
        1.25992104989487
        sage: 1.1 + a
        2.35992104989487
        sage: b = 1/(a+1); b
        1/3*a^2 - 1/3*a + 1/3
        sage: RR(b)
        0.442493334024442
        sage: L.<b> = NumberField(x^6-2, embedding=1.1)
        sage: L(a)
        b^2
        sage: a + b
        b^2 + b

    Note that the image only needs to be specified to enough precision
    to distinguish roots, and is exactly computed to any needed
    precision::

        sage: RealField(200)(a)
        1.2599210498948731647672106072782283505702514647015079800820

    One can embed into any other field::

        sage: K.<a> = NumberField(x^3-2, embedding=CC.gen()-0.6)
        sage: CC(a)
        -0.629960524947436 + 1.09112363597172*I
        sage: L = Qp(5)
        sage: f = polygen(L)^3 - 2
        sage: K.<a> = NumberField(x^3-2, embedding=f.roots()[0][0])
        sage: a + L(1)
        4 + 2*5^2 + 2*5^3 + 3*5^4 + 5^5 + 4*5^6 + 2*5^8 + 3*5^9 + 4*5^12 + 4*5^14 + 4*5^15 + 3*5^16 + 5^17 + 5^18 + 2*5^19 + O(5^20)
        sage: L.<b> = NumberField(x^6-x^2+1/10, embedding=1)
        sage: K.<a> = NumberField(x^3-x+1/10, embedding=b^2)
        sage: a+b
        b^2 + b
        sage: CC(a) == CC(b)^2
        True
        sage: K.coerce_embedding()
        Generic morphism:
          From: Number Field in a with defining polynomial x^3 - x + 1/10
          To:   Number Field in b with defining polynomial x^6 - x^2 + 1/10
          Defn: a -> b^2

    The ``QuadraticField`` and ``CyclotomicField`` constructors
    create an embedding by default unless otherwise specified::

        sage: K.<zeta> = CyclotomicField(15)
        sage: CC(zeta)
        0.913545457642601 + 0.406736643075800*I
        sage: L.<sqrtn3> = QuadraticField(-3)
        sage: K(sqrtn3)
        2*zeta^5 + 1
        sage: sqrtn3 + zeta
        2*zeta^5 + zeta + 1

    Comparison depends on the (real) embedding specified (or the one selected by default).
    Note that the codomain of the embedding must be `QQbar` or `AA` for this to work
    (see :trac:`20184`)::

        sage: N.<g> = NumberField(x^3+2,embedding=1)
        sage: 1 < g
        False
        sage: g > 1
        False
        sage: RR(g)
        -1.25992104989487

    If no embedding is specified or is complex, the comparison is not returning something
    meaningful.::

        sage: N.<g> = NumberField(x^3+2)
        sage: 1 < g
        False
        sage: g > 1
        True

    Since SageMath 6.9, number fields may be defined by polynomials
    that are not necessarily integral or monic.  The only notable
    practical point is that in the PARI interface, a monic integral
    polynomial defining the same number field is computed and used::

        sage: K.<a> = NumberField(2*x^3 + x + 1)
        sage: K.pari_polynomial()
        x^3 - x^2 - 2

    Elements and ideals may be converted to and from PARI as follows::

        sage: pari(a)
        Mod(-1/2*y^2 + 1/2*y, y^3 - y^2 - 2)
        sage: K(pari(a))
        a
        sage: I = K.ideal(a); I
        Fractional ideal (a)
        sage: I.pari_hnf()
        [1, 0, 0; 0, 1, 0; 0, 0, 1/2]
        sage: K.ideal(I.pari_hnf())
        Fractional ideal (a)

    Here is an example where the field has non-trivial class group::

        sage: L.<b> = NumberField(3*x^2 - 1/5)
        sage: L.pari_polynomial()
        x^2 - 15
        sage: J = L.primes_above(2)[0]; J
        Fractional ideal (2, 15*b + 1)
        sage: J.pari_hnf()
        [2, 1; 0, 1]
        sage: L.ideal(J.pari_hnf())
        Fractional ideal (2, 15*b + 1)

    An example involving a variable name that defines a function in
    PARI::

        sage: theta = polygen(QQ, 'theta')
        sage: M.<z> = NumberField([theta^3 + 4, theta^2 + 3]); M
        Number Field in z0 with defining polynomial theta^3 + 4 over its base field

    TESTS::

        sage: x = QQ['x'].gen()
        sage: y = ZZ['y'].gen()
        sage: K = NumberField(x^3 + x + 3, 'a'); K
        Number Field in a with defining polynomial x^3 + x + 3
        sage: K.defining_polynomial().parent()
        Univariate Polynomial Ring in x over Rational Field

    ::

        sage: L = NumberField(y^3 + y + 3, 'a'); L
        Number Field in a with defining polynomial y^3 + y + 3
        sage: L.defining_polynomial().parent()
        Univariate Polynomial Ring in y over Rational Field

    ::

        sage: W1 = NumberField(x^2+1,'a')
        sage: K.<x> = CyclotomicField(5)[]
        sage: W.<a> = NumberField(x^2 + 1); W
        Number Field in a with defining polynomial x^2 + 1 over its base field

    The following has been fixed in :trac:`8800`::

        sage: P.<x> = QQ[]
        sage: K.<a> = NumberField(x^3-5,embedding=0)
        sage: L.<b> = K.extension(x^2+a)
        sage: F, R = L.construction()
        sage: F(R) == L    # indirect doctest
        True

    Check that :trac:`11670` has been fixed::

        sage: K.<a> = NumberField(x^2 - x - 1)
        sage: loads(dumps(K)) is K
        True
        sage: K.<a> = NumberField(x^3 - x - 1)
        sage: loads(dumps(K)) is K
        True
        sage: K.<a> = CyclotomicField(7)
        sage: loads(dumps(K)) is K
        True

    Another problem that was found while working on :trac:`11670`,
    ``maximize_at_primes`` and ``assume_disc_small`` were lost when pickling::

        sage: K.<a> = NumberField(x^3-2, assume_disc_small=True, maximize_at_primes=[2], latex_name='\\alpha', embedding=2^(1/3))
        sage: L = loads(dumps(K))
        sage: L._assume_disc_small
        True
        sage: L._maximize_at_primes
        (2,)

    It is an error not to specify the generator::

        sage: K = NumberField(x^2-2)
        Traceback (most recent call last):
        ...
        TypeError: You must specify the name of the generator.

    Check that we can construct morphisms to matrix space (:trac:`23418`)::

        sage: t = polygen(QQ)
        sage: K = NumberField(t^4 - 2, 'a')
        sage: K.hom([K.gen().matrix()])
        Ring morphism:
          From: Number Field in a with defining polynomial x^4 - 2
          To:   Full MatrixSpace of 4 by 4 dense matrices over Rational Field
          Defn: a |--> [0 1 0 0]
                       [0 0 1 0]
                       [0 0 0 1]
                       [2 0 0 0]
    """
    if names is not None:
        name = names
    for key, val in kwds.items():
        if key not in ['implementation', 'prec']:
            raise TypeError("NumberField() got an unexpected keyword argument '%s'"%key)
        if not (val is None or isinstance(val, list) and all(c is None for c in val)):
            raise NotImplementedError("Number field with prescribed %s is not implemented"%key)
    if isinstance(polynomial, (list,tuple)):
        return NumberFieldTower(polynomial, names=name, check=check, embeddings=embedding, latex_names=latex_name, assume_disc_small=assume_disc_small, maximize_at_primes=maximize_at_primes, structures=structure)

    return NumberField_version2(polynomial=polynomial, name=name, check=check, embedding=embedding, latex_name=latex_name, assume_disc_small=assume_disc_small, maximize_at_primes=maximize_at_primes, structure=structure)

class NumberFieldFactory(UniqueFactory):
    r"""
    Factory for number fields.

    This should usually not be called directly, use :meth:`NumberField`
    instead.

    INPUT:

        - ``polynomial`` - a polynomial over `\QQ` or a number field.
        - ``name`` - a string (default: ``'a'``), the name of the generator
        - ``check`` - a boolean (default: ``True``); do type checking and
          irreducibility checking.
        - ``embedding`` - ``None`` or an element, the images of the generator
          in an ambient field (default: ``None``)
        - ``latex_name`` - ``None`` or a string (default: ``None``), how the
          generator is printed for latex output
        - ``assume_disc_small`` -- a boolean (default: ``False``); if ``True``,
          assume that no square of a prime greater than PARI's primelimit
          (which should be 500000); only applies for absolute fields at
          present.
        - ``maximize_at_primes`` -- ``None`` or a list of primes (default:
          ``None``); if not ``None``, then the maximal order is computed by
          maximizing only at the primes in this list, which completely avoids
          having to factor the discriminant, but of course can lead to wrong
          results; only applies for absolute fields at present.
        - ``structure`` -- ``None`` or an instance of
          :class:`structure.NumberFieldStructure` (default: ``None``),
          internally used to pass in additional structural information, e.g.,
          about the field from which this field is created as a subfield.

    TESTS::

        sage: from sage.rings.number_field.number_field import NumberFieldFactory
        sage: nff = NumberFieldFactory("number_field_factory")
        sage: R.<x> = QQ[]
        sage: nff(x^2 + 1, name='a', check=False, embedding=None, latex_name=None, assume_disc_small=False, maximize_at_primes=None, structure=None)
        Number Field in a with defining polynomial x^2 + 1

    Pickling preserves the ``structure()`` of a number field::

        sage: K.<a> = QuadraticField(2)
        sage: L.<b> = K.change_names()
        sage: M = loads(dumps(L))
        sage: M.structure()
        (Isomorphism given by variable name change map:
          From: Number Field in b with defining polynomial x^2 - 2
          To:   Number Field in a with defining polynomial x^2 - 2,
         Isomorphism given by variable name change map:
          From: Number Field in a with defining polynomial x^2 - 2
          To:   Number Field in b with defining polynomial x^2 - 2)

    """
    def create_key_and_extra_args(self, polynomial, name, check, embedding, latex_name, assume_disc_small, maximize_at_primes, structure):
        r"""
        Create a unique key for the number field specified by the parameters.

        TESTS::

            sage: from sage.rings.number_field.number_field import NumberFieldFactory
            sage: nff = NumberFieldFactory("number_field_factory")
            sage: R.<x> = QQ[]
            sage: nff.create_key_and_extra_args(x^2+1, name='a', check=False, embedding=None, latex_name=None, assume_disc_small=False, maximize_at_primes=None, structure=None)
            ((Rational Field, x^2 + 1, ('a',), None, 'a', None, False, None),
             {'check': False})

        """
        if name is None:
            raise TypeError("You must specify the name of the generator.")
        name = normalize_names(1, name)

        if not is_Polynomial(polynomial):
            try:
                polynomial = polynomial.polynomial(QQ)
            except (AttributeError, TypeError):
                raise TypeError("polynomial (=%s) must be a polynomial." % polynomial)

        # convert polynomial to a polynomial over a field
        polynomial = polynomial.change_ring(polynomial.base_ring().fraction_field())

        # normalize embedding
        if isinstance(embedding, (list,tuple)):
            if len(embedding) != 1:
                raise TypeError("embedding must be a list of length 1")
            embedding = embedding[0]
        if embedding is not None:
            x = number_field_morphisms.root_from_approx(polynomial, embedding)
            embedding = (x.parent(), x)

        # normalize latex_name
        if isinstance(latex_name, (list, tuple)):
            if len(latex_name) != 1:
                raise TypeError("latex_name must be a list of length 1")
            latex_name = latex_name[0]

        if latex_name is None:
            latex_name = latex_variable_name(name[0])

        if maximize_at_primes is not None:
            maximize_at_primes = tuple(maximize_at_primes)

        # normalize structure
        if isinstance(structure, (list, tuple)):
            if len(structure) != 1:
                raise TypeError("structure must be a list of length 1")
            structure = structure[0]

        return (polynomial.base_ring(), polynomial, name, embedding, latex_name, maximize_at_primes, assume_disc_small, structure), {"check":check}

    def create_object(self, version, key, check):
        r"""
        Create the unique number field defined by ``key``.

        TESTS::

            sage: from sage.rings.number_field.number_field import NumberFieldFactory
            sage: nff = NumberFieldFactory("number_field_factory")
            sage: R.<x> = QQ[]
            sage: nff.create_object(None, (QQ, x^2 + 1, ('a',), None, None, None, False, None), check=False)
            Number Field in a with defining polynomial x^2 + 1

        """
        base, polynomial, name, embedding, latex_name, maximize_at_primes, assume_disc_small, structure = key

        if isinstance(base, NumberField_generic):
            from sage.rings.number_field.number_field_rel import NumberField_relative
            # Relative number fields do not support embeddings.
            return NumberField_relative(base, polynomial, name[0], latex_name,
                                        check=check, embedding=None,
                                        structure=structure)
        if polynomial.degree() == 2:
            return NumberField_quadratic(polynomial, name, latex_name, check, embedding, assume_disc_small=assume_disc_small, maximize_at_primes=maximize_at_primes, structure=structure)
        else:
            return NumberField_absolute(polynomial, name, latex_name, check, embedding, assume_disc_small=assume_disc_small, maximize_at_primes=maximize_at_primes, structure=structure)

NumberField_version2 = NumberFieldFactory("sage.rings.number_field.number_field.NumberField_version2")

def NumberFieldTower(polynomials, names, check=True, embeddings=None, latex_names=None, assume_disc_small=False, maximize_at_primes=None, structures=None):
    """
    Create the tower of number fields defined by the polynomials in the list
    ``polynomials``.

    INPUT:

    - ``polynomials`` - a list of polynomials. Each entry must be polynomial
      which is irreducible over the number field generated by the roots of the
      following entries.
    - ``names`` - a list of strings or a string, the names of the generators of
      the relative number fields. If a single string, then names are generated
      from that string.
    - ``check`` - a boolean (default: ``True``), whether to check that the
      polynomials are irreducible
    - ``embeddings`` - a list of elements or ``None`` (default: ``None``),
      embeddings of the relative number fields in an ambient field.
    - ``latex_names`` - a list of strings or ``None`` (default: ``None``), names
      used to print the generators for latex output.
    - ``assume_disc_small`` -- a boolean (default: ``False``); if ``True``,
      assume that no square of a prime greater than PARI's primelimit
      (which should be 500000); only applies for absolute fields at
      present.
    - ``maximize_at_primes`` -- ``None`` or a list of primes (default:
      ``None``); if not ``None``, then the maximal order is computed by
      maximizing only at the primes in this list, which completely avoids
      having to factor the discriminant, but of course can lead to wrong
      results; only applies for absolute fields at present.
    - ``structures`` -- ``None`` or a list (default: ``None``), internally used
      to provide additional information about the number field such as the
      field from which it was created.

    OUTPUT:

    Returns the relative number field generated by a root of the first entry of
    ``polynomials`` over the relative number field generated by root of the
    second entry of ``polynomials`` ... over the number field over which the
    last entry of ``polynomials`` is defined.

    EXAMPLES::

        sage: k.<a,b,c> = NumberField([x^2 + 1, x^2 + 3, x^2 + 5]); k # indirect doctest
        Number Field in a with defining polynomial x^2 + 1 over its base field
        sage: a^2
        -1
        sage: b^2
        -3
        sage: c^2
        -5
        sage: (a+b+c)^2
        (2*b + 2*c)*a + 2*c*b - 9

    The Galois group is a product of 3 groups of order 2::

        sage: k.galois_group(type="pari")
        Galois group PARI group [8, 1, 3, "E(8)=2[x]2[x]2"] of degree 8 of the Number Field in a with defining polynomial x^2 + 1 over its base field

    Repeatedly calling base_field allows us to descend the internally
    constructed tower of fields::

        sage: k.base_field()
        Number Field in b with defining polynomial x^2 + 3 over its base field
        sage: k.base_field().base_field()
        Number Field in c with defining polynomial x^2 + 5
        sage: k.base_field().base_field().base_field()
        Rational Field

    In the following example the second polynomial is reducible over
    the first, so we get an error::

        sage: v = NumberField([x^3 - 2, x^3 - 2], names='a')
        Traceback (most recent call last):
        ...
        ValueError: defining polynomial (x^3 - 2) must be irreducible

    We mix polynomial parent rings::

        sage: k.<y> = QQ[]
        sage: m = NumberField([y^3 - 3, x^2 + x + 1, y^3 + 2], 'beta')
        sage: m
        Number Field in beta0 with defining polynomial y^3 - 3 over its base field
        sage: m.base_field ()
        Number Field in beta1 with defining polynomial x^2 + x + 1 over its base field

    A tower of quadratic fields::

        sage: K.<a> = NumberField([x^2 + 3, x^2 + 2, x^2 + 1])
        sage: K
        Number Field in a0 with defining polynomial x^2 + 3 over its base field
        sage: K.base_field()
        Number Field in a1 with defining polynomial x^2 + 2 over its base field
        sage: K.base_field().base_field()
        Number Field in a2 with defining polynomial x^2 + 1

    A bigger tower of quadratic fields::

        sage: K.<a2,a3,a5,a7> = NumberField([x^2 + p for p in [2,3,5,7]]); K
        Number Field in a2 with defining polynomial x^2 + 2 over its base field
        sage: a2^2
        -2
        sage: a3^2
        -3
        sage: (a2+a3+a5+a7)^3
        ((6*a5 + 6*a7)*a3 + 6*a7*a5 - 47)*a2 + (6*a7*a5 - 45)*a3 - 41*a5 - 37*a7

    The function can also be called by name::

        sage: NumberFieldTower([x^2 + 1, x^2 + 2], ['a','b'])
        Number Field in a with defining polynomial x^2 + 1 over its base field
    """
    try:
        names = normalize_names(len(polynomials), names)
    except IndexError:
        names = normalize_names(1, names)
        if len(polynomials) > 1:
            names = ['%s%s'%(names[0], i) for i in range(len(polynomials))]

    if embeddings is None:
        embeddings = [None] * len(polynomials)
    if latex_names is None:
        latex_names = [None] * len(polynomials)
    if structures is None:
        structures = [None] * len(polynomials)

    if not isinstance(polynomials, (list, tuple)):
        raise TypeError("polynomials must be a list or tuple")

    if len(polynomials) == 0:
        return QQ
    if len(polynomials) == 1:
        return NumberField(polynomials[0], names=names, check=check, embedding=embeddings[0], latex_name=latex_names[0], assume_disc_small=assume_disc_small, maximize_at_primes=maximize_at_primes, structure=structures[0])

    # create the relative number field defined by f over the tower defined by polynomials[1:]
    f = polynomials[0]
    name = names[0]
    w = NumberFieldTower(polynomials[1:], names=names[1:], check=check, embeddings=embeddings[1:], latex_names=latex_names[1:], assume_disc_small=assume_disc_small, maximize_at_primes=maximize_at_primes, structures=structures[1:])
    var = f.variable_name() if is_Polynomial(f) else 'x'

    R = w[var]  # polynomial ring
    return w.extension(R(f), name, check=check, embedding=embeddings[0], structure=structures[0]) # currently, extension does not accept assume_disc_small, or maximize_at_primes

def QuadraticField(D, name='a', check=True, embedding=True, latex_name='sqrt', **args):
    r"""
    Return a quadratic field obtained by adjoining a square root of
    `D` to the rational numbers, where `D` is not a
    perfect square.

    INPUT:

    -  ``D`` - a rational number

    -  ``name`` - variable name (default: 'a')

    -  ``check`` - bool (default: True)

    -  ``embedding`` - bool or square root of D in an
       ambient field (default: True)

    - ``latex_name`` - latex variable name (default: \sqrt{D})


    OUTPUT: A number field defined by a quadratic polynomial. Unless
    otherwise specified, it has an embedding into `\RR` or
    `\CC` by sending the generator to the positive
    or upper-half-plane root.

    EXAMPLES::

        sage: QuadraticField(3, 'a')
        Number Field in a with defining polynomial x^2 - 3
        sage: K.<theta> = QuadraticField(3); K
        Number Field in theta with defining polynomial x^2 - 3
        sage: RR(theta)
        1.73205080756888
        sage: QuadraticField(9, 'a')
        Traceback (most recent call last):
        ...
        ValueError: D must not be a perfect square.
        sage: QuadraticField(9, 'a', check=False)
        Number Field in a with defining polynomial x^2 - 9

    Quadratic number fields derive from general number fields.

    ::

        sage: from sage.rings.number_field.number_field import is_NumberField
        sage: type(K)
        <class 'sage.rings.number_field.number_field.NumberField_quadratic_with_category'>
        sage: is_NumberField(K)
        True

    Quadratic number fields are cached::

        sage: QuadraticField(-11, 'a') is QuadraticField(-11, 'a')
        True

    By default, quadratic fields come with a nice latex representation::

        sage: K.<a> = QuadraticField(-7)
        sage: latex(K)
        \Bold{Q}(\sqrt{-7})
        sage: latex(a)
        \sqrt{-7}
        sage: latex(1/(1+a))
        -\frac{1}{8} \sqrt{-7} + \frac{1}{8}
        sage: K.latex_variable_name()
        '\\sqrt{-7}'

    We can provide our own name as well::

        sage: K.<a> = QuadraticField(next_prime(10^10), latex_name=r'\sqrt{D}')
        sage: 1+a
        a + 1
        sage: latex(1+a)
        \sqrt{D} + 1
        sage: latex(QuadraticField(-1, 'a', latex_name=None).gen())
        a

    The name of the generator does not interfere with Sage preparser, see :trac:`1135`::

        sage: K1 = QuadraticField(5, 'x')
        sage: K2.<x> = QuadraticField(5)
        sage: K3.<x> = QuadraticField(5, 'x')
        sage: K1 is K2
        True
        sage: K1 is K3
        True
        sage: K1
        Number Field in x with defining polynomial x^2 - 5


    Note that, in presence of two different names for the generator,
    the name given by the preparser takes precedence::

        sage: K4.<y> = QuadraticField(5, 'x'); K4
        Number Field in y with defining polynomial x^2 - 5
        sage: K1 == K4
        False

    TESTS::

        sage: QuadraticField(-11, 'a') is QuadraticField(-11, 'a', latex_name='Z')
        False
        sage: QuadraticField(-11, 'a') is QuadraticField(-11, 'a', latex_name=None)
        False
    """
    D = QQ(D)
    if check:
        if D.is_square():
            raise ValueError("D must not be a perfect square.")
    R = QQ['x']
    f = R([-D, 0, 1])
    if embedding is True:
        if D > 0:
            embedding = RLF(D).sqrt()
        else:
            embedding = CLF(D).sqrt()
    if latex_name == 'sqrt':
        latex_name = r'\sqrt{%s}' % D
    return NumberField(f, name, check=False, embedding=embedding, latex_name=latex_name, **args)

def is_AbsoluteNumberField(x):
    """
    Return True if x is an absolute number field.

    EXAMPLES::

        sage: from sage.rings.number_field.number_field import is_AbsoluteNumberField
        sage: is_AbsoluteNumberField(NumberField(x^2+1,'a'))
        True
        sage: is_AbsoluteNumberField(NumberField([x^3 + 17, x^2+1],'a'))
        False

    The rationals are a number field, but they're not of the absolute
    number field class.

    ::

        sage: is_AbsoluteNumberField(QQ)
        False
    """
    return isinstance(x, NumberField_absolute)

def is_QuadraticField(x):
    r"""
    Return True if x is of the quadratic *number* field type.

    EXAMPLES::

        sage: from sage.rings.number_field.number_field import is_QuadraticField
        sage: is_QuadraticField(QuadraticField(5,'a'))
        True
        sage: is_QuadraticField(NumberField(x^2 - 5, 'b'))
        True
        sage: is_QuadraticField(NumberField(x^3 - 5, 'b'))
        False

    A quadratic field specially refers to a number field, not a finite
    field::

        sage: is_QuadraticField(GF(9,'a'))
        False
    """
    return isinstance(x, NumberField_quadratic)

class CyclotomicFieldFactory(UniqueFactory):
    r"""
    Return the `n`-th cyclotomic field, where n is a positive integer,
    or the universal cyclotomic field if ``n==0``.

    For the documentation of the universal cyclotomic field, see
    :class:`~sage.rings.universal_cyclotomic_field.UniversalCyclotomicField`.

    INPUT:

    -  ``n`` - a nonnegative integer, default:``0``

    -  ``names`` - name of generator (optional - defaults to zetan)

    - ``bracket`` - Defines the brackets in the case of ``n==0``, and
      is ignored otherwise. Can be any even length string, with ``"()"`` being the default.

    -  ``embedding`` - bool or n-th root of unity in an
       ambient field (default True)

    EXAMPLES:

    If called without a parameter, we get the :class:`universal cyclotomic
    field<sage.rings.universal_cyclotomic_field.UniversalCyclotomicField>`::

        sage: CyclotomicField()
        Universal Cyclotomic Field

    We create the `7`\th cyclotomic field
    `\QQ(\zeta_7)` with the default generator name.

    ::

        sage: k = CyclotomicField(7); k
        Cyclotomic Field of order 7 and degree 6
        sage: k.gen()
        zeta7

    The default embedding sends the generator to the complex primitive
    `n^{th}` root of unity of least argument.

    ::

        sage: CC(k.gen())
        0.623489801858734 + 0.781831482468030*I

    Cyclotomic fields are of a special type.

    ::

        sage: type(k)
        <class 'sage.rings.number_field.number_field.NumberField_cyclotomic_with_category'>

    We can specify a different generator name as follows.

    ::

        sage: k.<z7> = CyclotomicField(7); k
        Cyclotomic Field of order 7 and degree 6
        sage: k.gen()
        z7

    The `n` must be an integer.

    ::

        sage: CyclotomicField(3/2)
        Traceback (most recent call last):
        ...
        TypeError: no conversion of this rational to integer

    The degree must be nonnegative.

    ::

        sage: CyclotomicField(-1)
        Traceback (most recent call last):
        ...
        ValueError: n (=-1) must be a positive integer

    The special case `n=1` does *not* return the rational
    numbers::

        sage: CyclotomicField(1)
        Cyclotomic Field of order 1 and degree 1

    Due to their default embedding into `\CC`,
    cyclotomic number fields are all compatible.

    ::

        sage: cf30 = CyclotomicField(30)
        sage: cf5 = CyclotomicField(5)
        sage: cf3 = CyclotomicField(3)
        sage: cf30.gen() + cf5.gen() + cf3.gen()
        zeta30^6 + zeta30^5 + zeta30 - 1
        sage: cf6 = CyclotomicField(6) ; z6 = cf6.0
        sage: cf3 = CyclotomicField(3) ; z3 = cf3.0
        sage: cf3(z6)
        zeta3 + 1
        sage: cf6(z3)
        zeta6 - 1
        sage: cf9 = CyclotomicField(9) ; z9 = cf9.0
        sage: cf18 = CyclotomicField(18) ; z18 = cf18.0
        sage: cf18(z9)
        zeta18^2
        sage: cf9(z18)
        -zeta9^5
        sage: cf18(z3)
        zeta18^3 - 1
        sage: cf18(z6)
        zeta18^3
        sage: cf18(z6)**2
        zeta18^3 - 1
        sage: cf9(z3)
        zeta9^3
    """
    def create_key(self, n=0, names=None, embedding=True):
        r"""
        Create the unique key for the cyclotomic field specified by the
        parameters.

        TESTS::

            sage: CyclotomicField.create_key()
            (0, None, True)
        """
        n = ZZ(n)
        if n < 0:
            raise ValueError("n (=%s) must be a positive integer" % n)
        if n > 0:
            if embedding is True:
                embedding = (CLF, (2 * CLF.pi() * CLF.gen() / n).exp())
            elif embedding is not None:
                x = number_field_morphisms.root_from_approx(QQ['x'].cyclotomic_polynomial(n), embedding)
                embedding = (x.parent(), x)
            if names is None:
                names = "zeta%s" % n
            names = normalize_names(1, names)

        return n, names, embedding

    def create_object(self, version, key, **extra_args):
        r"""
        Create the unique cyclotomic field defined by ``key``.

        TESTS::

            sage: CyclotomicField.create_object(None, (0, None, True))
            Universal Cyclotomic Field
        """
        n, names, embedding = key
        if n == 0:
            from sage.rings.universal_cyclotomic_field import UniversalCyclotomicField
            return UniversalCyclotomicField()
        else:
            return NumberField_cyclotomic(n, names, embedding=embedding)

CyclotomicField = CyclotomicFieldFactory("sage.rings.number_field.number_field.CyclotomicField")

def is_CyclotomicField(x):
    """
    Return True if x is a cyclotomic field, i.e., of the special
    cyclotomic field class. This function does not return True for a
    number field that just happens to be isomorphic to a cyclotomic
    field.

    EXAMPLES::

        sage: from sage.rings.number_field.number_field import is_CyclotomicField
        sage: is_CyclotomicField(NumberField(x^2 + 1,'zeta4'))
        False
        sage: is_CyclotomicField(CyclotomicField(4))
        True
        sage: is_CyclotomicField(CyclotomicField(1))
        True
        sage: is_CyclotomicField(QQ)
        False
        sage: is_CyclotomicField(7)
        False
    """
    return isinstance(x, NumberField_cyclotomic)

from . import number_field_base

is_NumberField = number_field_base.is_NumberField

class NumberField_generic(WithEqualityById, number_field_base.NumberField):
    """
    Generic class for number fields defined by an irreducible
    polynomial over `\\QQ`.

    EXAMPLES::

        sage: K.<a> = NumberField(x^3 - 2); K
        Number Field in a with defining polynomial x^3 - 2
        sage: TestSuite(K).run()

    TESTS::

        sage: k.<a> = NumberField(x^3 + 2); m.<b> = NumberField(x^3 + 2)
        sage: k == QQ
        False
        sage: k.<a> = NumberField(x^3 + 2); m.<a> = NumberField(x^3 + 2)
        sage: k is m
        True
        sage: loads(dumps(k)) is k
        True

        sage: x = QQ['x'].gen()
        sage: y = ZZ['y'].gen()
        sage: K = NumberField(x^3 + x + 3, 'a'); K
        Number Field in a with defining polynomial x^3 + x + 3
        sage: K.defining_polynomial().parent()
        Univariate Polynomial Ring in x over Rational Field

        sage: L = NumberField(y^3 + y + 3, 'a'); L
        Number Field in a with defining polynomial y^3 + y + 3
        sage: L.defining_polynomial().parent()
        Univariate Polynomial Ring in y over Rational Field
        sage: L == K
        False

        sage: NumberField(ZZ['x'].0^4 + 23, 'a') == NumberField(ZZ['y'].0^4 + 23, 'a')
        False
        sage: NumberField(ZZ['x'].0^4 + 23, 'a') == NumberField(QQ['y'].0^4 + 23, 'a')
        False
        sage: NumberField(QQ['x'].0^4 + 23, 'a') == NumberField(QQ['y'].0^4 + 23, 'a')
        False

        sage: x = polygen(QQ); y = ZZ['y'].gen()
        sage: NumberField(x^3 + x + 5, 'a') == NumberField(y^3 + y + 5, 'a')
        False
        sage: NumberField(x^3 + x + 5, 'a') == NumberField(y^4 + y + 5, 'a')
        False
        sage: NumberField(x^3 + x + 5, 'a') == NumberField(x^3 + x + 5, 'b')
        False
        sage: QuadraticField(2, 'a', embedding=2) == QuadraticField(2, 'a', embedding=-2)
        False

        sage: K.<a> = QuadraticField(2)
        sage: R.<x> = K[]
        sage: L.<b> = K.extension(x^2+1)
        sage: M.<b> = L.absolute_field()
        sage: M == L
        False
        sage: M['x'] == L['x']
        False

        sage: R.<x> = QQ[]
        sage: R.<y> = QQ[]
        sage: K.<a> = NumberField(x^2+1)
        sage: L.<a> = NumberField(y^2+1)
        sage: K == L
        False
        sage: hash(K) == hash(L)
        False

    Two relative number fields which are isomorphic as absolute
    fields, but which are not presented the same way, are not
    considered equal (see :trac:`18942`)::

        sage: F.<omega> = NumberField(x^2 + x + 1)
        sage: y = polygen(F)
        sage: K = F.extension(y^3 + 3*omega + 2, 'alpha')
        sage: L = F.extension(y^3 - 3*omega - 1, 'alpha')
        sage: K == L
        False
        sage: K.is_isomorphic(L)
        True
        sage: hash(K) == hash(L)
        False

    This example illustrates the issue resolved in :trac:`18942`::

        sage: F.<omega> = NumberField(x^2+x+1)
        sage: xx = polygen(F)
        sage: ps = [p for p, _ in F(7).factor()]
        sage: for mu in ps:
        ....:     K = F.extension(xx^3 - mu, 'alpha')
        ....:     print(K.defining_polynomial().roots(K))
        [(alpha, 1), ((-omega - 1)*alpha, 1), (omega*alpha, 1)]
        [(alpha, 1), (omega*alpha, 1), ((-omega - 1)*alpha, 1)]
        sage: for mu in ps:
        ....:     K = F.extension(xx^3 - mu, 'alpha')
        ....:     print(K.defining_polynomial().roots(K))
        [(alpha, 1), ((-omega - 1)*alpha, 1), (omega*alpha, 1)]
        [(alpha, 1), (omega*alpha, 1), ((-omega - 1)*alpha, 1)]

    This example was suggested on sage-nt; see :trac:`18942`::

        sage: G = DirichletGroup(80)
        sage: for chi in G:
        ....:     D = ModularSymbols(chi, 2, -1).cuspidal_subspace().new_subspace().decomposition()
        ....:     for f in D:
        ....:         elt = f.q_eigenform(10, 'alpha')[3]
        ....:         assert elt.is_integral()

    """
    def __init__(self, polynomial, name, latex_name,
                 check=True, embedding=None, category=None,
                 assume_disc_small=False, maximize_at_primes=None, structure=None):
        """
        Create a number field.

        EXAMPLES::

            sage: NumberField(x^97 - 19, 'a')
            Number Field in a with defining polynomial x^97 - 19

        The defining polynomial must be irreducible::

            sage: K.<a> = NumberField(x^2 - 1)
            Traceback (most recent call last):
            ...
            ValueError: defining polynomial (x^2 - 1) must be irreducible

        If you use check=False, you avoid checking irreducibility of the
        defining polynomial, which can save time.

        ::

            sage: K.<a> = NumberField(x^2 - 1, check=False)

        It can also be dangerous::

            sage: (a-1)*(a+1)
            0

        The constructed object is in the category of number fields::

            sage: NumberField(x^2 + 3, 'a').category()
            Category of number fields
            sage: category(NumberField(x^2 + 3, 'a'))
            Category of number fields

        The special types of number fields, e.g., quadratic fields, do
        not have (yet?) their own category::

            sage: QuadraticField(2,'d').category()
            Category of number fields

        TESTS::

            sage: NumberField(ZZ['x'].0^4 + 23, 'a')
            Number Field in a with defining polynomial x^4 + 23
            sage: NumberField(QQ['x'].0^4 + 23, 'a')
            Number Field in a with defining polynomial x^4 + 23
            sage: NumberField(GF(7)['x'].0^4 + 23, 'a')
            Traceback (most recent call last):
            ...
            TypeError: polynomial must be defined over rational field
        """
        self._assume_disc_small = assume_disc_small
        self._maximize_at_primes = maximize_at_primes
        self._structure = structure
        default_category = _NumberFields
        if category is None:
            category = default_category
        else:
            assert category.is_subcategory(default_category), "%s is not a subcategory of %s"%(category, default_category)

        ParentWithGens.__init__(self, QQ, name, category=category)
        if not isinstance(polynomial, polynomial_element.Polynomial):
            raise TypeError("polynomial (=%s) must be a polynomial"%repr(polynomial))

        if check:
            if not polynomial.parent().base_ring() == QQ:
                raise TypeError("polynomial must be defined over rational field")
            if not polynomial.is_irreducible():
                raise ValueError("defining polynomial (%s) must be irreducible"%polynomial)

        self._assign_names(name)
        self.__latex_variable_name = latex_name
        self.__polynomial = polynomial
        self._pari_bnf_certified = False
        self._integral_basis_dict = {}
        if embedding is not None:
            # Since Trac #20827, an embedding is specified as a pair
            # (parent, x) with x the image of the distinguished
            # generator (previously, it was just given as x).  This
            # allows the UniqueFactory to distinguish embeddings into
            # different fields with images of the generator that
            # compare equal.
            # We allow both formats to support old pickles.
            if isinstance(embedding, tuple):
                parent, x = embedding
            else:
                parent, x = embedding.parent(), embedding
            embedding = number_field_morphisms.NumberFieldEmbedding(self, parent, x)
        self._populate_coercion_lists_(embedding=embedding, convert_method_name='_number_field_')

    def _convert_map_from_(self, other):
        r"""
        Additional conversion maps from ``other`` may be defined by
        :meth:`structure`.

        .. SEEALSO::

            :meth:`structure.NumberFieldStructure.create_structure`

        TESTS::

            sage: K.<i> = QuadraticField(-1)
            sage: L.<j> = K.change_names()
            sage: L(i)
            j
            sage: K(j)
            i

        This also works for relative number fields and their absolute fields::

            sage: K.<a> = QuadraticField(2)
            sage: L.<i> = K.extension(x^2 + 1)
            sage: M.<b> = L.absolute_field()
            sage: M(i)
            1/6*b^3 + 1/6*b
            sage: L(b)
            i - a

        """
        from sage.categories.map import is_Map
        if self._structure is not None:
            structure = self.structure()
            if len(structure) >= 2:
                to_self = structure[1]
                if is_Map(to_self) and to_self.domain() is other:
                    return to_self
        if isinstance(other, NumberField_generic) and other._structure is not None:
            structure = other.structure()
            if len(structure) >= 1:
                from_other = structure[0]
                if is_Map(from_other) and from_other.codomain() is self:
                    return from_other

    @cached_method
    def _magma_polynomial_(self, magma):
        """
        Return Magma version of the defining polynomial of this number field.

        EXAMPLES::

            sage: R.<x> = QQ[]                                                   # optional - magma
            sage: K.<a> = NumberField(x^3+2)                                     # optional - magma
            sage: K._magma_polynomial_(magma)                                    # optional - magma
            x^3 + 2
            sage: magma2=Magma()                                                 # optional - magma
            sage: K._magma_polynomial_(magma2)                                   # optional - magma
            x^3 + 2
            sage: K._magma_polynomial_(magma) is K._magma_polynomial_(magma)     # optional - magma
            True
            sage: K._magma_polynomial_(magma) is K._magma_polynomial_(magma2)    # optional - magma
            False
        """
        # NB f must not be garbage-collected, otherwise the
        # return value of this function is invalid
        return magma(self.defining_polynomial())

    def _magma_init_(self, magma):
        """
        Return a Magma version of this number field.

        EXAMPLES::

            sage: R.<t> = QQ[] # optional - magma
            sage: K.<a> = NumberField(t^2 + 1) # optional - magma
            sage: K._magma_init_(magma)                            # optional - magma
            'SageCreateWithNames(NumberField(_sage_[...]),["a"])'
            sage: L = magma(K)    # optional - magma
            sage: L               # optional - magma
            Number Field with defining polynomial t^2 + 1 over the Rational Field
            sage: L.sage()        # optional - magma
            Number Field in a with defining polynomial t^2 + 1
            sage: L.sage() is K   # optional - magma
            True
            sage: L.1             # optional - magma
            a
            sage: L.1^2           # optional - magma
            -1
            sage: m = magma(a+1/2); m    # optional - magma
            1/2*(2*a + 1)
            sage: m.sage()        # optional - magma
            a + 1/2

        A relative number field::

            sage: S.<u> = K[] # optional - magma
            sage: M.<b> = NumberField(u^3+u+a) # optional - magma
            sage: L = magma(M)    # optional - magma
            sage: L               # optional - magma
            Number Field with defining polynomial u^3 + u + a over its ground field
            sage: L.sage() is M   # optional - magma
            True
        """
        # Get magma version of defining polynomial of this number field
        f = self._magma_polynomial_(magma)
        s = 'NumberField(%s)'%f.name()
        return magma._with_names(s, self.variable_names())

    def construction(self):
        r"""
        Construction of self

        EXAMPLES::

            sage: K.<a>=NumberField(x^3+x^2+1,embedding=CC.gen())
            sage: F,R = K.construction()
            sage: F
            AlgebraicExtensionFunctor
            sage: R
            Rational Field

        The construction functor respects distinguished embeddings::

            sage: F(R) is K
            True
            sage: F.embeddings
            [0.2327856159383841? + 0.7925519925154479?*I]

        TESTS::

            sage: K.<a> = NumberField(x^3+x+1)
            sage: R.<t> = ZZ[]
            sage: a+t     # indirect doctest
            t + a
            sage: (a+t).parent()
            Univariate Polynomial Ring in t over Number Field in a with defining polynomial x^3 + x + 1

        The construction works for non-absolute number fields as well::

            sage: K.<a,b,c>=NumberField([x^3+x^2+1,x^2+1,x^7+x+1])
            sage: F,R = K.construction()
            sage: F(R) == K
            True

        ::

            sage: P.<x> = QQ[]
            sage: K.<a> = NumberField(x^3-5,embedding=0)
            sage: L.<b> = K.extension(x^2+a)
            sage: a*b
            a*b

        """
        from sage.categories.pushout import AlgebraicExtensionFunctor
        from sage.all import QQ
        names = self.variable_names()
        polys = []
        embeddings = []
        structures = []
        K = self
        while K is not QQ:
            polys.append(K.relative_polynomial())
            embeddings.append(None if K.coerce_embedding() is None else K.coerce_embedding()(K.gen()))
            structures.append(K._structure)
            K = K.base_field()
        return (AlgebraicExtensionFunctor(polys, names, embeddings, structures), QQ)

    def _element_constructor_(self, x, check=True):
        r"""
        Convert ``x`` into an element of this number field.

        INPUT:

        - ``x`` -- Sage (or Python) object

        OUTPUT:

        A :class:`~number_field_element.NumberFieldElement`
        constructed from ``x``.

        TESTS::

            sage: K.<a> = NumberField(x^3 + 17)
            sage: K(a) is a # indirect doctest
            True
            sage: K('a^2 + 2/3*a + 5')
            a^2 + 2/3*a + 5
            sage: K('1').parent()
            Number Field in a with defining polynomial x^3 + 17
            sage: K(3/5).parent()
            Number Field in a with defining polynomial x^3 + 17
            sage: K.<a> = NumberField(polygen(QQ)^2 - 5)
            sage: F.<b> = K.extension(polygen(K))
            sage: F([a])
            a

        We can create number field elements from PARI::

            sage: K.<a> = NumberField(x^3 - 17)
            sage: K(pari(42))
            42
            sage: K(pari("5/3"))
            5/3
            sage: K(pari("[3/2, -5, 0]~"))    # Uses Z-basis
            -5/3*a^2 + 5/3*a - 1/6

        From a PARI polynomial or ``POLMOD``, note that the variable
        name does not matter::

            sage: K(pari("-5/3*q^2 + 5/3*q - 1/6"))
            -5/3*a^2 + 5/3*a - 1/6
            sage: K(pari("Mod(-5/3*q^2 + 5/3*q - 1/6, q^3 - 17)"))
            -5/3*a^2 + 5/3*a - 1/6
            sage: K(pari("x^5/17"))
            a^2

        An error is raised when a PARI element with an incorrect
        modulus is given:

            sage: K(pari("Mod(-5/3*q^2 + 5/3*q - 1/6, q^3 - 999)"))
            Traceback (most recent call last):
            ...
            TypeError: cannot convert PARI element Mod(-5/3*q^2 + 5/3*q - 1/6, q^3 - 999) into Number Field in a with defining polynomial x^3 - 17

        Test round-trip conversion to PARI and back::

            sage: x = polygen(QQ)
            sage: K.<a> = NumberField(x^3 - 1/2*x + 1/3)
            sage: b = K.random_element()
            sage: K(pari(b)) == b
            True

            sage: F.<c> = NumberField(2*x^3 + x + 1)
            sage: d = F.random_element()
            sage: F(F.pari_nf().nfalgtobasis(d)) == d
            True

        If the PARI polynomial is different from the Sage polynomial,
        a warning is printed unless ``check=False`` is specified::

            sage: b = pari(a); b
            Mod(-1/12*y^2 - 1/12*y + 1/6, y^3 - 3*y - 22)
            sage: K(b.lift())
            doctest:...: UserWarning: interpreting PARI polynomial -1/12*y^2 - 1/12*y + 1/6 relative to the defining polynomial x^3 - 3*x - 22 of the PARI number field
            a
            sage: K(b.lift(), check=False)
            a

        Using a GAP element may be tricky, as it may contain
        an exclamation mark::

            sage: L.<tau> = NumberField(x^3-2)
            sage: gap(tau^3)
            2
            sage: gap(tau)^3
            !2
            sage: L(gap(tau)^3)     # indirect doctest
            2

        Check that :trac:`22202` is fixed::

            sage: y = QQ['y'].gen()
            sage: R = QQ.extension(y^2-2,'a')['x']
            sage: R("a*x").factor()
            (a) * x
        """
        if isinstance(x, number_field_element.NumberFieldElement):
            K = x.parent()
            if K is self:
                return x
            elif isinstance(x, (number_field_element.OrderElement_absolute,
                                number_field_element.OrderElement_relative,
                                number_field_element_quadratic.OrderElement_quadratic)):
                L = K.number_field()
                if L is self:
                    return self._element_class(self, x)
                x = L(x)
            return self._coerce_from_other_number_field(x)
        elif isinstance(x, pari_gen):
            if x.type() == "t_POLMOD":
                modulus = x.mod()
                if check and modulus != self.pari_polynomial(modulus.variable()):
                    raise TypeError("cannot convert PARI element %s into %s" % (x, self))
                x = x.lift()
                check = False
            elif x.type() == "t_COL":
                x = self.pari_nf().nfbasistoalg_lift(x)
                check = False
            if x.type() in ["t_INT", "t_FRAC"]:
                pass
            elif x.type() == "t_POL":
                var = self.absolute_polynomial().variable_name()
                if check and self.pari_polynomial(var) != self.absolute_polynomial().monic():
                    from warnings import warn
                    warn("interpreting PARI polynomial %s relative to the defining polynomial %s of the PARI number field"
                         % (x, self.pari_polynomial()))
                # We consider x as a polynomial in the standard
                # generator of the PARI number field, and convert it
                # to a polynomial in the Sage generator.
                if x.poldegree() > 0:
                    beta = self._pari_absolute_structure()[2]
                    x = x(beta).lift()
            else:
                raise TypeError("%s has unsupported PARI type %s" % (x, x.type()))
            x = self.absolute_polynomial().parent()(x)
            return self._element_class(self, x)
        elif sage.interfaces.gap.is_GapElement(x):
            s = x._sage_repr()
            if self.variable_name() in s:
                return self._convert_from_str(s)
            return self._convert_from_str(s.replace('!', ''))
        elif isinstance(x,str):
            return self._convert_from_str(x)
        elif isinstance(x, (tuple, list)) or \
                (isinstance(x, sage.modules.free_module_element.FreeModuleElement) and
                 self.base_ring().has_coerce_map_from(x.parent().base_ring())):
            if len(x) != self.relative_degree():
                raise ValueError("Length must be equal to the degree of this number field")
            result = x[0]
            for i in range(1, self.relative_degree()):
                result += x[i]*self.gen(0)**i
            return result
        return self._convert_non_number_field_element(x)

    def _convert_non_number_field_element(self, x):
        """
        Convert a non-number field element ``x`` into this number field.

        INPUT:

        - ``x`` -- a non number field element, e.g., a list, integer,
          rational, or polynomial

        EXAMPLES::

            sage: K.<a> = NumberField(x^3 + 2/3)
            sage: K._convert_non_number_field_element(-7/8)
            -7/8
            sage: K._convert_non_number_field_element([1,2,3])
            3*a^2 + 2*a + 1

        The list is just turned into a polynomial in the generator::

            sage: K._convert_non_number_field_element([0,0,0,1,1])
            -2/3*a - 2/3

        Any polynomial whose coefficients can be converted to rationals
        will convert to the number field, e.g., this one in
        characteristic 7::

            sage: f = GF(7)['y']([1,2,3]); f
            3*y^2 + 2*y + 1
            sage: K._convert_non_number_field_element(f)
            3*a^2 + 2*a + 1

        But not this one over a field of order 27::

            sage: F27.<g> = GF(27)
            sage: f = F27['z']([g^2, 2*g, 1]); f
            z^2 + 2*g*z + g^2
            sage: K._convert_non_number_field_element(f)
            Traceback (most recent call last):
            ...
            TypeError: unable to convert g^2 to a rational

        One can also convert an element of the polynomial quotient ring
        that is isomorphic to the number field::

            sage: K.<a> = NumberField(x^3 + 17)
            sage: b = K.polynomial_quotient_ring().random_element()
            sage: K(b)
            1/2*a^2 - 1/95*a - 1/2

        We can convert symbolic expressions::

            sage: I = sqrt(-1); parent(I)
            Symbolic Ring
            sage: GaussianIntegers()(2 + I)
            I + 2
            sage: K1 = QuadraticField(3)
            sage: K2 = QuadraticField(5)
            sage: (K,) = K1.composite_fields(K2, preserve_embedding=True)
            sage: K(sqrt(3) + sqrt(5))
            -1/2*a0^3 + 8*a0
            sage: K(sqrt(-3)*I)
            1/4*a0^3 - 7/2*a0
        """
        if isinstance(x, integer_types + (Rational, Integer, pari_gen, list)):
            return self._element_class(self, x)

        if isinstance(x, sage.rings.polynomial.polynomial_quotient_ring_element.PolynomialQuotientRingElement)\
               and (x in self.polynomial_quotient_ring()):
            y = self.polynomial_ring().gen()
            return x.lift().subs({y:self.gen()})

        if isinstance(x, (sage.rings.qqbar.AlgebraicNumber, sage.rings.qqbar.AlgebraicReal)):
            return self._convert_from_qqbar(x)

        if isinstance(x, polynomial_element.Polynomial):
            return self._element_class(self, x)

        # Try converting via QQ.
        try:
            y = QQ(x)
        except (TypeError, ValueError):
            pass
        else:
            return self._element_class(self, y)

        # Final attempt: convert via QQbar. This deals in particular
        # with symbolic expressions like sqrt(-5).
        try:
            y = sage.rings.qqbar.QQbar(x)
        except (TypeError, ValueError):
            pass
        else:
            return self._convert_from_qqbar(y)

        raise TypeError("unable to convert %r to %s" % (x, self))

    def _convert_from_qqbar(self, x):
        """
        Convert an element of ``QQbar`` or ``AA`` to this number field,
        if possible.

        This requires that the given number field is equipped with an
        embedding.

        INPUT:

        - ``x`` -- an algebraic number

        EXAMPLES::

            sage: K.<a> = QuadraticField(3)
            sage: K._convert_from_qqbar(7 + 2*AA(3).sqrt())
            2*a + 7
            sage: GaussianIntegers()(QQbar(I))
            I
            sage: CyclotomicField(15)(QQbar.zeta(5))
            zeta15^3
            sage: CyclotomicField(12)(QQbar.zeta(5))
            Traceback (most recent call last):
            ...
            TypeError: unable to convert 0.3090169943749474? + 0.9510565162951536?*I to Cyclotomic Field of order 12 and degree 4
        """
        # We use the diagram
        #
        # self
        #  ↑  ↘
        #  F → QQbar
        #
        # Where F is the smallest number field containing x.
        #
        # y is the pre-image such that x = F(y)
        F, y, F_to_QQbar = x.as_number_field_element(minimal=True)

        # Try all embeddings from F into self
        from sage.rings.qqbar import QQbar
        for F_to_self in F.embeddings(self):
            z = F_to_self(y)
            # Check whether the diagram commutes
            if QQbar(z) == x:
                return z

        raise TypeError("unable to convert %r to %s" % (x, self))

    def _convert_from_str(self, x):
        """
        Coerce a string representation of an element of this
        number field into this number field.

        INPUT:
            x -- string

        EXAMPLES::

            sage: k.<theta25> = NumberField(x^3+(2/3)*x+1)
            sage: k._convert_from_str('theta25^3 + (1/3)*theta25')
            -1/3*theta25 - 1

        This function is called by the coerce method when it gets a string
        as input:
            sage: k('theta25^3 + (1/3)*theta25')
            -1/3*theta25 - 1
        """
        w = sage.misc.all.sage_eval(x,locals=self.gens_dict())
        if not (is_Element(w) and w.parent() is self):
            return self(w)
        else:
            return w

    def _Hom_(self, codomain, category=None):
        """
        Return homset of homomorphisms from self to the number field codomain.

        EXAMPLES:

        This method is implicitly called by :meth:`Hom` and
        :meth:`sage.categories.homset.Hom`::

            sage: K.<i> = NumberField(x^2 + 1); K
            Number Field in i with defining polynomial x^2 + 1
            sage: K.Hom(K) # indirect doctest
            Automorphism group of Number Field in i with defining polynomial x^2 + 1
            sage: Hom(K, QuadraticField(-1, 'b'))
            Set of field embeddings from Number Field in i with defining polynomial x^2 + 1 to Number Field in b with defining polynomial x^2 + 1

        CHECKME: handling of the case where codomain is not a number field?

           sage: Hom(K, VectorSpace(QQ,3))
           Set of Morphisms from Number Field in i with defining polynomial x^2 + 1 to Vector space of dimension 3 over Rational Field in Category of commutative additive groups

        TESTS:

        Verify that :trac:`22001` has been resolved::

            sage: R.<x> = QQ[]
            sage: K.<a> = QQ.extension(x^2 + 1)
            sage: K.hom([a]).category_for()
            Category of number fields

        ::

            sage: H = End(K)
            sage: loads(dumps(H)) is H
            True
        """
        if not is_NumberFieldHomsetCodomain(codomain):
            raise TypeError("{} is not suitable as codomain for homomorphisms from {}".format(codomain, self))
        from .morphism import NumberFieldHomset
        return NumberFieldHomset(self, codomain, category)

    @cached_method
    def structure(self):
        """
        Return fixed isomorphism or embedding structure on self.

        This is used to record various isomorphisms or embeddings that
        arise naturally in other constructions.

        EXAMPLES::

            sage: K.<z> = NumberField(x^2 + 3)
            sage: L.<a> = K.absolute_field(); L
            Number Field in a with defining polynomial x^2 + 3
            sage: L.structure()
            (Isomorphism given by variable name change map:
              From: Number Field in a with defining polynomial x^2 + 3
              To:   Number Field in z with defining polynomial x^2 + 3,
             Isomorphism given by variable name change map:
              From: Number Field in z with defining polynomial x^2 + 3
              To:   Number Field in a with defining polynomial x^2 + 3)

            sage: K.<a> = QuadraticField(-3)
            sage: R.<y> = K[]
            sage: D.<x0> = K.extension(y)
            sage: D_abs.<y0> = D.absolute_field()
            sage: D_abs.structure()[0](y0)
            -a
        """
        if self._structure is None:
            f = self.hom(self)
            return f,f
        else:
            return self._structure.create_structure(self)

    def completion(self, p, prec, extras={}):
        """
        Returns the completion of self at `p` to the specified
        precision. Only implemented at archimedean places, and then only if
        an embedding has been fixed.

        EXAMPLES::

            sage: K.<a> = QuadraticField(2)
            sage: K.completion(infinity, 100)
            Real Field with 100 bits of precision
            sage: K.<zeta> = CyclotomicField(12)
            sage: K.completion(infinity, 53, extras={'type': 'RDF'})
            Complex Double Field
            sage: zeta + 1.5                            # implicit test
            2.36602540378444 + 0.500000000000000*I
        """
        if p == infinity.infinity:
            gen_image = self.gen_embedding()
            if gen_image is not None:
                if gen_image in RDF:
                    return QQ.completion(p, prec, extras)
                elif gen_image in CDF:
                    return QQ.completion(p, prec, extras).algebraic_closure()
            raise ValueError("No embedding into the complex numbers has been specified.")
        else:
            raise NotImplementedError

    def primitive_element(self):
        r"""
        Return a primitive element for this field, i.e., an element that
        generates it over `\QQ`.

        EXAMPLES::

            sage: K.<a> = NumberField(x^3 + 2)
            sage: K.primitive_element()
            a
            sage: K.<a,b,c> = NumberField([x^2-2,x^2-3,x^2-5])
            sage: K.primitive_element()
            a - b + c
            sage: alpha = K.primitive_element(); alpha
            a - b + c
            sage: alpha.minpoly()
            x^2 + (2*b - 2*c)*x - 2*c*b + 6
            sage: alpha.absolute_minpoly()
            x^8 - 40*x^6 + 352*x^4 - 960*x^2 + 576
        """
        try:
            return self.__primitive_element
        except AttributeError:
            pass
        K = self.absolute_field('a')
        from_K, to_K = K.structure()
        self.__primitive_element = from_K(K.gen())
        return self.__primitive_element

    def random_element(self, num_bound=None, den_bound=None,
                       integral_coefficients=False, distribution=None):
        r"""
        Return a random element of this number field.

        INPUT:

        - ``num_bound`` - Bound on numerator of the coefficients of
                          the resulting element

        - ``den_bound`` - Bound on denominators of the coefficients
                          of the resulting element

        - ``integral_coefficients`` (default: False) - If True, then
                          the resulting element will have integral
                          coefficients. This option overrides any
                          value of `den_bound`.

        - ``distribution`` - Distribution to use for the coefficients
                          of the resulting element

        OUTPUT:

        - Element of this number field

        EXAMPLES::

            sage: K.<j> = NumberField(x^8+1)
            sage: K.random_element()
            1/2*j^7 - j^6 - 12*j^5 + 1/2*j^4 - 1/95*j^3 - 1/2*j^2 - 4

            sage: K.<a,b,c> = NumberField([x^2-2,x^2-3,x^2-5])
            sage: K.random_element()
            ((6136*c - 7489/3)*b + 5825/3*c - 71422/3)*a + (-4849/3*c + 58918/3)*b - 45718/3*c + 75409/12

            sage: K.<a> = NumberField(x^5-2)
            sage: K.random_element(integral_coefficients=True)
            a^3 + a^2 - 3*a - 1

        TESTS::

            sage: K.<a> = NumberField(x^5-2)
            sage: K.random_element(-1)
            Traceback (most recent call last):
            ...
            TypeError: x must be < y
            sage: K.random_element(5,0)
            Traceback (most recent call last):
            ...
            TypeError: x must be < y
            sage: QQ[I].random_element(0)
            Traceback (most recent call last):
            ...
            TypeError: x must be > 0
        """
        if integral_coefficients:
            den_bound = 1

        return self._zero_element._random_element(num_bound=num_bound,
                                                  den_bound=den_bound,
                                                  distribution=distribution)

    def subfield(self, alpha, name=None, names=None):
        r"""
        Return a number field `K` isomorphic to `\QQ(\alpha)`
        (if this is an absolute number field) or `L(\alpha)` (if this
        is a relative extension `M/L`) and a map from K to self that
        sends the generator of K to alpha.

        INPUT:

        -  ``alpha`` - an element of self, or something that
           coerces to an element of self.

        OUTPUT:

        - ``K`` - a number field
        - ``from_K`` - a homomorphism from K to self that
          sends the generator of K to alpha.

        EXAMPLES::

            sage: K.<a> = NumberField(x^4 - 3); K
            Number Field in a with defining polynomial x^4 - 3
            sage: H.<b>, from_H = K.subfield(a^2)
            sage: H
            Number Field in b with defining polynomial x^2 - 3
            sage: from_H(b)
            a^2
            sage: from_H
            Ring morphism:
              From: Number Field in b with defining polynomial x^2 - 3
              To:   Number Field in a with defining polynomial x^4 - 3
              Defn: b |--> a^2

        A relative example. Note that the result returned is the subfield generated
        by `\alpha` over ``self.base_field()``, not over `\QQ` (see :trac:`5392`)::

            sage: L.<a> = NumberField(x^2 - 3)
            sage: M.<b> = L.extension(x^4 + 1)
            sage: K, phi = M.subfield(b^2)
            sage: K.base_field() is L
            True

        Subfields inherit embeddings::

            sage: K.<z> = CyclotomicField(5)
            sage: L, K_from_L = K.subfield(z-z^2-z^3+z^4)
            sage: L
            Number Field in z0 with defining polynomial x^2 - 5
            sage: CLF_from_K = K.coerce_embedding(); CLF_from_K
            Generic morphism:
              From: Cyclotomic Field of order 5 and degree 4
              To:   Complex Lazy Field
              Defn: z -> 0.309016994374948? + 0.951056516295154?*I
            sage: CLF_from_L = L.coerce_embedding(); CLF_from_L
            Generic morphism:
              From: Number Field in z0 with defining polynomial x^2 - 5
              To:   Complex Lazy Field
              Defn: z0 -> 2.236067977499790?

        Check transitivity::

            sage: CLF_from_L(L.gen())
            2.236067977499790?
            sage: CLF_from_K(K_from_L(L.gen()))
            2.23606797749979? + 0.?e-14*I

        If `self` has no specified embedding, then `K` comes with an
        embedding in `self`::

            sage: K.<a> = NumberField(x^6 - 6*x^4 + 8*x^2 - 1)
            sage: L.<b>, from_L = K.subfield(a^2)
            sage: L
            Number Field in b with defining polynomial x^3 - 6*x^2 + 8*x - 1
            sage: L.gen_embedding()
            a^2

        You can also view a number field as having a different generator by
        just choosing the input to generate the whole field; for that it is
        better to use ``self.change_generator``, which gives
        isomorphisms in both directions.
        """
        if not names is None:
            name = names
        if name is None:
            name = self.variable_name() + '0'
        beta = self(alpha)
        f = beta.minpoly()
        # If self has a specified embedding, K should inherit it
        if self.coerce_embedding() is not None:
            emb = self.coerce_embedding()(beta)
        else:
            # Otherwise K should at least come with an embedding in self
            emb = beta
        K = NumberField(f, names=name, embedding=emb)
        from_K = K.hom([beta])
        return K, from_K

    def change_generator(self, alpha, name=None, names=None):
        r"""
        Given the number field self, construct another isomorphic number
        field `K` generated by the element alpha of self, along
        with isomorphisms from `K` to self and from self to
        `K`.

        EXAMPLES::

            sage: L.<i> = NumberField(x^2 + 1); L
            Number Field in i with defining polynomial x^2 + 1
            sage: K, from_K, to_K = L.change_generator(i/2 + 3)
            sage: K
            Number Field in i0 with defining polynomial x^2 - 6*x + 37/4
            sage: from_K
            Ring morphism:
              From: Number Field in i0 with defining polynomial x^2 - 6*x + 37/4
              To:   Number Field in i with defining polynomial x^2 + 1
              Defn: i0 |--> 1/2*i + 3
            sage: to_K
            Ring morphism:
              From: Number Field in i with defining polynomial x^2 + 1
              To:   Number Field in i0 with defining polynomial x^2 - 6*x + 37/4
              Defn: i |--> 2*i0 - 6

        We can also do

        ::

            sage: K.<c>, from_K, to_K = L.change_generator(i/2 + 3); K
            Number Field in c with defining polynomial x^2 - 6*x + 37/4


        We compute the image of the generator `\sqrt{-1}` of `L`.

        ::

            sage: to_K(i)
            2*c - 6

        Note that the image is indeed a square root of -1.

        ::

            sage: to_K(i)^2
            -1
            sage: from_K(to_K(i))
            i
            sage: to_K(from_K(c))
            c
        """
        if not names is None:
            name = names
        alpha = self(alpha)
        K, from_K = self.subfield(alpha, name=name)
        if K.degree() != self.degree():
            raise ValueError("alpha must generate a field of degree %s, but alpha generates a subfield of degree %s"%(self.degree(), K.degree()))
        # Now compute to_K, which is an isomorphism
        # from self to K such that from_K(to_K(x)) == x for all x,
        # and to_K(from_K(y)) == y.
        # To do this, we must compute the image of self.gen()
        # under to_K.   This means writing self.gen() as a
        # polynomial in alpha, which is possible by the degree
        # check above.  This latter we do by linear algebra.
        phi = alpha.coordinates_in_terms_of_powers()
        c = phi(self.gen())
        to_K = self.hom([K(c)])
        return K, from_K, to_K

    def is_absolute(self):
        """
        Returns True if self is an absolute field.

        This function will be implemented in the derived classes.

        EXAMPLES::

            sage: K = CyclotomicField(5)
            sage: K.is_absolute()
            True
        """
        raise NotImplementedError

    def is_relative(self):
        """
        EXAMPLES::

            sage: K.<a> = NumberField(x^10 - 2)
            sage: K.is_absolute()
            True
            sage: K.is_relative()
            False
        """
        return not self.is_absolute()

    def quadratic_defect(self, a, p, check=True):
        r"""
        Return the valuation of the quadratic defect of `a` at `p`.

        INPUT:

        - ``a`` -- an element of ``self``

        - ``p`` -- a prime ideal

        - ``check`` -- (default: ``True``); check if `p` is prime

        ALGORITHM:

        This is an implementation of Algorithm 3.1.3 from [Kir2016]_

        EXAMPLES::

            sage: K.<a> = NumberField(x^2 + 2)
            sage: p = K.primes_above(2)[0]
            sage: K.quadratic_defect(5, p)
            4
            sage: K.quadratic_defect(0, p)
            +Infinity
            sage: K.quadratic_defect(a, p)
            1
            sage: K.<a> = CyclotomicField(5)
            sage: p = K.primes_above(2)[0]
            sage: K.quadratic_defect(5, p)
            +Infinity
        """
        from sage.rings.all import PolynomialRing
        if not a in self:
            raise TypeError(str(a) + " must be an element of " + str(self))
        if not self == QQ and not p.parent() == self.ideal_monoid():
            raise TypeError(str(p) + " is not a prime ideal in "
             + str(self.ideal_monoid()))
        if check and not p.is_prime():
            raise ValueError(str(p) + " must be prime")
        if a.is_zero():
            return Infinity
        v = self(a).valuation(p)
        if v % 2 == 1:
            return v
        # compute uniformizer pi
        for g in p.gens():
            if g.valuation(p) == 1:
                pi = g
                break
        a = self(a) / pi**v
        F = p.residue_field()
        q = F.reduction_map()
        # The non-dyadic case
        if self(2).valuation(p) == 0:
            if q(a).is_square():
                return Infinity
            return v
        # The dyadic case
        s = self(F.lift((1/F(a)).sqrt()))
        a = self(s**2) * a
        u = self(4).valuation(p)
        w = (a - 1).valuation(p)
        R = PolynomialRing(F, 'x')
        x = R.gen()
        f = R(x**2 + x)
        while w < u and w % 2 == 0:
            s = self(q((a - 1) / pi**w)**(1/2))
            a = a / (1 + s*(pi**(w/2)))**2
            w = (a - 1).valuation(p)
        if w < u and w % 2 ==1:
            return v + w
        if w == u and (f + F((a-1) / 4)).is_irreducible():
            return v + w
        return Infinity

    def absolute_field(self, names):
        """
        Return ``self`` as an absolute number field.

        INPUT:

        - ``names`` -- string; name of generator of the absolute field

        OUTPUT:

        - ``K`` -- this number field (since it is already absolute)

        Also, ``K.structure()`` returns ``from_K`` and ``to_K``, where
        ``from_K`` is an isomorphism from `K` to ``self`` and ``to_K``
        is an isomorphism from ``self`` to `K`.

        EXAMPLES::

            sage: K = CyclotomicField(5)
            sage: K.absolute_field('a')
            Number Field in a with defining polynomial x^4 + x^3 + x^2 + x + 1
        """
        return NumberField(self.defining_polynomial(), names, check=False, structure=structure.NameChange(self))

    def is_isomorphic(self, other, isomorphism_maps = False):
        """
        Return True if self is isomorphic as a number field to other.

        EXAMPLES::

            sage: k.<a> = NumberField(x^2 + 1)
            sage: m.<b> = NumberField(x^2 + 4)
            sage: k.is_isomorphic(m)
            True
            sage: m.<b> = NumberField(x^2 + 5)
            sage: k.is_isomorphic (m)
            False

        ::

            sage: k = NumberField(x^3 + 2, 'a')
            sage: k.is_isomorphic(NumberField((x+1/3)^3 + 2, 'b'))
            True
            sage: k.is_isomorphic(NumberField(x^3 + 4, 'b'))
            True
            sage: k.is_isomorphic(NumberField(x^3 + 5, 'b'))
            False

            sage: k = NumberField(x^2 - x - 1, 'b')
            sage: l = NumberField(x^2 - 7, 'a')
            sage: k.is_isomorphic(l, True)
            (False, [])

            sage: k = NumberField(x^2 - x - 1, 'b')
            sage: ky.<y> = k[]
            sage: l = NumberField(y, 'a')
            sage: k.is_isomorphic(l, True)
            (True, [-x, x + 1])

        """
        if not isinstance(other, NumberField_generic):
            raise ValueError("other must be a generic number field.")
        t = self.pari_polynomial().nfisisom(other.pari_polynomial())
        if t == 0:
            t = []
            res = False
        else:
            res = True

        if isomorphism_maps:
            return res, t
        else:
            return res

    def is_totally_real(self):
        """
        Return True if self is totally real, and False otherwise.

        Totally real means that every isomorphic embedding of self into the
        complex numbers has image contained in the real numbers.

        EXAMPLES::

            sage: NumberField(x^2+2, 'alpha').is_totally_real()
            False
            sage: NumberField(x^2-2, 'alpha').is_totally_real()
            True
            sage: NumberField(x^4-2, 'alpha').is_totally_real()
            False
        """
        return self.signature()[1] == 0

    def is_totally_imaginary(self):
        """
        Return True if self is totally imaginary, and False otherwise.

        Totally imaginary means that no isomorphic embedding of self into
        the complex numbers has image contained in the real numbers.

        EXAMPLES::

            sage: NumberField(x^2+2, 'alpha').is_totally_imaginary()
            True
            sage: NumberField(x^2-2, 'alpha').is_totally_imaginary()
            False
            sage: NumberField(x^4-2, 'alpha').is_totally_imaginary()
            False
        """
        return self.signature()[0] == 0

    def is_CM(self):
        r"""
        Return True if self is a CM field (i.e. a totally imaginary
        quadratic extension of a totally real field).

        EXAMPLES::

            sage: Q.<a> = NumberField(x - 1)
            sage: Q.is_CM()
            False
            sage: K.<i> = NumberField(x^2 + 1)
            sage: K.is_CM()
            True
            sage: L.<zeta20> = CyclotomicField(20)
            sage: L.is_CM()
            True
            sage: K.<omega> = QuadraticField(-3)
            sage: K.is_CM()
            True
            sage: L.<sqrt5> = QuadraticField(5)
            sage: L.is_CM()
            False
            sage: F.<a> = NumberField(x^3 - 2)
            sage: F.is_CM()
            False
            sage: F.<a> = NumberField(x^4-x^3-3*x^2+x+1)
            sage: F.is_CM()
            False

        The following are non-CM totally imaginary fields.

        ::

            sage: F.<a> = NumberField(x^4 + x^3 - x^2 - x + 1)
            sage: F.is_totally_imaginary()
            True
            sage: F.is_CM()
            False
            sage: F2.<a> = NumberField(x^12 - 5*x^11 + 8*x^10 - 5*x^9 - \
                                       x^8 + 9*x^7 + 7*x^6 - 3*x^5 + 5*x^4 + \
                                       7*x^3 - 4*x^2 - 7*x + 7)
            sage: F2.is_totally_imaginary()
            True
            sage: F2.is_CM()
            False

        The following is a non-cyclotomic CM field.

        ::

            sage: M.<a> = NumberField(x^4 - x^3 - x^2 - 2*x + 4)
            sage: M.is_CM()
            True

        Now, we construct a totally imaginary quadratic extension of a
        totally real field (which is not cyclotomic).

        ::

            sage: E_0.<a> = NumberField(x^7 - 4*x^6 - 4*x^5 + 10*x^4 + 4*x^3 - \
                                        6*x^2 - x + 1)
            sage: E_0.is_totally_real()
            True
            sage: E.<b> = E_0.extension(x^2 + 1)
            sage: E.is_CM()
            True

        Finally, a CM field that is given as an extension that is not CM.

        ::

            sage: E_0.<a> = NumberField(x^2 - 4*x + 16)
            sage: y = polygen(E_0)
            sage: E.<z> = E_0.extension(y^2 - E_0.gen() / 2)
            sage: E.is_CM()
            True
            sage: E.is_CM_extension()
            False

        """

        #Return cached answer if available
        try:
            return self.__is_CM
        except(AttributeError):
            pass

        #Then, deal with simple cases
        if is_odd(self.absolute_degree()):
            self.__is_CM = False
            return False
        if isinstance(
           self, sage.rings.number_field.number_field.NumberField_quadratic):
            self.__is_CM = (self.discriminant() < 0)
            return self.__is_CM
        if isinstance(
           self, sage.rings.number_field.number_field.NumberField_cyclotomic):
            self.__is_CM = True
            return True
        if not self.is_totally_imaginary():
            self.__is_CM = False
            return False
        if self.is_absolute():
            K = self
        else:
            F = self.base_field()
            if F.absolute_degree() == self.absolute_degree() / 2:
                if F.is_totally_real():
                    self.__is_CM = True
                    self.__max_tot_real_sub = [F, self.coerce_map_from(F)]
                    return True
            K = self.absolute_field('z')

        #Check for index 2 subextensions that are totally real
        possibilities = K.subfields(K.absolute_degree()/2)
        for F, phi, _ in possibilities:
            if F.is_totally_real():
                self.__is_CM = True
                if self.is_relative():
                    phi = phi.post_compose(K.structure()[0])
                self.__max_tot_real_sub = [F, phi]
                return True
        self.__is_CM = False
        return False

    def complex_conjugation(self):
        """
        Return the complex conjugation of self.

        This is only well-defined for fields contained in CM fields
        (i.e. for totally real fields and CM fields). Recall that a CM
        field is a totally imaginary quadratic extension of a totally
        real field. For other fields, a ValueError is raised.

        EXAMPLES::

            sage: QuadraticField(-1, 'I').complex_conjugation()
            Ring endomorphism of Number Field in I with defining polynomial x^2 + 1
              Defn: I |--> -I
            sage: CyclotomicField(8).complex_conjugation()
            Ring endomorphism of Cyclotomic Field of order 8 and degree 4
              Defn: zeta8 |--> -zeta8^3
            sage: QuadraticField(5, 'a').complex_conjugation()
            Identity endomorphism of Number Field in a with defining polynomial x^2 - 5
            sage: F = NumberField(x^4 + x^3 - 3*x^2 - x + 1, 'a')
            sage: F.is_totally_real()
            True
            sage: F.complex_conjugation()
            Identity endomorphism of Number Field in a with defining polynomial x^4 + x^3 - 3*x^2 - x + 1
            sage: F.<b> = NumberField(x^2 - 2)
            sage: F.extension(x^2 + 1, 'a').complex_conjugation()
            Relative number field endomorphism of Number Field in a with defining polynomial x^2 + 1 over its base field
              Defn: a |--> -a
                    b |--> b
            sage: F2.<b> = NumberField(x^2 + 2)
            sage: K2.<a> = F2.extension(x^2 + 1)
            sage: cc = K2.complex_conjugation()
            sage: cc(a)
            -a
            sage: cc(b)
            -b

        """

        #Return cached answer if available
        try:
            return self.__complex_conjugation
        except(AttributeError):
            pass

        #Then, deal with simple cases
        if isinstance(
           self, sage.rings.number_field.number_field.NumberField_quadratic):
            disc = self.discriminant()
            if disc > 0:
                self.__complex_conjugation = self.coerce_map_from(self)
                return self.__complex_conjugation
            else:
                a = self.gen()
                r = a.trace()
                iy = a - r / 2
                self.__complex_conjugation = self.hom([a - 2 * iy], check=False)
            return self.__complex_conjugation
        if isinstance(
           self, sage.rings.number_field.number_field.NumberField_cyclotomic):
            zeta = self.gen()
            self.__complex_conjugation = self.hom([zeta ** (-1)], check=False)
            return self.__complex_conjugation
        if self.is_totally_real():
            self.__complex_conjugation = self.coerce_map_from(self)
            return self.__complex_conjugation

        if not self.is_CM():
            raise ValueError('Complex conjugation is only well-defined for fields contained in CM fields.')

        #In the remaining case, self.is_CM() should have cached __max_tot_real_sub
        try:
            F, phi = self.__max_tot_real_sub
        except(AttributeError):
            F, phi = self.maximal_totally_real_subfield()
        if self.is_absolute():
            K_rel = self.relativize(phi, self.variable_name() * 2)
            to_abs, from_abs = K_rel.structure()
            self.__complex_conjugation = K_rel.automorphisms()[1].pre_compose( \
               from_abs).post_compose(to_abs)
            self.__complex_conjugation = self.hom([self.__complex_conjugation(self.gen())], check=False)
            return self.__complex_conjugation
        else:
            if self.is_CM_extension():
                return self.automorphisms()[1]
            K_abs = self.absolute_field(self.variable_name() * 2)
            to_self, from_self = K_abs.structure()
            K_rel = K_abs.relativize(phi.post_compose(from_self), self.variable_name() * 3)
            to_abs, from_abs = K_rel.structure()
            self.__complex_conjugation = K_rel.automorphisms()[1].pre_compose(from_abs).post_compose(to_abs)
            self.__complex_conjugation = K_abs.hom([self.__complex_conjugation(K_abs.gen())], check=False)
            self.__complex_conjugation = self.__complex_conjugation.pre_compose(from_self).post_compose(to_self)
            return self.__complex_conjugation

    def maximal_totally_real_subfield(self):
        """
        Return the maximal totally real subfield of self together with an embedding of it into self.

        EXAMPLES::

            sage: F.<a> = QuadraticField(11)
            sage: F.maximal_totally_real_subfield()
            [Number Field in a with defining polynomial x^2 - 11, Identity endomorphism of Number Field in a with defining polynomial x^2 - 11]
            sage: F.<a> = QuadraticField(-15)
            sage: F.maximal_totally_real_subfield()
            [Rational Field, Natural morphism:
              From: Rational Field
              To:   Number Field in a with defining polynomial x^2 + 15]
            sage: F.<a> = CyclotomicField(29)
            sage: F.maximal_totally_real_subfield()
            (Number Field in a0 with defining polynomial x^14 + x^13 - 13*x^12 - 12*x^11 + 66*x^10 + 55*x^9 - 165*x^8 - 120*x^7 + 210*x^6 + 126*x^5 - 126*x^4 - 56*x^3 + 28*x^2 + 7*x - 1, Ring morphism:
              From: Number Field in a0 with defining polynomial x^14 + x^13 - 13*x^12 - 12*x^11 + 66*x^10 + 55*x^9 - 165*x^8 - 120*x^7 + 210*x^6 + 126*x^5 - 126*x^4 - 56*x^3 + 28*x^2 + 7*x - 1
              To:   Cyclotomic Field of order 29 and degree 28
              Defn: a0 |--> -a^27 - a^26 - a^25 - a^24 - a^23 - a^22 - a^21 - a^20 - a^19 - a^18 - a^17 - a^16 - a^15 - a^14 - a^13 - a^12 - a^11 - a^10 - a^9 - a^8 - a^7 - a^6 - a^5 - a^4 - a^3 - a^2 - 1)
            sage: F.<a> = NumberField(x^3 - 2)
            sage: F.maximal_totally_real_subfield()
            [Rational Field, Coercion map:
               From: Rational Field
               To:   Number Field in a with defining polynomial x^3 - 2]
            sage: F.<a> = NumberField(x^4 - x^3 - x^2 + x + 1)
            sage: F.maximal_totally_real_subfield()
            [Rational Field, Coercion map:
               From: Rational Field
               To:   Number Field in a with defining polynomial x^4 - x^3 - x^2 + x + 1]
            sage: F.<a> = NumberField(x^4 - x^3 + 2*x^2 + x + 1)
            sage: F.maximal_totally_real_subfield()
            [Number Field in a1 with defining polynomial x^2 - x - 1, Ring morphism:
              From: Number Field in a1 with defining polynomial x^2 - x - 1
              To:   Number Field in a with defining polynomial x^4 - x^3 + 2*x^2 + x + 1
              Defn: a1 |--> -1/2*a^3 - 1/2]
            sage: F.<a> = NumberField(x^4-4*x^2-x+1)
            sage: F.maximal_totally_real_subfield()
            [Number Field in a with defining polynomial x^4 - 4*x^2 - x + 1, Identity endomorphism of Number Field in a with defining polynomial x^4 - 4*x^2 - x + 1]

        An example of a relative extension where the base field is not the maximal totally real subfield.

        ::

            sage: E_0.<a> = NumberField(x^2 - 4*x + 16)
            sage: y = polygen(E_0)
            sage: E.<z> = E_0.extension(y^2 - E_0.gen() / 2)
            sage: E.maximal_totally_real_subfield()
            [Number Field in z1 with defining polynomial x^2 - 2*x - 5, Composite map:
               From: Number Field in z1 with defining polynomial x^2 - 2*x - 5
               To:   Number Field in z with defining polynomial x^2 - 1/2*a over its base field
               Defn:   Ring morphism:
                       From: Number Field in z1 with defining polynomial x^2 - 2*x - 5
                       To:   Number Field in z with defining polynomial x^4 - 2*x^3 + x^2 + 6*x + 3
                       Defn: z1 |--> -1/3*z^3 + 1/3*z^2 + z - 1
                     then
                       Isomorphism map:
                       From: Number Field in z with defining polynomial x^4 - 2*x^3 + x^2 + 6*x + 3
                       To:   Number Field in z with defining polynomial x^2 - 1/2*a over its base field]

        """

        try:
            return self.__max_tot_real_sub
        except(AttributeError):
            pass

        if isinstance(
           self, sage.rings.number_field.number_field.NumberField_quadratic):
            if self.discriminant() > 0:
                self.__max_tot_real_sub = [self, self.coerce_map_from(self)]
                return self.__max_tot_real_sub
            else:
                self.__max_tot_real_sub = [QQ, self.coerce_map_from(QQ)]
            return self.__max_tot_real_sub
        if isinstance(
           self, sage.rings.number_field.number_field.NumberField_cyclotomic):
            zeta = self.gen()
            self.__max_tot_real_sub = self.subfield(zeta + zeta ** (-1))
            return self.__max_tot_real_sub
        if self.is_totally_real():
            self.__max_tot_real_sub = [self, self.coerce_map_from(self)]
            return self.__max_tot_real_sub
        if self.is_absolute():
            K = self
        else:
            if self.is_CM_extension():
                self.__max_tot_real_sub = [self.base_field(), self.coerce_map_from(self.base_field())]
                return self.__max_tot_real_sub
            K = self.absolute_field('z')

        d = K.absolute_degree()
        divs = d.divisors()[1:-1]
        divs.reverse()
        for i in divs:
            possibilities = K.subfields(i)
            for F, phi, _ in possibilities:
                if F.is_totally_real():
                    if self.is_relative():
                        phi = phi.post_compose(K.structure()[0])
                    self.__max_tot_real_sub = [F, phi]
                    return self.__max_tot_real_sub
        self.__max_tot_real_sub = [QQ, self.coerce_map_from(QQ)]
        return self.__max_tot_real_sub

    def complex_embeddings(self, prec=53):
        r"""
        Return all homomorphisms of this number field into the approximate
        complex field with precision prec.

        This always embeds into an MPFR based complex field.  If you
        want embeddings into the 53-bit double precision, which is
        faster, use ``self.embeddings(CDF)``.

        EXAMPLES::

            sage: k.<a> = NumberField(x^5 + x + 17)
            sage: v = k.complex_embeddings()
            sage: ls = [phi(k.0^2) for phi in v] ; ls # random order
            [2.97572074038...,
             -2.40889943716 + 1.90254105304*I,
             -2.40889943716 - 1.90254105304*I,
             0.921039066973 + 3.07553311885*I,
             0.921039066973 - 3.07553311885*I]
            sage: K.<a> = NumberField(x^3 + 2)
            sage: ls = K.complex_embeddings() ; ls # random order
            [
            Ring morphism:
              From: Number Field in a with defining polynomial x^3 + 2
              To:   Complex Double Field
              Defn: a |--> -1.25992104989...,
            Ring morphism:
              From: Number Field in a with defining polynomial x^3 + 2
              To:   Complex Double Field
              Defn: a |--> 0.629960524947 - 1.09112363597*I,
            Ring morphism:
              From: Number Field in a with defining polynomial x^3 + 2
              To:   Complex Double Field
              Defn: a |--> 0.629960524947 + 1.09112363597*I
            ]
        """
        CC = sage.rings.complex_field.ComplexField(prec)
        return self.embeddings(CC)

    def real_embeddings(self, prec=53):
        r"""
        Return all homomorphisms of this number field into the approximate
        real field with precision prec.

        If prec is 53 (the default), then the real double field is
        used; otherwise the arbitrary precision (but slow) real field
        is used.  If you want embeddings into the 53-bit double
        precision, which is faster, use ``self.embeddings(RDF)``.

        .. NOTE::

            This function uses finite precision real numbers.
            In functions that should output proven results, one
            could use ``self.embeddings(AA)`` instead.

        EXAMPLES::

            sage: K.<a> = NumberField(x^3 + 2)
            sage: K.real_embeddings()
            [
            Ring morphism:
              From: Number Field in a with defining polynomial x^3 + 2
              To:   Real Field with 53 bits of precision
              Defn: a |--> -1.25992104989487
            ]
            sage: K.real_embeddings(16)
            [
            Ring morphism:
              From: Number Field in a with defining polynomial x^3 + 2
              To:   Real Field with 16 bits of precision
              Defn: a |--> -1.260
            ]
            sage: K.real_embeddings(100)
            [
            Ring morphism:
              From: Number Field in a with defining polynomial x^3 + 2
              To:   Real Field with 100 bits of precision
              Defn: a |--> -1.2599210498948731647672106073
            ]

        As this is a numerical function, the number of embeddings
        may be incorrect if the precision is too low::

            sage: K = NumberField(x^2+2*10^1000*x + 10^2000+1, 'a')
            sage: len(K.real_embeddings())
            2
            sage: len(K.real_embeddings(100))
            2
            sage: len(K.real_embeddings(10000))
            0
            sage: len(K.embeddings(AA))
            0

        """
        K = sage.rings.real_mpfr.RealField(prec)
        return self.embeddings(K)

    def specified_complex_embedding(self):
        r"""
        Returns the embedding of this field into the complex numbers which has
        been specified.

        Fields created with the ``QuadraticField`` or
        ``CyclotomicField`` constructors come with an implicit
        embedding. To get one of these fields without the embedding, use
        the generic ``NumberField`` constructor.

        EXAMPLES::

            sage: QuadraticField(-1, 'I').specified_complex_embedding()
            Generic morphism:
              From: Number Field in I with defining polynomial x^2 + 1
              To:   Complex Lazy Field
              Defn: I -> 1*I

        ::

            sage: QuadraticField(3, 'a').specified_complex_embedding()
            Generic morphism:
              From: Number Field in a with defining polynomial x^2 - 3
              To:   Real Lazy Field
              Defn: a -> 1.732050807568878?

        ::

            sage: CyclotomicField(13).specified_complex_embedding()
            Generic morphism:
              From: Cyclotomic Field of order 13 and degree 12
              To:   Complex Lazy Field
              Defn: zeta13 -> 0.885456025653210? + 0.464723172043769?*I

        Most fields don't implicitly have embeddings unless explicitly
        specified::

            sage: NumberField(x^2-2, 'a').specified_complex_embedding() is None
            True
            sage: NumberField(x^3-x+5, 'a').specified_complex_embedding() is None
            True
            sage: NumberField(x^3-x+5, 'a', embedding=2).specified_complex_embedding()
            Generic morphism:
              From: Number Field in a with defining polynomial x^3 - x + 5
              To:   Real Lazy Field
              Defn: a -> -1.904160859134921?
            sage: NumberField(x^3-x+5, 'a', embedding=CDF.0).specified_complex_embedding()
            Generic morphism:
              From: Number Field in a with defining polynomial x^3 - x + 5
              To:   Complex Lazy Field
              Defn: a -> 0.952080429567461? + 1.311248044077123?*I

        This function only returns complex embeddings::

            sage: K.<a> = NumberField(x^2-2, embedding=Qp(7)(2).sqrt())
            sage: K.specified_complex_embedding() is None
            True
            sage: K.gen_embedding()
            3 + 7 + 2*7^2 + 6*7^3 + 7^4 + 2*7^5 + 7^6 + 2*7^7 + 4*7^8 + 6*7^9 + 6*7^10 + 2*7^11 + 7^12 + 7^13 + 2*7^15 + 7^16 + 7^17 + 4*7^18 + 6*7^19 + O(7^20)
            sage: K.coerce_embedding()
            Generic morphism:
              From: Number Field in a with defining polynomial x^2 - 2
              To:   7-adic Field with capped relative precision 20
              Defn: a -> 3 + 7 + 2*7^2 + 6*7^3 + 7^4 + 2*7^5 + 7^6 + 2*7^7 + 4*7^8 + 6*7^9 + 6*7^10 + 2*7^11 + 7^12 + 7^13 + 2*7^15 + 7^16 + 7^17 + 4*7^18 + 6*7^19 + O(7^20)
        """
        embedding = self.coerce_embedding()
        if embedding is not None:
            from sage.rings.real_mpfr import mpfr_prec_min
            from sage.rings.complex_field import ComplexField
            if ComplexField(mpfr_prec_min()).has_coerce_map_from(embedding.codomain()):
                 return embedding

    def gen_embedding(self):
        """
        If an embedding has been specified, return the image of the
        generator under that embedding. Otherwise return None.

        EXAMPLES::

            sage: QuadraticField(-7, 'a').gen_embedding()
            2.645751311064591?*I
            sage: NumberField(x^2+7, 'a').gen_embedding() # None
        """
        embedding = self.coerce_embedding()
        if embedding is None:
            return None
        else:
            return embedding(self.gen())

    def algebraic_closure(self):
        """
        Return the algebraic closure of self (which is QQbar).

        EXAMPLES::

            sage: K.<i> = QuadraticField(-1)
            sage: K.algebraic_closure()
            Algebraic Field
            sage: K.<a> = NumberField(x^3-2)
            sage: K.algebraic_closure()
            Algebraic Field
            sage: K = CyclotomicField(23)
            sage: K.algebraic_closure()
            Algebraic Field
        """
        return sage.rings.all.QQbar

    @cached_method
    def conductor(self, check_abelian=True):
        r"""
        Computes the conductor of the abelian field `K`.
        If check_abelian is set to false and the field is not an
        abelian extension of `\mathbb{Q}`, the output is not meaningful.

        INPUT:

        - ``check_abelian`` - a boolean (default: ``True``); check to see that this is an abelian extension of `\mathbb{Q}`

        OUTPUT:

        Integer which is the conductor of the field.

        EXAMPLES::

            sage: K = CyclotomicField(27)
            sage: k = K.subfields(9)[0][0]
            sage: k.conductor()
            27
            sage: K.<t> = NumberField(x^3+x^2-2*x-1)
            sage: K.conductor()
            7
            sage: K.<t> = NumberField(x^3+x^2-36*x-4)
            sage: K.conductor()
            109
            sage: K = CyclotomicField(48)
            sage: k = K.subfields(16)[0][0]
            sage: k.conductor()
            48
            sage: NumberField(x,'a').conductor()
            1
            sage: NumberField(x^8 - 8*x^6 + 19*x^4 - 12*x^2 + 1,'a').conductor()
            40
            sage: NumberField(x^8 + 7*x^4 + 1,'a').conductor()
            40
            sage: NumberField(x^8 - 40*x^6 + 500*x^4 - 2000*x^2 + 50,'a').conductor()
            160

        ALGORITHM:

            For odd primes, it is easy to compute from the ramification
            index because the p-Sylow subgroup is cyclic.  For p=2, there
            are two choices for a given ramification index.  They can be
            distinguished by the parity of the exponent in the discriminant
            of a 2-adic completion.
        """
        m = 1
        if check_abelian and not self.is_abelian():
            raise ValueError("The conductor is only defined for abelian fields")

        try:
            De = self.__disc
        except AttributeError:
            De = self.polynomial().discriminant()
            A = De.numerator().prime_factors()+De.denominator().prime_factors()
        else:
            A = De.prime_factors()

        for p in A:
            R = self.maximal_order(p)
            e = R.fractional_ideal(p).prime_factors()[0].ramification_index()
            if e!= 1:
                if p==2:
                    m *= e*2
                    c = R.discriminant().valuation(2)
                    c /= self.polynomial().degree()/e
                    if is_odd(c):
                        m *= 2
                else:
                    m *= p**(e.valuation(p)+1)
        return m

    def latex_variable_name(self, name=None):
        """
        Return the latex representation of the variable name for this
        number field.

        EXAMPLES::

            sage: NumberField(x^2 + 3, 'a').latex_variable_name()
            'a'
            sage: NumberField(x^3 + 3, 'theta3').latex_variable_name()
            '\\theta_{3}'
            sage: CyclotomicField(5).latex_variable_name()
            '\\zeta_{5}'
        """
        if name is None:
            return self.__latex_variable_name
        else:
            self.__latex_variable_name = name

    def _repr_(self):
        """
        Return string representation of this number field.

        EXAMPLES::

            sage: k.<a> = NumberField(x^13 - (2/3)*x + 3)
            sage: k._repr_()
            'Number Field in a with defining polynomial x^13 - 2/3*x + 3'
        """
        return "Number Field in %s with defining polynomial %s"%(
                   self.variable_name(), self.polynomial())

    def _latex_(self):
        r"""
        Return latex representation of this number field. This is viewed as
        a polynomial quotient ring over a field.

        EXAMPLES::

            sage: k.<a> = NumberField(x^13 - (2/3)*x + 3)
            sage: k._latex_()
            '\\Bold{Q}[a]/(a^{13} - \\frac{2}{3} a + 3)'
            sage: latex(k)
            \Bold{Q}[a]/(a^{13} - \frac{2}{3} a + 3)

        Numbered variables are often correctly typeset::

            sage: k.<theta25> = NumberField(x^25+x+1)
            sage: print(k._latex_())
            \Bold{Q}[\theta_{25}]/(\theta_{25}^{25} + \theta_{25} + 1)
        """
        return "%s[%s]/(%s)"%(latex(QQ), self.latex_variable_name(),
                              self.polynomial()._latex_(self.latex_variable_name()))

    def _ideal_class_(self, n=0):
        """
        Return the Python class used in defining the zero ideal of the ring
        of integers of this number field.

        This function is required by the general ring/ideal machinery. The
        value defined here is the default value for all number fields.

        EXAMPLES::

            sage: NumberField(x^2 + 2, 'c')._ideal_class_()
            <class 'sage.rings.number_field.number_field_ideal.NumberFieldIdeal'>
        """
        return sage.rings.number_field.number_field_ideal.NumberFieldIdeal

    def _fractional_ideal_class_(self):
        """
        Return the Python class used in defining fractional ideals of the
        ring of integers of this number field.

        This function is required by the general ring/ideal machinery. The
        value defined here is the default value for all number fields
        *except* relative number fields; this function is overridden by
        one of the same name on class NumberField_relative.

        EXAMPLES::

            sage: NumberField(x^2 + 2, 'c')._fractional_ideal_class_()
            <class 'sage.rings.number_field.number_field_ideal.NumberFieldFractionalIdeal'>
        """
        return sage.rings.number_field.number_field_ideal.NumberFieldFractionalIdeal

    def ideal(self, *gens, **kwds):
        """
        K.ideal() returns a fractional ideal of the field, except for the
        zero ideal which is not a fractional ideal.

        EXAMPLES::

            sage: K.<i>=NumberField(x^2+1)
            sage: K.ideal(2)
            Fractional ideal (2)
            sage: K.ideal(2+i)
            Fractional ideal (i + 2)
            sage: K.ideal(0)
            Ideal (0) of Number Field in i with defining polynomial x^2 + 1
        """
        try:
            return self.fractional_ideal(*gens, **kwds)
        except ValueError:
            return sage.rings.ring.Ring.ideal(self, gens, **kwds)

    def fractional_ideal(self, *gens, **kwds):
        r"""
        Return the ideal in `\mathcal{O}_K` generated by gens.
        This overrides the ``sage.rings.ring.Field`` method to
        use the ``sage.rings.ring.Ring`` one instead, since
        we're not really concerned with ideals in a field but in its ring
        of integers.

        INPUT:


        -  ``gens`` - a list of generators, or a number field
           ideal.


        EXAMPLES::

            sage: K.<a> = NumberField(x^3-2)
            sage: K.fractional_ideal([1/a])
            Fractional ideal (1/2*a^2)

        One can also input a number field ideal itself,
        or, more usefully, for a tower of number fields an ideal
        in one of the fields lower down the tower.

        ::

            sage: K.fractional_ideal(K.ideal(a))
            Fractional ideal (a)
            sage: L.<b> = K.extension(x^2 - 3, x^2 + 1)
            sage: M.<c> = L.extension(x^2 + 1)
            sage: L.ideal(K.ideal(2, a))
            Fractional ideal (a)
            sage: M.ideal(K.ideal(2, a)) == M.ideal(a*(b - c)/2)
            True

        The zero ideal is not a fractional ideal!

        ::

            sage: K.fractional_ideal(0)
            Traceback (most recent call last):
            ...
            ValueError: gens must have a nonzero element (zero ideal is not a fractional ideal)
        """
        if len(gens) == 1 and isinstance(gens[0], (list, tuple)):
            gens = gens[0]
        if len(gens) == 1 and isinstance(gens[0], NumberFieldFractionalIdeal):
            I = gens[0]
            if I.number_field() is self:
                return I
            else:
                gens = I.gens()
        return self._fractional_ideal_class_()(self, gens, **kwds)

    def ideals_of_bdd_norm(self, bound):
        """
        All integral ideals of bounded norm.

        INPUT:


        -  ``bound`` - a positive integer


        OUTPUT: A dict of all integral ideals I such that Norm(I) <= bound,
        keyed by norm.

        EXAMPLES::

            sage: K.<a> = NumberField(x^2 + 23)
            sage: d = K.ideals_of_bdd_norm(10)
            sage: for n in d:
            ....:     print(n)
            ....:     for I in d[n]:
            ....:         print(I)
            1
            Fractional ideal (1)
            2
            Fractional ideal (2, 1/2*a - 1/2)
            Fractional ideal (2, 1/2*a + 1/2)
            3
            Fractional ideal (3, 1/2*a - 1/2)
            Fractional ideal (3, 1/2*a + 1/2)
            4
            Fractional ideal (4, 1/2*a + 3/2)
            Fractional ideal (2)
            Fractional ideal (4, 1/2*a + 5/2)
            5
            6
            Fractional ideal (1/2*a - 1/2)
            Fractional ideal (6, 1/2*a + 5/2)
            Fractional ideal (6, 1/2*a + 7/2)
            Fractional ideal (1/2*a + 1/2)
            7
            8
            Fractional ideal (1/2*a + 3/2)
            Fractional ideal (4, a - 1)
            Fractional ideal (4, a + 1)
            Fractional ideal (1/2*a - 3/2)
            9
            Fractional ideal (9, 1/2*a + 11/2)
            Fractional ideal (3)
            Fractional ideal (9, 1/2*a + 7/2)
            10
        """
        hnf_ideals = self.pari_nf().ideallist(bound)
        d = {}
        for i in range(bound):
            d[i+1] = [self.ideal(hnf) for hnf in hnf_ideals[i]]
        return d

    def primes_above(self, x, degree=None):
        r"""
        Return prime ideals of self lying over x.

        INPUT:


        -  ``x``: usually an element or ideal of self. It
           should be such that self.ideal(x) is sensible. This excludes x=0.

        -  ``degree`` (default: None): None or an integer.
           If None, find all primes above x of any degree. If an integer, find
           all primes above x such that the resulting residue field has
           exactly this degree.


        OUTPUT: A list of prime ideals of self lying over x. If degree
        is specified and no such ideal exists, returns the empty list.
        The output is sorted by residue degree first, then by
        underlying prime (or equivalently, by norm).

        EXAMPLES::

            sage: x = ZZ['x'].gen()
            sage: F.<t> = NumberField(x^3 - 2)

        ::

            sage: P2s = F.primes_above(2)
            sage: P2s # random
            [Fractional ideal (-t)]
            sage: all(2 in P2 for P2 in P2s)
            True
            sage: all(P2.is_prime() for P2 in P2s)
            True
            sage: [ P2.norm() for P2 in P2s ]
            [2]

        ::

            sage: P3s = F.primes_above(3)
            sage: P3s # random
            [Fractional ideal (t + 1)]
            sage: all(3 in P3 for P3 in P3s)
            True
            sage: all(P3.is_prime() for P3 in P3s)
            True
            sage: [ P3.norm() for P3 in P3s ]
            [3]

        The ideal (3) is totally ramified in F, so there is no degree 2
        prime above 3::

            sage: F.primes_above(3, degree=2)
            []
            sage: [ id.residue_class_degree() for id, _ in F.ideal(3).factor() ]
            [1]

        Asking for a specific degree works::

            sage: P5_1s = F.primes_above(5, degree=1)
            sage: P5_1s # random
            [Fractional ideal (-t^2 - 1)]
            sage: P5_1 = P5_1s[0]; P5_1.residue_class_degree()
            1

        ::

            sage: P5_2s = F.primes_above(5, degree=2)
            sage: P5_2s # random
            [Fractional ideal (t^2 - 2*t - 1)]
            sage: P5_2 = P5_2s[0]; P5_2.residue_class_degree()
            2

        Works in relative extensions too::

            sage: PQ.<X> = QQ[]
            sage: F.<a, b> = NumberField([X^2 - 2, X^2 - 3])
            sage: PF.<Y> = F[]
            sage: K.<c> = F.extension(Y^2 - (1 + a)*(a + b)*a*b)
            sage: I = F.ideal(a + 2*b)
            sage: P, Q = K.primes_above(I)
            sage: K.ideal(I) == P^4*Q
            True
            sage: K.primes_above(I, degree=1) == [P]
            True
            sage: K.primes_above(I, degree=4) == [Q]
            True

        It doesn't make sense to factor the ideal (0), so this raises an error::

            sage: F.prime_above(0)
            Traceback (most recent call last):
            ...
            AttributeError: 'NumberFieldIdeal' object has no attribute 'prime_factors'
        """
        if degree is not None:
            degree = ZZ(degree)
        facs = sorted([ (id.residue_class_degree(), id.absolute_norm(), id) for id in self.prime_factors(x) ])
        if degree is None:
            return [ id for d, n, id in facs ]
        else:
            return [ id for d, n, id in facs if d == degree ]

    def prime_above(self, x, degree=None):
        r"""
        Return a prime ideal of self lying over x.

        INPUT:


        -  ``x``: usually an element or ideal of self. It
           should be such that self.ideal(x) is sensible. This excludes x=0.

        -  ``degree`` (default: None): None or an integer.
           If one, find a prime above x of any degree. If an integer, find a
           prime above x such that the resulting residue field has exactly
           this degree.


        OUTPUT: A prime ideal of self lying over x. If degree is specified
        and no such ideal exists, raises a ValueError.

        EXAMPLES::

            sage: x = ZZ['x'].gen()
            sage: F.<t> = NumberField(x^3 - 2)

        ::

            sage: P2 = F.prime_above(2)
            sage: P2 # random
            Fractional ideal (-t)
            sage: 2 in P2
            True
            sage: P2.is_prime()
            True
            sage: P2.norm()
            2

        ::

            sage: P3 = F.prime_above(3)
            sage: P3 # random
            Fractional ideal (t + 1)
            sage: 3 in P3
            True
            sage: P3.is_prime()
            True
            sage: P3.norm()
            3

        The ideal (3) is totally ramified in F, so there is no degree 2
        prime above 3::

            sage: F.prime_above(3, degree=2)
            Traceback (most recent call last):
            ...
            ValueError: No prime of degree 2 above Fractional ideal (3)
            sage: [ id.residue_class_degree() for id, _ in F.ideal(3).factor() ]
            [1]

        Asking for a specific degree works::

            sage: P5_1 = F.prime_above(5, degree=1)
            sage: P5_1 # random
            Fractional ideal (-t^2 - 1)
            sage: P5_1.residue_class_degree()
            1

        ::

            sage: P5_2 = F.prime_above(5, degree=2)
            sage: P5_2 # random
            Fractional ideal (t^2 - 2*t - 1)
            sage: P5_2.residue_class_degree()
            2

        Relative number fields are ok::

            sage: G = F.extension(x^2 - 11, 'b')
            sage: G.prime_above(7)
            Fractional ideal (b + 2)

        It doesn't make sense to factor the ideal (0)::

            sage: F.prime_above(0)
            Traceback (most recent call last):
            ...
            AttributeError: 'NumberFieldIdeal' object has no attribute 'prime_factors'

        """
        ids = self.primes_above(x, degree)
        if not ids:
            raise ValueError("No prime of degree %s above %s" % (degree, self.ideal(x)))
        return ids[0]

    def primes_of_bounded_norm(self, B):
        r"""
        Returns a sorted list of all prime ideals with norm at most `B`.

        INPUT:

        - ``B`` -- a positive integer or real; upper bound on the norms of the
          primes generated.

        OUTPUT:

        A list of all prime ideals of this number field of norm at
        most `B`, sorted by norm.  Primes of the same norm are sorted
        using the comparison function for ideals, which is based on
        the Hermite Normal Form.

        .. note::

            See also :meth:`primes_of_bounded_norm_iter` for an
            iterator version of this, but note that the iterator sorts
            the primes in order of underlying rational prime, not by
            norm.

        EXAMPLES::

            sage: K.<i> = QuadraticField(-1)
            sage: K.primes_of_bounded_norm(10)
            [Fractional ideal (i + 1), Fractional ideal (-i - 2), Fractional ideal (2*i + 1), Fractional ideal (3)]
            sage: K.primes_of_bounded_norm(1)
            []
            sage: K.<a> = NumberField(x^3-2)
            sage: P = K.primes_of_bounded_norm(30)
            sage: P
            [Fractional ideal (a),
             Fractional ideal (a + 1),
             Fractional ideal (-a^2 - 1),
             Fractional ideal (a^2 + a - 1),
             Fractional ideal (2*a + 1),
             Fractional ideal (-2*a^2 - a - 1),
             Fractional ideal (a^2 - 2*a - 1),
             Fractional ideal (a + 3)]
            sage: [p.norm() for p in P]
            [2, 3, 5, 11, 17, 23, 25, 29]
        """
        try:
            B = ZZ(B)
        except (TypeError, AttributeError):
            try:
                B = ZZ(B.ceil())
            except (TypeError, AttributeError):
                raise TypeError("%s is not valid bound on prime ideals" % B)
        if B<2:
            return []

        from sage.rings.fast_arith import prime_range
        if self is QQ:
            #return arith.primes(B+1)
            return prime_range(B+1, algorithm="pari_isprime")
        else:
            #P = [pp for p in arith.primes(B+1) for pp in self.primes_above(p)]
            P = [pp for p in prime_range(B+1, algorithm="pari_isprime") for pp in self.primes_above(p)]
            P = [p for p in P if p.norm() <= B]
            P.sort(key=lambda P: (P.norm(),P))
            return P

    def primes_of_bounded_norm_iter(self, B):
        r"""
        Iterator yielding all prime ideals with norm at most `B`.

        INPUT:

        - ``B`` -- a positive integer or real; upper bound on the norms of the
          primes generated.

        OUTPUT:

        An iterator over all prime ideals of this number field of norm
        at most `B`.

        .. note::

            The output is not sorted by norm, but by size of the
            underlying rational prime.

        EXAMPLES::

            sage: K.<i> = QuadraticField(-1)
            sage: it = K.primes_of_bounded_norm_iter(10)
            sage: list(it)
            [Fractional ideal (i + 1),
             Fractional ideal (3),
             Fractional ideal (-i - 2),
             Fractional ideal (2*i + 1)]
            sage: list(K.primes_of_bounded_norm_iter(1))
            []
        """
        try:
            B = ZZ(B)
        except (TypeError, AttributeError):
            try:
                B = ZZ(B.ceil())
            except (TypeError, AttributeError):
                raise TypeError("%s is not valid bound on prime ideals" % B)

        if B < 2:
            return

        from sage.rings.fast_arith import prime_range
        if self is QQ:
            #for p in arith.primes(B+1):
            for p in prime_range(B+1,algorithm="pari_isprime"):
                yield p
        else:
            #for p in arith.primes(B+1):
            for p in prime_range(B+1,algorithm="pari_isprime"):
                for pp in self.primes_above(p):
                    if pp.norm() <= B:
                        yield pp


    def primes_of_degree_one_iter(self, num_integer_primes=10000, max_iterations=100):
        r"""
        Return an iterator yielding prime ideals of absolute degree one and
        small norm.

        .. warning::

           It is possible that there are no primes of `K` of
           absolute degree one of small prime norm, and it possible
           that this algorithm will not find any primes of small norm.

           See module :mod:`sage.rings.number_field.small_primes_of_degree_one`
           for details.

        INPUT:


        -  ``num_integer_primes (default: 10000)`` - an
           integer. We try to find primes of absolute norm no greater than the
           num_integer_primes-th prime number. For example, if
           num_integer_primes is 2, the largest norm found will be 3, since
           the second prime is 3.

        -  ``max_iterations (default: 100)`` - an integer. We
           test max_iterations integers to find small primes before raising
           StopIteration.


        EXAMPLES::

            sage: K.<z> = CyclotomicField(10)
            sage: it = K.primes_of_degree_one_iter()
            sage: Ps = [ next(it) for i in range(3) ]
            sage: Ps # random
            [Fractional ideal (z^3 + z + 1), Fractional ideal (3*z^3 - z^2 + z - 1), Fractional ideal (2*z^3 - 3*z^2 + z - 2)]
            sage: [ P.norm() for P in Ps ] # random
            [11, 31, 41]
            sage: [ P.residue_class_degree() for P in Ps ]
            [1, 1, 1]
        """
        from sage.rings.number_field.small_primes_of_degree_one import Small_primes_of_degree_one_iter
        return Small_primes_of_degree_one_iter(self, num_integer_primes, max_iterations)

    def primes_of_degree_one_list(self, n, num_integer_primes=10000, max_iterations=100):
        r"""
        Return a list of n prime ideals of absolute degree one and small
        norm.

        .. warning::

           It is possible that there are no primes of `K` of
           absolute degree one of small prime norm, and it possible
           that this algorithm will not find any primes of small norm.

           See module :mod:`sage.rings.number_field.small_primes_of_degree_one`
           for details.

        INPUT:


        -  ``num_integer_primes (default: 10000)`` - an
           integer. We try to find primes of absolute norm no greater than the
           num_integer_primes-th prime number. For example, if
           num_integer_primes is 2, the largest norm found will be 3, since
           the second prime is 3.

        -  ``max_iterations (default: 100)`` - an integer. We
           test max_iterations integers to find small primes before raising
           StopIteration.


        EXAMPLES::

            sage: K.<z> = CyclotomicField(10)
            sage: Ps = K.primes_of_degree_one_list(3)
            sage: Ps  # random output
            [Fractional ideal (-z^3 - z^2 + 1), Fractional ideal (2*z^3 - 2*z^2 + 2*z - 3), Fractional ideal (2*z^3 - 3*z^2 + z - 2)]
            sage: [ P.norm() for P in Ps ]
            [11, 31, 41]
            sage: [ P.residue_class_degree() for P in Ps ]
            [1, 1, 1]
        """
        it = self.primes_of_degree_one_iter()
        return [ next(it) for i in range(n) ]

    def completely_split_primes(self, B = 200):
        r"""
        Returns a list of rational primes which split completely in the number field `K`.

        INPUT:

        - ``B`` -- a positive integer bound (default: 200)

        OUTPUT:

        A list of all primes ``p < B`` which split completely in ``K``.

       EXAMPLES::

            sage: K.<xi> = NumberField(x^3 - 3*x + 1)
            sage: K.completely_split_primes(100)
            [17, 19, 37, 53, 71, 73, 89]
        """
        from sage.rings.fast_arith import prime_range
        from sage.rings.finite_rings.finite_field_constructor import GF
        from sage.rings.polynomial.polynomial_ring_constructor import PolynomialRing
        from sage.arith.all import factor
        split_primes = []
        for p in prime_range(B):
            Fp = GF(p)
            FpT = PolynomialRing(Fp,'T')
            g = FpT(self.defining_polynomial())
            if len(factor(g)) == self.degree():
                split_primes.append(p)
        return split_primes

    def _is_valid_homomorphism_(self, codomain, im_gens):
        """
        Return whether or not there is a homomorphism defined by the given
        images of generators.

        To do this we just check that the elements of the image of the
        given generator (im_gens always has length 1) satisfies the
        relation of the defining poly of this field.

        EXAMPLES::

            sage: k.<a> = NumberField(x^2 - 3)
            sage: k._is_valid_homomorphism_(QQ, [0])
            False
            sage: k._is_valid_homomorphism_(k, [])
            False
            sage: k._is_valid_homomorphism_(k, [a])
            True
            sage: k._is_valid_homomorphism_(k, [-a])
            True
            sage: k._is_valid_homomorphism_(k, [a+1])
            False
        """
        if len(im_gens) != 1:
            return False
        # We need that elements of the base ring of the polynomial
        # ring map canonically into codomain.
        if not codomain.has_coerce_map_from(QQ):
            return False
        f = self.defining_polynomial()
        try:
            return codomain(f(im_gens[0])) == 0
        except (TypeError, ValueError):
            return False

    @cached_method
    def _pari_absolute_structure(self):
        r"""
        Return data relating the Sage and PARI absolute polynomials.

        OUTPUT:

        Let `L` be this number field, and let `f` be the defining
        polynomial of `K` over `\QQ`.  This method returns a triple
        ``(g, alpha, beta)``, where

        - ``g`` is the defining relative polynomial of the PARI ``nf``
          structure (see :meth:`pari_nf`);

        - ``alpha`` is the image of `x \bmod f` under some isomorphism
          `\phi\colon K[x]/(f) \to K[x]/(g)`

        - ``beta`` is the image of `x \bmod g` under the inverse
          isomorphism `\phi^{-1}\colon K[x]/(g) \to K[x]/(f)`

        EXAMPLES::

        If `f` is monic and integral, the result satisfies ``g = f``
        and ``alpha = beta = x``::

            sage: K.<a> = NumberField(x^2 - 2)
            sage: K._pari_absolute_structure()
            (y^2 - 2, Mod(y, y^2 - 2), Mod(y, y^2 - 2))

        An example where `f` neither monic nor integral::

            sage: K.<a> = NumberField(2*x^2 + 1/3)
            sage: K._pari_absolute_structure()
            (y^2 + 6, Mod(1/6*y, y^2 + 6), Mod(6*y, y^2 + 1/6))
        """
        f = self.absolute_polynomial()._pari_with_name('y')
        if f.pollead() == f.content().denominator() == 1:
            g = f
            alpha = beta = g.variable().Mod(g)
        else:
            g, alpha = f.polredbest(flag=1)
            beta = alpha.modreverse()
        return g, alpha, beta

    def pari_polynomial(self, name='x'):
        """
        Return the PARI polynomial corresponding to this number field.

        INPUT:

        - ``name`` -- variable name (default: ``'x'``)

        OUTPUT:

        A monic polynomial with integral coefficients (PARI ``t_POL``)
        defining the PARI number field corresponding to ``self``.

        .. WARNING::

            This is *not* the same as simply converting the defining
            polynomial to PARI.

        EXAMPLES::

            sage: y = polygen(QQ)
            sage: k.<a> = NumberField(y^2 - 3/2*y + 5/3)
            sage: k.pari_polynomial()
            x^2 - x + 40
            sage: k.polynomial().__pari__()
            x^2 - 3/2*x + 5/3
            sage: k.pari_polynomial('a')
            a^2 - a + 40

        Some examples with relative number fields::

            sage: k.<a, c> = NumberField([x^2 + 3, x^2 + 1])
            sage: k.pari_polynomial()
            x^4 + 8*x^2 + 4
            sage: k.pari_polynomial('a')
            a^4 + 8*a^2 + 4
            sage: k.absolute_polynomial()
            x^4 + 8*x^2 + 4
            sage: k.relative_polynomial()
            x^2 + 3

            sage: k.<a, c> = NumberField([x^2 + 1/3, x^2 + 1/4])
            sage: k.pari_polynomial()
            x^4 - x^2 + 1
            sage: k.absolute_polynomial()
            x^4 - x^2 + 1

        This fails with arguments which are not a valid PARI variable name::

            sage: k = QuadraticField(-1)
            sage: k.pari_polynomial('I')
            Traceback (most recent call last):
            ...
            PariError: I already exists with incompatible valence
            sage: k.pari_polynomial('i')
            i^2 + 1
            sage: k.pari_polynomial('theta')
            Traceback (most recent call last):
            ...
            PariError: theta already exists with incompatible valence
        """
        return self._pari_absolute_structure()[0].change_variable_name(name)

    def pari_nf(self, important=True):
        """
        Return the PARI number field corresponding to this field.

        INPUT:

        - ``important`` -- boolean (default: ``True``).  If ``False``,
          raise a ``RuntimeError`` if we need to do a difficult
          discriminant factorization.  This is useful when an integral
          basis is not strictly required, such as for factoring
          polynomials over this number field.

        OUTPUT:

        The PARI number field obtained by calling the PARI function
        :pari:`nfinit` with ``self.pari_polynomial('y')`` as argument.

        .. NOTE::

            This method has the same effect as ``pari(self)``.

        EXAMPLES::

            sage: k.<a> = NumberField(x^4 - 3*x + 7); k
            Number Field in a with defining polynomial x^4 - 3*x + 7
            sage: k.pari_nf()[:4]
            [y^4 - 3*y + 7, [0, 2], 85621, 1]
            sage: pari(k)[:4]
            [y^4 - 3*y + 7, [0, 2], 85621, 1]

        ::

            sage: k.<a> = NumberField(x^4 - 3/2*x + 5/3); k
            Number Field in a with defining polynomial x^4 - 3/2*x + 5/3
            sage: k.pari_nf()
            [y^4 - 324*y + 2160, [0, 2], 48918708, 216, ..., [36, 36*y, y^3 + 6*y^2 - 252, 6*y^2], [1, 0, 0, 252; 0, 1, 0, 0; 0, 0, 0, 36; 0, 0, 6, -36], [1, 0, 0, 0, 0, 0, -18, 42, 0, -18, -46, -60, 0, 42, -60, -60; 0, 1, 0, 0, 1, 0, 2, 0, 0, 2, -11, -1, 0, 0, -1, 9; 0, 0, 1, 0, 0, 0, 6, 6, 1, 6, -5, 0, 0, 6, 0, 0; 0, 0, 0, 1, 0, 6, -6, -6, 0, -6, -1, 2, 1, -6, 2, 0]]
            sage: pari(k)
            [y^4 - 324*y + 2160, [0, 2], 48918708, 216, ...]
            sage: gp(k)
            [y^4 - 324*y + 2160, [0, 2], 48918708, 216, ...]

        With ``important=False``, we simply bail out if we cannot
        easily factor the discriminant::

            sage: p = next_prime(10^40); q = next_prime(10^41)
            sage: K.<a> = NumberField(x^2 - p*q)
            sage: K.pari_nf(important=False)
            Traceback (most recent call last):
            ...
            RuntimeError: Unable to factor discriminant with trial division

        Next, we illustrate the ``maximize_at_primes`` and ``assume_disc_small``
        parameters of the ``NumberField`` constructor. The following would take
        a very long time without the ``maximize_at_primes`` option::

            sage: K.<a> = NumberField(x^2 - p*q, maximize_at_primes=[p])
            sage: K.pari_nf()
            [y^2 - 100000000000000000000...]

        Since the discriminant is square-free, this also works::

            sage: K.<a> = NumberField(x^2 - p*q, assume_disc_small=True)
            sage: K.pari_nf()
            [y^2 - 100000000000000000000...]
        """
        try:
            return self._pari_nf
        except AttributeError:
            f = self.pari_polynomial("y")
            if f.poldegree() > 1:
                f = pari([f, self._pari_integral_basis(important=important)])
            self._pari_nf = f.nfinit()
            return self._pari_nf

    def pari_zk(self):
        """
        Integral basis of the PARI number field corresponding to this field.

        This is the same as pari_nf().getattr('zk'), but much faster.

        EXAMPLES::

            sage: k.<a> = NumberField(x^3 - 17)
            sage: k.pari_zk()
            [1, 1/3*y^2 - 1/3*y + 1/3, y]
            sage: k.pari_nf().getattr('zk')
            [1, 1/3*y^2 - 1/3*y + 1/3, y]
        """
        return self.pari_nf().nf_get_zk()

    def __pari__(self):
        """
        Return the PARI number field corresponding to this field.

        EXAMPLES::

            sage: k = NumberField(x^2 + x + 1, 'a')
            sage: k.__pari__()
            [y^2 + y + 1, [0, 1], -3, 1, ... [1, y], [1, 0; 0, 1], [1, 0, 0, -1; 0, 1, 1, -1]]
            sage: pari(k)
            [y^2 + y + 1, [0, 1], -3, 1, ...[1, y], [1, 0; 0, 1], [1, 0, 0, -1; 0, 1, 1, -1]]
        """
        return self.pari_nf()

    def _pari_init_(self):
        """
        Return the PARI number field corresponding to this field.

        EXAMPLES::

            sage: k = NumberField(x^2 + x + 1, 'a')
            sage: k._pari_init_()
            '[y^2 + y + 1, [0, 1], -3, 1, ... [1, y], [1, 0; 0, 1], [1, 0, 0, -1; 0, 1, 1, -1]]'
            sage: gp(k)
            [y^2 + y + 1, [0, 1], -3, 1, ...[1, y], [1, 0; 0, 1], [1, 0, 0, -1; 0, 1, 1, -1]]
        """
        return str(self.pari_nf())

    def pari_bnf(self, proof=None, units=True):
        """
        PARI big number field corresponding to this field.

        INPUT:

        - ``proof`` -- If False, assume GRH.  If True, run PARI's
          :pari:`bnfcertify` to make sure that the results are correct.

        - ``units`` -- (default: True) If True, insist on having
          fundamental units.  If False, the units may or may not be
          computed.

        OUTPUT:

        The PARI ``bnf`` structure of this number field.

        .. warning::

           Even with ``proof=True``, I wouldn't trust this to mean
           that everything computed involving this number field is
           actually correct.

        EXAMPLES::

            sage: k.<a> = NumberField(x^2 + 1); k
            Number Field in a with defining polynomial x^2 + 1
            sage: len(k.pari_bnf())
            10
            sage: k.pari_bnf()[:4]
            [[;], matrix(0,3), [;], ...]
            sage: len(k.pari_nf())
            9
            sage: k.<a> = NumberField(x^7 + 7); k
            Number Field in a with defining polynomial x^7 + 7
            sage: dummy = k.pari_bnf(proof=True)
        """
        proof = get_flag(proof, "number_field")
        # First compute bnf
        try:
            bnf = self._pari_bnf
        except AttributeError:
            f = self.pari_polynomial("y")
            if units:
                self._pari_bnf = f.bnfinit(1)
            else:
                self._pari_bnf = f.bnfinit()
            bnf = self._pari_bnf
        # Certify if needed
        if proof and not getattr(self, "_pari_bnf_certified", False):
            if bnf.bnfcertify() != 1:
                raise ValueError("The result is not correct according to bnfcertify")
            self._pari_bnf_certified = True
        return bnf

    def pari_rnfnorm_data(self, L, proof=True):
        """
        Return the PARI :pari:`rnfisnorminit` data corresponding to the
        extension L/self.

        EXAMPLES::

            sage: x = polygen(QQ)
            sage: K = NumberField(x^2 - 2, 'alpha')
            sage: L = K.extension(x^2 + 5, 'gamma')
            sage: ls = K.pari_rnfnorm_data(L) ; len(ls)
            8

            sage: K.<a> = NumberField(x^2 + x + 1)
            sage: P.<X> = K[]
            sage: L.<b> = NumberField(X^3 + a)
            sage: ls = K.pari_rnfnorm_data(L); len(ls)
            8
        """
        if L.base_field() != self:
            raise ValueError("L must be an extension of self")

        Kbnf = self.pari_bnf(proof=proof)
        return Kbnf.rnfisnorminit(L.pari_relative_polynomial())

    def _gap_init_(self):
        """
        Create a gap object representing self and return its name

        EXAMPLES::

            sage: z = QQ['z'].0
            sage: K.<zeta> = NumberField(z^2 - 2)
            sage: K._gap_init_() # the following variable name $sage1 represents the F.base_ring() in gap and is somehow random
            'CallFuncList(function() local z,E; z:=Indeterminate($sage1,"z"); E:=AlgebraicExtension($sage1,z^2 - 2,"zeta"); return E; end,[])'
            sage: k = gap(K)
            sage: k
            <algebraic extension over the Rationals of degree 2>
            sage: k.GeneratorsOfDivisionRing()
            [ zeta ]

        The following tests that it is possible to use a defining
        polynomial in the variable ``E``, even though by default
        ``E`` is used as a local variable in the above GAP
        ``CallFuncList``::

            sage: P.<E> = QQ[]
            sage: L.<tau> = NumberField(E^3 - 2)
            sage: l = gap(L); l
            <algebraic extension over the Rationals of degree 3>
            sage: l.GeneratorsOfField()
            [ tau ]
            sage: gap(tau)^3
            !2

        """
        if not self.is_absolute():
            raise NotImplementedError("Currently, only simple algebraic extensions are implemented in gap")
        G = sage.interfaces.gap.gap
        q = self.polynomial()
        if q.variable_name()!='E':
            return 'CallFuncList(function() local %s,E; %s:=Indeterminate(%s,"%s"); E:=AlgebraicExtension(%s,%s,"%s"); return E; end,[])'%(q.variable_name(),q.variable_name(),G(self.base_ring()).name(),q.variable_name(),G(self.base_ring()).name(),repr(self.polynomial()),str(self.gen()))
        else:
            return 'CallFuncList(function() local %s,F; %s:=Indeterminate(%s,"%s"); F:=AlgebraicExtension(%s,%s,"%s"); return F; end,[])'%(q.variable_name(),q.variable_name(),G(self.base_ring()).name(),q.variable_name(),G(self.base_ring()).name(),repr(self.polynomial()),str(self.gen()))

    def characteristic(self):
        """
        Return the characteristic of this number field, which is of course
        0.

        EXAMPLES::

            sage: k.<a> = NumberField(x^99 + 2); k
            Number Field in a with defining polynomial x^99 + 2
            sage: k.characteristic()
            0
        """
        return ZZ.zero()

    def class_group(self, proof=None, names='c'):
        r"""
        Return the class group of the ring of integers of this number
        field.

        INPUT:


        -  ``proof`` - if True then compute the class group
           provably correctly. Default is True. Call number_field_proof to
           change this default globally.

        -  ``names`` - names of the generators of this class
           group.


        OUTPUT: The class group of this number field.

        EXAMPLES::

            sage: K.<a> = NumberField(x^2 + 23)
            sage: G = K.class_group(); G
            Class group of order 3 with structure C3 of Number Field in a with defining polynomial x^2 + 23
            sage: G.0
            Fractional ideal class (2, 1/2*a - 1/2)
            sage: G.gens()
            (Fractional ideal class (2, 1/2*a - 1/2),)

        ::

            sage: G.number_field()
            Number Field in a with defining polynomial x^2 + 23
            sage: G is K.class_group()
            True
            sage: G is K.class_group(proof=False)
            False
            sage: G.gens()
            (Fractional ideal class (2, 1/2*a - 1/2),)

        There can be multiple generators::

            sage: k.<a> = NumberField(x^2 + 20072)
            sage: G = k.class_group(); G
            Class group of order 76 with structure C38 x C2 of Number Field in a with defining polynomial x^2 + 20072
            sage: G.0 # random
            Fractional ideal class (41, a + 10)
            sage: G.0^38
            Trivial principal fractional ideal class
            sage: G.1 # random
            Fractional ideal class (2, -1/2*a)
            sage: G.1^2
            Trivial principal fractional ideal class

        Class groups of Hecke polynomials tend to be very small::

            sage: f = ModularForms(97, 2).T(2).charpoly()
            sage: f.factor()
            (x - 3) * (x^3 + 4*x^2 + 3*x - 1) * (x^4 - 3*x^3 - x^2 + 6*x - 1)
            sage: [NumberField(g,'a').class_group().order() for g,_ in f.factor()]
            [1, 1, 1]
        """
        proof = proof_flag(proof)
        try:
            return self.__class_group[proof, names]
        except KeyError:
            pass
        except AttributeError:
            self.__class_group = {}
        k = self.pari_bnf(proof)
        cycle_structure = tuple( ZZ(c) for c in k.bnf_get_cyc() )

        # Gens is a list of ideals (the generators)
        gens = tuple( self.ideal(hnf) for hnf in k.bnf_get_gen() )

        G = ClassGroup(cycle_structure, names, self, gens, proof=proof)
        self.__class_group[proof, names] = G
        return G

    def class_number(self, proof=None):
        """
        Return the class number of this number field, as an integer.

        INPUT:


        -  ``proof`` - bool (default: True unless you called
           number_field_proof)


        EXAMPLES::

            sage: NumberField(x^2 + 23, 'a').class_number()
            3
            sage: NumberField(x^2 + 163, 'a').class_number()
            1
            sage: NumberField(x^3 + x^2 + 997*x + 1, 'a').class_number(proof=False)
            1539
        """
        proof = proof_flag(proof)
        return self.class_group(proof).order()

    def S_class_group(self, S, proof=None, names='c'):
        """
        Returns the S-class group of this number field over its base field.

        INPUT:

        - ``S`` - a set of primes of the base field

        - ``proof`` - if False, assume the GRH in computing the class group.
          Default is True. Call ``number_field_proof`` to change this
          default globally.

        - ``names`` - names of the generators of this class group.

        OUTPUT:

        The S-class group of this number field.

        EXAMPLES:

        A well known example::

            sage: K.<a> = QuadraticField(-5)
            sage: K.S_class_group([])
            S-class group of order 2 with structure C2 of Number Field in a with defining polynomial x^2 + 5

        When we include the prime `(2, a+1)`, the S-class group becomes
        trivial::

            sage: K.S_class_group([K.ideal(2,a+1)])
            S-class group of order 1 of Number Field in a with defining polynomial x^2 + 5

        TESTS::

            sage: K.<a> = QuadraticField(-14)
            sage: I = K.ideal(2,a)
            sage: S = (I,)
            sage: CS = K.S_class_group(S);CS
            S-class group of order 2 with structure C2 of Number Field in a with defining polynomial x^2 + 14
            sage: T = tuple([])
            sage: CT = K.S_class_group(T);CT
            S-class group of order 4 with structure C4 of Number Field in a with defining polynomial x^2 + 14
            sage: K.class_group()
            Class group of order 4 with structure C4 of Number Field in a with defining polynomial x^2 + 14
        """
        proof = proof_flag(proof)
        if all(P.is_principal() for P in S):
            C = self.class_group(proof=proof)
            Slist = list(zip([g.ideal() for g in C.gens()], C.invariants()))
        else:
            Slist = self._S_class_group_and_units(tuple(S), proof=proof)[1]
        return SClassGroup(tuple(s[1] for s in Slist), names, self,
                           tuple(s[0] for s in Slist), tuple(S))

    def S_units(self, S, proof=True):
        """
        Returns a list of generators of the S-units.

        INPUT:

        - ``S`` -- a set of primes of the base field

        - ``proof`` -- if ``False``, assume the GRH in computing the class group

        OUTPUT:

        A list of generators of the unit group.

       .. note::

            For more functionality see the S_unit_group() function.

        EXAMPLES::

            sage: K.<a> = QuadraticField(-3)
            sage: K.unit_group()
            Unit group with structure C6 of Number Field in a with defining polynomial x^2 + 3
            sage: K.S_units([])  # random
            [1/2*a + 1/2]
            sage: K.S_units([])[0].multiplicative_order()
            6

        An example in a relative extension (see :trac:`8722`)::

            sage: L.<a,b> = NumberField([x^2 + 1, x^2 - 5])
            sage: p = L.ideal((-1/2*b - 1/2)*a + 1/2*b - 1/2)
            sage: W = L.S_units([p]); [x.norm() for x in W]
            [9, 1, 1]

        Our generators should have the correct parent (:trac:`9367`)::

            sage: _.<x> = QQ[]
            sage: L.<alpha> = NumberField(x^3 + x + 1)
            sage: p = L.S_units([ L.ideal(7) ])
            sage: p[0].parent()
            Number Field in alpha with defining polynomial x^3 + x + 1

        TESTS:

        This checks that the multiple entries issue at :trac:`9341` is fixed::

            sage: _.<t> = QQ[]
            sage: K.<T> = NumberField(t-1)
            sage: I = K.ideal(2)
            sage: K.S_units([I])
            [2, -1]
            sage: J = K.ideal(-2)
            sage: K.S_units([I, J, I])
            [2, -1]

        """
        return self._S_class_group_and_units(tuple(S), proof=proof)[0]

    @cached_method
    def _S_class_group_and_units(self, S, proof=True):
        """
        Compute S class group and units.

        INPUT:

        - ``S`` - a tuple of prime ideals of self

        - ``proof`` - if False, assume the GRH in computing the class group

        OUTPUT:

        - ``units, clgp_gens``, where:

        - ``units`` - A list of generators of the unit group.

        - ``clgp_gens`` - A list of generators of the `S`-class group.
          Each generator is represented as a pair ``(gen, order)``,
          where ``gen`` is a fractional ideal of self and ``order`` is
          its order in the `S`-class group.

        EXAMPLES::

            sage: K.<a> = NumberField(x^2+5)
            sage: K._S_class_group_and_units(())
            ([-1], [(Fractional ideal (2, a + 1), 2)])

            sage: K.<a> = NumberField(polygen(QQ))
            sage: K._S_class_group_and_units( (K.ideal(5),) )
            ([5, -1], [])

        TESTS::

            sage: K.<a> = NumberField(x^3 - 381 * x + 127)
            sage: K._S_class_group_and_units(tuple(K.primes_above(13)))
            ([2/13*a^2 + 1/13*a - 677/13,
              1/13*a^2 + 7/13*a - 332/13,
              -1/13*a^2 + 6/13*a + 345/13,
              -1,
              2/13*a^2 + 1/13*a - 755/13,
              1/13*a^2 - 19/13*a - 7/13],
             [(Fractional ideal (11, a - 2), 2), (Fractional ideal (19, a + 7), 2)])

        Number fields defined by non-monic and non-integral
        polynomials are supported (:trac:`252`)::

            sage: K.<a> = NumberField(2*x^2 - 1/3)
            sage: K._S_class_group_and_units(tuple(K.primes_above(2) + K.primes_above(3)))
            ([-6*a + 2, 6*a + 3, -1, 12*a + 5], [])
        """
        K_pari = self.pari_bnf(proof=proof)
        from sage.misc.all import uniq
        S_pari = [p.pari_prime() for p in uniq(S)]
        result = K_pari.bnfsunit(S_pari)
        units = [self(x, check=False) for x in result[0]] + self.unit_group().gens_values()
        orders = result[4][1].sage()
        gens = [self.ideal(_) for _ in result[4][2]]
        return units, [(gens[k], orders[k]) for k in range(len(orders)) if orders[k] > 1]

    @cached_method
    def _S_class_group_quotient_matrix(self, S):
        r"""
        Return the matrix of the quotient map from the class group to the
        S-class group. The result is cached.

        EXAMPLES::

            sage: K.<a> = QuadraticField(-21)
            sage: K._S_class_group_quotient_matrix((K.ideal([2, a+1]),))
            [1]
            [0]
            sage: K._S_class_group_quotient_matrix((K.ideal([5, a+2]),))
            [0]
            [1]
            sage: K._S_class_group_quotient_matrix(())
            [1 0]
            [0 1]
            sage: K.<a> = QuadraticField(-105)
            sage: K._S_class_group_quotient_matrix((K.ideal(11, a + 4),))
            [0 0]
            [1 0]
            [0 1]
        """
        from sage.matrix.constructor import matrix
        S_clgp_gens = self._S_class_group_and_units(S)[1]
        a = len(S_clgp_gens)
        c = self.class_group().ngens()
        M = [u[0].ideal_class_log() for u in S_clgp_gens]
        M += [x.ideal_class_log() for x in S]
        M = matrix(ZZ, M)
        A, Q = M.hermite_form(transformation=True)
        assert A[:c] == 1 and A[c:] == 0
        return Q[:c, :a]

    def selmer_group(self, S, m, proof=True, orders=False):
        r"""
        Compute the group `K(S,m)`.

        INPUT:

        - ``S`` -- a set of primes of ``self``

        - ``m`` -- a positive integer

        - ``proof`` -- if False, assume the GRH in computing the class group

        - ``orders`` (default False) -- if True, output two lists, the
          generators and their orders

        OUTPUT:

        A list of generators of `K(S,m)`, and (optionally) their
        orders as elements of `K^\times/(K^\times)^m`.  This is the
        subgroup of `K^\times/(K^\times)^m` consisting of elements `a`
        such that the valuation of `a` is divisible by `m` at all
        primes not in `S`.  It fits in an exact sequence between the
        units modulo `m`-th powers and the `m`-torsion in the
        `S`-class group:

        .. MATH::

            1                                    \longrightarrow
            O_{K,S}^\times / (O_{K,S}^\times)^m  \longrightarrow
            K(S,m)                               \longrightarrow
            \operatorname{Cl}_{K,S}[m]           \longrightarrow
            0.

        The group `K(S,m)` contains the subgroup of those `a` such
        that `K(\sqrt[m]{a})/K` is unramified at all primes of `K`
        outside of `S`, but may contain it properly when not all
        primes dividing `m` are in `S`.

        EXAMPLES::

            sage: K.<a> = QuadraticField(-5)
            sage: K.selmer_group((), 2)
            [-1, 2]

        The previous example shows that the group generated by the
        output may be strictly larger than the 'true' Selmer group of
        elements giving extensions unramified outside `S`, since that
        has order just 2, generated by `-1`::

            sage: K.class_number()
            2
            sage: K.hilbert_class_field('b')
            Number Field in b with defining polynomial x^2 + 1 over its base field

        When `m` is prime all the orders are equal to `m`, but in general they are only divisors of `m`::

            sage: K.<a> = QuadraticField(-5)
            sage: P2 = K.ideal(2, -a+1)
            sage: P3 = K.ideal(3, a+1)
            sage: K.selmer_group((), 2, orders=True)
            ([-1, 2], [2, 2])
            sage: K.selmer_group((), 4, orders=True)
            ([-1, 4], [2, 2])
            sage: K.selmer_group([P2], 2)
            [2, -1]
            sage: K.selmer_group((P2,P3), 4)
            [2, -a - 1, -1]
            sage: K.selmer_group((P2,P3), 4, orders=True)
            ([2, -a - 1, -1], [4, 4, 2])
            sage: K.selmer_group([P2], 3)
            [2]
            sage: K.selmer_group([P2, P3], 3)
            [2, -a - 1]
            sage: K.selmer_group([P2, P3, K.ideal(a)], 3)  # random signs
            [2, a + 1, a]

        Example over `\QQ` (as a number field)::

            sage: K.<a> = NumberField(polygen(QQ))
            sage: K.selmer_group([],5)
            []
            sage: K.selmer_group([K.prime_above(p) for p in [2,3,5]],2)
            [2, 3, 5, -1]
            sage: K.selmer_group([K.prime_above(p) for p in [2,3,5]],6, orders=True)
            ([2, 3, 5, -1], [6, 6, 6, 2])

        TESTS::

            sage: K.<a> = QuadraticField(-5)
            sage: P2 = K.ideal(2, -a+1)
            sage: P3 = K.ideal(3, a+1)
            sage: P5 = K.ideal(a)
            sage: S = K.selmer_group([P2, P3, P5], 3)
            sage: S in ([2, a + 1, a], [2, a + 1, -a], [2, -a - 1, a], [2, -a - 1, -a]) or S
            True

        Verify that :trac:`14489` is fixed::

            sage: K.<a> = NumberField(x^3 - 381 * x + 127)
            sage: K.selmer_group(K.primes_above(13), 2)
            [2/13*a^2 + 1/13*a - 677/13,
             1/13*a^2 + 7/13*a - 332/13,
             -1/13*a^2 + 6/13*a + 345/13,
             -1,
             2/13*a^2 + 1/13*a - 755/13,
             1/13*a^2 - 19/13*a - 7/13,
             -1/13*a^2 + 45/13*a - 97/13,
             2/13*a^2 + 40/13*a - 27/13]

        Verify that :trac:`16708` is fixed::

            sage: K.<a> = QuadraticField(-5)
            sage: p = K.primes_above(2)[0]
            sage: S = K.selmer_group((), 4)
            sage: all(4.divides(x.valuation(p)) for x in S)
            True
        """
        units, clgp_gens = self._S_class_group_and_units(tuple(S), proof=proof)
        gens = []
        ords = []
        for unit in units:
            order = unit.multiplicative_order()
            if order == Infinity:
                gens.append(unit)
                ords.append(m)
            else:
                m1 = order.gcd(m)
                if m1!= 1:
                    gens.append(unit)
                    ords.append(m1)
        card_S = len(S)
        if card_S != 0:
            from sage.matrix.constructor import Matrix
            H = self.class_group()
            gen_ords = [g.order() for g in H.gens()]
            pari_ords = pari(gen_ords).Col()
            Sords = [H(s).order() for s in S]
            MS = Matrix(ZZ, [H(s).exponents() for s in S]).transpose()
            pari_MS = pari(MS)
        for gen, order in clgp_gens:
            d = order.gcd(m)
            if d != 1:
                # The ideal I = gen^(order/d) has order d in Cl_S[m].
                # After multiplying by primes in S, the ideal
                # I^m = gen^(order*m/d) becomes principal.  We take
                # a generator of this ideal to get the corresponding
                # generator of the m-Selmer group.
                J = gen ** (order * m // d)
                if card_S != 0 and not J.is_principal():
                    B = H(J).exponents()
                    pari_B = (-pari(B)).Col()
                    exps = pari_MS.matsolvemod(pari_ords, pari_B).Vec().sage()
                    Spart = prod([S[i] ** (exps[i] % Sords[i]) for i in range(card_S)])
                    J *= Spart
                gens.append(self(J.gens_reduced()[0]))
                ords.append(d)
        if orders:
            return gens, ords
        else:
            return gens

    def selmer_group_iterator(self, S, m, proof=True):
        r"""
        Return an iterator through elements of the finite group `K(S,m)`.

        INPUT:

        - ``S`` -- a set of primes of ``self``

        - ``m`` -- a positive integer

        - ``proof`` -- if False, assume the GRH in computing the class group

        OUTPUT:

        An iterator yielding the distinct elements of `K(S,m)`.  See
        the docstring for :meth:`NumberField_generic.selmer_group` for
        more information.

        EXAMPLES::

            sage: K.<a> = QuadraticField(-5)
            sage: list(K.selmer_group_iterator((), 2))
            [1, 2, -1, -2]
            sage: list(K.selmer_group_iterator((), 4))
            [1, 4, -1, -4]
            sage: list(K.selmer_group_iterator([K.ideal(2, -a+1)], 2))
            [1, -1, 2, -2]
            sage: list(K.selmer_group_iterator([K.ideal(2, -a+1), K.ideal(3, a+1)], 2))
            [1, -1, -a - 1, a + 1, 2, -2, -2*a - 2, 2*a + 2]

        Examples over `\QQ` (as a number field)::

            sage: K.<a> = NumberField(polygen(QQ))
            sage: list(K.selmer_group_iterator([], 5))
            [1]
            sage: list(K.selmer_group_iterator([], 4))
            [1, -1]
            sage: list(K.selmer_group_iterator([K.prime_above(p) for p in [11,13]],2))
            [1, -1, 13, -13, 11, -11, 143, -143]
        """
        KSgens, ords = self.selmer_group(S=S, m=m, proof=proof, orders=True)
        one = self.one()
        from sage.misc.all import cartesian_product_iterator
        for ev in cartesian_product_iterator([range(o) for o in ords]):
            yield prod([p ** e for p, e in zip(KSgens, ev)], one)

    def composite_fields(self, other, names=None, both_maps=False, preserve_embedding=True):
        """
        Return the possible composite number fields formed from
        ``self`` and ``other``.

        INPUT:

        - ``other`` -- number field

        - ``names`` -- generator name for composite fields

        - ``both_maps`` -- boolean (default: ``False``)

        - ``preserve_embedding`` -- boolean (default: True)

        OUTPUT:

        A list of the composite fields, possibly with maps.

        If ``both_maps`` is ``True``, the list consists of quadruples
        ``(F, self_into_F, other_into_F, k)`` such that
        ``self_into_F`` is an embedding of ``self`` in ``F``,
        ``other_into_F`` is an embedding of in ``F``, and ``k`` is one
        of the following:

        - an integer such that ``F.gen()`` equals
          ``other_into_F(other.gen()) + k*self_into_F(self.gen())``;

        - ``Infinity``, in which case ``F.gen()`` equals
          ``self_into_F(self.gen())``;

        - ``None`` (when ``other`` is a relative number field).

        If both ``self`` and ``other`` have embeddings into an ambient
        field, then each ``F`` will have an embedding with respect to
        which both ``self_into_F`` and ``other_into_F`` will be
        compatible with the ambient embeddings.

        If ``preserve_embedding`` is ``True`` and if ``self`` and
        ``other`` both have embeddings into the same ambient field, or
        into fields which are contained in a common field, only the
        compositum respecting both embeddings is returned.  In all
        other cases, all possible composite number fields are
        returned.

        EXAMPLES::

            sage: K.<a> = NumberField(x^4 - 2)
            sage: K.composite_fields(K)
            [Number Field in a with defining polynomial x^4 - 2,
             Number Field in a0 with defining polynomial x^8 + 28*x^4 + 2500]

        A particular compositum is selected, together with compatible maps
        into the compositum, if the fields are endowed with a real or
        complex embedding::

            sage: K1 = NumberField(x^4 - 2, 'a', embedding=RR(2^(1/4)))
            sage: K2 = NumberField(x^4 - 2, 'a', embedding=RR(-2^(1/4)))
            sage: K1.composite_fields(K2)
            [Number Field in a with defining polynomial x^4 - 2]
            sage: [F, f, g, k], = K1.composite_fields(K2, both_maps=True); F
            Number Field in a with defining polynomial x^4 - 2
            sage: f(K1.0), g(K2.0)
            (a, -a)

        With ``preserve_embedding`` set to ``False``, the embeddings
        are ignored::

            sage: K1.composite_fields(K2, preserve_embedding=False)
            [Number Field in a with defining polynomial x^4 - 2,
             Number Field in a0 with defining polynomial x^8 + 28*x^4 + 2500]

        Changing the embedding selects a different compositum::

            sage: K3 = NumberField(x^4 - 2, 'a', embedding=CC(2^(1/4)*I))
            sage: [F, f, g, k], = K1.composite_fields(K3, both_maps=True); F
            Number Field in a0 with defining polynomial x^8 + 28*x^4 + 2500
            sage: f(K1.0), g(K3.0)
            (1/240*a0^5 - 41/120*a0, 1/120*a0^5 + 19/60*a0)

        If no embeddings are specified, the maps into the compositum
        are chosen arbitrarily::

            sage: Q1.<a> = NumberField(x^4 + 10*x^2 + 1)
            sage: Q2.<b> = NumberField(x^4 + 16*x^2 + 4)
            sage: Q1.composite_fields(Q2, 'c')
            [Number Field in c with defining polynomial x^8 + 64*x^6 + 904*x^4 + 3840*x^2 + 3600]
            sage: F, Q1_into_F, Q2_into_F, k = Q1.composite_fields(Q2, 'c', both_maps=True)[0]
            sage: Q1_into_F
            Ring morphism:
              From: Number Field in a with defining polynomial x^4 + 10*x^2 + 1
              To:   Number Field in c with defining polynomial x^8 + 64*x^6 + 904*x^4 + 3840*x^2 + 3600
              Defn: a |--> 19/14400*c^7 + 137/1800*c^5 + 2599/3600*c^3 + 8/15*c

        This is just one of four embeddings of ``Q1`` into ``F``::

            sage: Hom(Q1, F).order()
            4

        Note that even with ``preserve_embedding=True``, this method may fail
        to recognize that the two number fields have compatible embeddings, and
        hence return several composite number fields::

            sage: x = polygen(ZZ)
            sage: A.<a> = NumberField(x^3 - 7, embedding=CC(-0.95+1.65*I))
            sage: B.<a> = NumberField(x^9 - 7, embedding=QQbar.polynomial_root(x^9 - 7, RIF(1.2, 1.3)))
            sage: len(A.composite_fields(B, preserve_embedding=True))
            2

        TESTS:

        Let's check that embeddings are being respected::

            sage: x = polygen(ZZ)
            sage: K0.<b> = CyclotomicField(7, 'a').subfields(3)[0][0].change_names()
            sage: K1.<a1> = K0.extension(x^2 - 2*b^2, 'a1').absolute_field()
            sage: K2.<a2> = K0.extension(x^2 - 3*b^2, 'a2').absolute_field()

        We need embeddings, so we redefine::

            sage: L1.<a1> = NumberField(K1.polynomial(), 'a1', embedding=CC.0)
            sage: L2.<a2> = NumberField(K2.polynomial(), 'a2', embedding=CC.0)
            sage: [CDF(a1), CDF(a2)]
            [-0.6293842454258951, -0.7708351267200304]

        and we get the same embeddings via the compositum::

            sage: F, L1_into_F, L2_into_F, k = L1.composite_fields(L2, both_maps=True)[0]
            sage: [CDF(L1_into_F(L1.gen())), CDF(L2_into_F(L2.gen()))]
            [-0.6293842454258952, -0.7708351267200303]

        Let's check that if only one field has an embedding, the resulting
        fields do not have embeddings::

            sage: L1.composite_fields(K2)[0].coerce_embedding() is None
            True
            sage: L2.composite_fields(K1)[0].coerce_embedding() is None
            True

        We check that other can be a relative number field::

            sage: L.<a, b> = NumberField([x^3 - 5, x^2 + 3])
            sage: CyclotomicField(3, 'w').composite_fields(L, both_maps=True)
            [(Number Field in a with defining polynomial x^3 - 5 over its base field, Ring morphism:
              From: Cyclotomic Field of order 3 and degree 2
              To:   Number Field in a with defining polynomial x^3 - 5 over its base field
              Defn: w |--> -1/2*b - 1/2, Relative number field endomorphism of Number Field in a with defining polynomial x^3 - 5 over its base field
              Defn: a |--> a
                    b |--> b, None)]

        Number fields defined by non-monic and non-integral
        polynomials are supported (:trac:`252`)::

            sage: K.<a> = NumberField(x^2 + 1/2)
            sage: L.<b> = NumberField(3*x^2 - 1)
            sage: K.composite_fields(L)
            [Number Field in ab with defining polynomial 36*x^4 + 12*x^2 + 25]
            sage: C = K.composite_fields(L, both_maps=True); C
            [(Number Field in ab with defining polynomial 36*x^4 + 12*x^2 + 25,
              Ring morphism:
                From: Number Field in a with defining polynomial x^2 + 1/2
                To:   Number Field in ab with defining polynomial 36*x^4 + 12*x^2 + 25
                Defn: a |--> -3/5*ab^3 - 7/10*ab,
              Ring morphism:
                From: Number Field in b with defining polynomial 3*x^2 - 1
                To:   Number Field in ab with defining polynomial 36*x^4 + 12*x^2 + 25
                Defn: b |--> -3/5*ab^3 + 3/10*ab,
              -1)]
            sage: M, f, g, k = C[0]
            sage: M.gen() == g(b) + k*f(a)
            True

        This also fixes the bugs reported at :trac:`14164` and
        :trac:`18243`::

            sage: R.<x> = QQ[]
            sage: f = 6*x^5 + x^4 + x^2 + 5*x + 7
            sage: r = f.roots(QQbar, multiplicities=False)
            sage: F1 = NumberField(f.monic(), 'a', embedding=r[0])
            sage: F2 = NumberField(f.monic(), 'a', embedding=r[1])
            sage: (F, map1, map2, k) = F1.composite_fields(F2, both_maps=True)[0]
            sage: F.degree()
            20
            sage: F.gen() == map2(F2.gen()) + k*map1(F1.gen())
            True

            sage: f = x^8 - 3*x^7 + 61/3*x^6 - 9*x^5 + 298*x^4 + 458*x^3 + 1875*x^2 + 4293*x + 3099
            sage: F1 = NumberField(f, 'z', embedding=-1.18126721294295 + 3.02858651117832j)
            sage: F2 = NumberField(f, 'z', embedding=-1.18126721294295 - 3.02858651117832j)
            sage: (F, map1, map2, k) = F1.composite_fields(F2, both_maps=True)[0]
            sage: F.degree()
            32
            sage: F.gen() == map2(F2.gen()) + k*map1(F1.gen())
            True

        Check that the bugs reported at :trac:`24357` are fixed::

            sage: A.<a> = NumberField(x^9 - 7)
            sage: B.<b> = NumberField(x^3-7, embedding=a^3)
            sage: C.<c> = QuadraticField(-1)
            sage: B.composite_fields(C)
            [Number Field in bc with defining polynomial x^6 + 3*x^4 + 14*x^3 + 3*x^2 - 42*x + 50]

            sage: y = polygen(QQ, 'y')
            sage: A.<a> = NumberField(x^3 - 7, embedding=CC(-0.95+1.65*I))
            sage: B.<b> = NumberField(y^9 - 7, embedding=CC(-1.16+0.42*I))
            sage: A.composite_fields(B)
            [Number Field in b with defining polynomial y^9 - 7]
        """
        if not isinstance(other, NumberField_generic):
            raise TypeError("other must be a number field.")

        sv = self.variable_name(); ov = other.variable_name()
        if names is None:
            names = sv + (ov if ov != sv else "")
        name = normalize_names(1, names)[0]

        # should we try to preserve embeddings?
        subfields_have_embeddings = preserve_embedding
        if self.coerce_embedding() is None:
            subfields_have_embeddings = False
        if other.coerce_embedding() is None:
            subfields_have_embeddings = False
        if subfields_have_embeddings:
            try:
                from sage.categories.pushout import pushout
                ambient_field = pushout(self.coerce_embedding().codomain(), other.coerce_embedding().codomain())
            except sage.structure.coerce_exceptions.CoercionException:
                ambient_field = None
            if ambient_field is None:
                subfields_have_embeddings = False

        f = self.absolute_polynomial()
        g = other.absolute_polynomial().change_variable_name(f.variable_name())
        R = f.parent()
        f = f.__pari__(); f /= f.content()
        g = g.__pari__(); g /= g.content()

        m = self.degree()
        n = other.absolute_degree()

        if not both_maps and not subfields_have_embeddings:
            # short cut!
            # eliminate duplicates from the fields given by polcompositum
            # and return the resulting number fields.  There is no need to
            # check that the polynomials are irreducible.
            C = []
            for r in f.polcompositum(g):
                if not any(r.nfisisom(s) for s in C):
                    C.append(r)
            C = [R(_) for _ in C]

            q = sum(1 for r in C if r.degree() != max(m, n))
            if q == 1 and name != sv and name != ov:
                names = [name]
            else:
                names = [name + str(i) for i in range(q)]

            i = 0
            rets = []
            for r in C:
                d = r.degree()
                if d == m:
                    rets.append(self)
                elif d == n:
                    rets.append(other)
                else:
                    rets.append(NumberField(r, names[i], check=False))
                    i += 1
            return rets

        # If flag = 1, polcompositum outputs a vector of 4-component vectors
        # [R, a, b, k], where R ranges through the list of all possible compositums
        # as above, and a (resp. b) expresses the root of P (resp. Q) as
        # an element of Q(X)/(R). Finally, k is a small integer such that
        # b + ka = X modulo R.
        # In this case duplicates must only be eliminated if embeddings are going
        # to be preserved.
        C = []
        for v in f.polcompositum(g, 1):
            if subfields_have_embeddings or not any(v[0].nfisisom(u[0]) for u in C):
                C.append(v)

        a = self.gen()
        b = other.gen()

        # If both subfields are provided with embeddings, then we must select
        # the compositum which corresponds to these embeddings.  We do this by
        # evaluating the given polynomials at the corresponding embedded values.
        # For the case we want, the result will be zero, but rounding errors are
        # difficult to predict, so we just take the field which yields the
        # minimum value.
        if subfields_have_embeddings:
            poly_vals = []
            for r, _, _, k in C:
                r = R(r)
                k = ZZ(k)
                embedding = other.coerce_embedding()(b) + k*self.coerce_embedding()(a)
                poly_vals.append(r(embedding).abs())
            i = poly_vals.index(min(poly_vals))
            C = [C[i]]

        q = sum(1 for r, _, _, _ in C if r.poldegree() != max(m, n))
        if q == 1 and name != sv and name != ov:
            names = [name, '']
        else:
            names = [name + str(ii) for ii in range(q + 1)]

        if both_maps and not other.is_absolute():
            other_abs = other.absolute_field('z')
            from_other_abs, to_other_abs = other_abs.structure()

        embedding = None
        i = 0
        rets = []
        for r, a_in_F, b_in_F, k in C:
            r = R(r)
            d = r.degree()
            if d == m and not both_maps:
                rets.append(self)
            elif d == n and not both_maps:
                rets.append(other)
            else:
                k = ZZ(k)
                if subfields_have_embeddings:
                    embedding = other.coerce_embedding()(b) + k*self.coerce_embedding()(a)
                F = NumberField(r, names[i], check=False, embedding=embedding)
                i += 1
                if both_maps:
                    a_in_F = F(R(a_in_F.lift()))
                    b_in_F = F(R(b_in_F.lift()))
                    if other.is_absolute():
                        if d == m:
                            self_to_F = self.hom([self.gen()])
                            other_to_F = other.hom([(~self.hom([a_in_F]))(b_in_F)])
                            F = self
                            k = Infinity
                            i -= 1
                        elif d == n:
                            other_to_F = other.hom([other.gen()])
                            self_to_F = self.hom([(~other.hom([b_in_F]))(a_in_F)])
                            F = other
                            k = ZZ.zero()
                            i -= 1
                        else:
                            self_to_F = self.hom([a_in_F])
                            other_to_F = other.hom([b_in_F])
                    else:
                        other_abs_to_F = other_abs.hom([b_in_F])
                        other_to_F = RelativeNumberFieldHomomorphism_from_abs(other.Hom(F), other_abs_to_F*to_other_abs)
                        if d == m:
                            self_to_F = self.hom([self.gen()])
                            other_to_F = RelativeNumberFieldHomomorphism_from_abs(other.Hom(self), (~self.hom([a_in_F]))*other_abs_to_F*to_other_abs)
                            F = self
                            k = None
                            i -= 1
                        elif d == n:
                            other_to_F = RelativeNumberFieldHomomorphism_from_abs(other.Hom(other), from_other_abs)
                            self_to_F = self.hom([from_other_abs((~other_abs_to_F)(a_in_F))])
                            F = other
                            k = None
                            i -= 1
                        else:
                            self_to_F = self.hom([a_in_F])
                            other_to_F = RelativeNumberFieldHomomorphism_from_abs(other.Hom(F), other_abs_to_F*to_other_abs)
                    rets.append( (F, self_to_F, other_to_F, k) )
                else:
                    rets.append(F)
        return rets

    def absolute_degree(self):
        r"""
        Return the degree of self over `\QQ`.

        EXAMPLES::

            sage: NumberField(x^3 + x^2 + 997*x + 1, 'a').absolute_degree()
            3
            sage: NumberField(x + 1, 'a').absolute_degree()
            1
            sage: NumberField(x^997 + 17*x + 3, 'a', check=False).absolute_degree()
            997
        """
        return self.polynomial().degree()

    def degree(self):
        """
        Return the degree of this number field.

        EXAMPLES::

            sage: NumberField(x^3 + x^2 + 997*x + 1, 'a').degree()
            3
            sage: NumberField(x + 1, 'a').degree()
            1
            sage: NumberField(x^997 + 17*x + 3, 'a', check=False).degree()
            997
        """
        return self.polynomial().degree()

    def different(self):
        r"""
        Compute the different fractional ideal of this number field.

        The codifferent is the fractional ideal of all `x` in `K`
        such that the trace of `xy` is an integer for
        all `y \in O_K`.

        The different is the integral ideal which is the inverse of
        the codifferent.

        See :wikipedia:`Different_ideal`

        EXAMPLES::

            sage: k.<a> = NumberField(x^2 + 23)
            sage: d = k.different()
            sage: d
            Fractional ideal (-a)
            sage: d.norm()
            23
            sage: k.disc()
            -23

        The different is cached::

            sage: d is k.different()
            True

        Another example::

            sage: k.<b> = NumberField(x^2 - 123)
            sage: d = k.different(); d
            Fractional ideal (2*b)
            sage: d.norm()
            492
            sage: k.disc()
            492
        """
        try:
            return self.__different
        except AttributeError:
            self.__different = self.ideal(self.pari_nf().nf_get_diff())
            return self.__different

    def discriminant(self, v=None):
        """
        Returns the discriminant of the ring of integers of the number
        field, or if v is specified, the determinant of the trace pairing
        on the elements of the list v.

        INPUT:

        - ``v`` -- (optional) list of elements of this number field

        OUTPUT:

        Integer if `v` is omitted, and Rational otherwise.

        EXAMPLES::

            sage: K.<t> = NumberField(x^3 + x^2 - 2*x + 8)
            sage: K.disc()
            -503
            sage: K.disc([1, t, t^2])
            -2012
            sage: K.disc([1/7, (1/5)*t, (1/3)*t^2])
            -2012/11025
            sage: (5*7*3)^2
            11025
            sage: NumberField(x^2 - 1/2, 'a').discriminant()
            8
        """
        if v is None:
            try:
                return self.__disc
            except AttributeError:
                self.__disc = ZZ(self.pari_polynomial().nfdisc())
                return self.__disc
        else:
            return QQ(self.trace_pairing(v).det())

    def disc(self, v=None):
        """
        Shortcut for self.discriminant.

        EXAMPLES::

            sage: k.<b> = NumberField(x^2 - 123)
            sage: k.disc()
            492
        """
        return self.discriminant(v=v)

    def trace_dual_basis(self, b):
        r"""
        Compute the dual basis of a basis of ``self`` with respect to the trace pairing.

        EXAMPLES::

            sage: K.<a> = NumberField(x^3 + x + 1)
            sage: b = [1, 2*a, 3*a^2]
            sage: T = K.trace_dual_basis(b); T
            [4/31*a^2 - 6/31*a + 13/31, -9/62*a^2 - 1/31*a - 3/31, 2/31*a^2 - 3/31*a + 4/93]
            sage: [(b[i]*T[j]).trace() for i in range(3) for j in range(3)]
            [1, 0, 0, 0, 1, 0, 0, 0, 1]
        """
        if not len(b) == self.degree():
            raise ValueError('Not a basis of the number field.')
        M = self.trace_pairing(b)
        if not M.is_invertible():
            raise ValueError('Not a basis of the number field.')
        return [sum([v[i]*b[i] for i in range(len(b))]) for v in M.inverse()]

    def elements_of_norm(self, n, proof=None):
        """
        Return a list of elements of norm ``n``.

        INPUT:

        - ``n`` -- integer in this number field

        - ``proof`` -- boolean (default: ``True``, unless you called
          ``number_field_proof`` and set it otherwise)

        OUTPUT:

        A complete system of integral elements of norm `n`, modulo
        units of positive norm.

        EXAMPLES::

            sage: K.<a> = NumberField(x^2+1)
            sage: K.elements_of_norm(3)
            []
            sage: K.elements_of_norm(50)
            [-7*a + 1, 5*a - 5, 7*a + 1]

        TESTS:

        Number fields defined by non-monic and non-integral
        polynomials are supported (:trac:`252`)::

            sage: K.<a> = NumberField(7/9*x^3 + 7/3*x^2 - 56*x + 123)
            sage: K.elements_of_norm(7)
            [7/225*a^2 - 7/75*a - 42/25]
        """
        proof = proof_flag(proof)
        B = self.pari_bnf(proof).bnfisintnorm(n)
        return [self(x, check=False) for x in B]

    def extension(self, poly, name=None, names=None, *args, **kwds):
        """
        Return the relative extension of this field by a given polynomial.

        EXAMPLES::

            sage: K.<a> = NumberField(x^3 - 2)
            sage: R.<t> = K[]
            sage: L.<b> = K.extension(t^2 + a); L
            Number Field in b with defining polynomial t^2 + a over its base field

        We create another extension::

            sage: k.<a> = NumberField(x^2 + 1); k
            Number Field in a with defining polynomial x^2 + 1
            sage: y = polygen(QQ,'y')
            sage: m.<b> = k.extension(y^2 + 2); m
            Number Field in b with defining polynomial y^2 + 2 over its base field

        Note that b is a root of `y^2 + 2`::

            sage: b.minpoly()
            x^2 + 2
            sage: b.minpoly('z')
            z^2 + 2

        A relative extension of a relative extension::

            sage: k.<a> = NumberField([x^2 + 1, x^3 + x + 1])
            sage: R.<z> = k[]
            sage: L.<b> = NumberField(z^3 + 3 + a); L
            Number Field in b with defining polynomial z^3 + a0 + 3 over its base field

        Extension fields with given defining data are unique
        (:trac:`20791`)::

            sage: K.<a> = NumberField(x^2 + 1)
            sage: K.extension(x^2 - 2, 'b') is K.extension(x^2 - 2, 'b')
            True
        """
        if not isinstance(poly, polynomial_element.Polynomial):
            try:
                poly = poly.polynomial(self)
            except (AttributeError, TypeError):
                raise TypeError("polynomial (=%s) must be a polynomial."%repr(poly))
        if poly.base_ring() is not self:
            poly = poly.change_ring(self)
        if names is not None:
            name = names
        if isinstance(name, tuple):
            name = name[0]
        return NumberField(poly, name, *args, **kwds)

    def factor(self, n):
        r"""
        Ideal factorization of the principal ideal generated by `n`.

        EXAMPLES:

        Here we show how to factor Gaussian integers (up to units).
        First we form a number field defined by `x^2 + 1`::

            sage: K.<I> = NumberField(x^2 + 1); K
            Number Field in I with defining polynomial x^2 + 1

        Here are the factors::

            sage: fi, fj = K.factor(17); fi,fj
            ((Fractional ideal (I + 4), 1), (Fractional ideal (I - 4), 1))

        Now we extract the reduced form of the generators::

            sage: zi = fi[0].gens_reduced()[0]; zi
            I + 4
            sage: zj = fj[0].gens_reduced()[0]; zj
            I - 4

        We recover the integer that was factored in `\ZZ[i]` (up to a unit)::

            sage: zi*zj
            -17

        One can also factor elements or ideals of the number field::

            sage: K.<a> = NumberField(x^2 + 1)
            sage: K.factor(1/3)
            (Fractional ideal (3))^-1
            sage: K.factor(1+a)
            Fractional ideal (a + 1)
            sage: K.factor(1+a/5)
            (Fractional ideal (a + 1)) * (Fractional ideal (-a - 2))^-1 * (Fractional ideal (2*a + 1))^-1 * (Fractional ideal (-3*a - 2))

        An example over a relative number field::

            sage: pari('setrand(2)')
            sage: L.<b> = K.extension(x^2 - 7)
            sage: f = L.factor(a + 1); f
            (Fractional ideal (1/2*a*b - a + 1/2)) * (Fractional ideal (-1/2*a*b - a + 1/2))
            sage: f.value() == a+1
            True

        It doesn't make sense to factor the ideal (0), so this raises an error::

            sage: L.factor(0)
            Traceback (most recent call last):
            ...
            AttributeError: 'NumberFieldIdeal' object has no attribute 'factor'

        AUTHORS:

        - Alex Clemesha (2006-05-20), Francis Clarke (2009-04-21): examples
        """
        return self.ideal(n).factor()

    def prime_factors(self, x):
        """
        Return a list of the prime ideals of self which divide
        the ideal generated by `x`.

        OUTPUT: list of prime ideals (a new list is returned each time this
        function is called)

        EXAMPLES::

            sage: K.<w> = NumberField(x^2 + 23)
            sage: K.prime_factors(w + 1)
            [Fractional ideal (2, 1/2*w - 1/2), Fractional ideal (2, 1/2*w + 1/2), Fractional ideal (3, 1/2*w + 1/2)]
        """
        return self.ideal(x).prime_factors()

    def gen(self, n=0):
        """
        Return the generator for this number field.

        INPUT:


        -  ``n`` - must be 0 (the default), or an exception is
           raised.


        EXAMPLES::

            sage: k.<theta> = NumberField(x^14 + 2); k
            Number Field in theta with defining polynomial x^14 + 2
            sage: k.gen()
            theta
            sage: k.gen(1)
            Traceback (most recent call last):
            ...
            IndexError: Only one generator.
        """
        if n != 0:
            raise IndexError("Only one generator.")
        try:
            return self.__gen
        except AttributeError:
            if self.__polynomial is not None:
                X = self.__polynomial.parent().gen()
            else:
                from sage.rings.polynomial.polynomial_ring import polygen
                X = polygen(QQ)
            self.__gen = self._element_class(self, X)
            return self.__gen

    @cached_method
    def _generator_matrix(self):
        """
        Return the matrix form of the generator of ``self``.

        .. SEEALSO::

            :meth:`~sage.rings.number_field.number_field_element.NumberFieldElement.matrix`

        EXAMPLES::

            sage: x = QQ['x'].gen()
            sage: K.<v> = NumberField(x^4 + 514*x^2 + 64321)
            sage: R.<r> = NumberField(x^2 + 4*v*x + 5*v^2 + 514)
            sage: R._generator_matrix()
            [           0            1]
            [-5*v^2 - 514         -4*v]
        """
        x = self.gen()
        a = x
        d = self.relative_degree()
        v = x.list()
        for n in range(d-1):
            a *= x
            v += a.list()
        from sage.matrix.matrix_space import MatrixSpace
        M = MatrixSpace(self.base_ring(), d)
        ret = M(v)
        ret.set_immutable()
        return ret

    def is_field(self, proof=True):
        """
        Return True since a number field is a field.

        EXAMPLES::

            sage: NumberField(x^5 + x + 3, 'c').is_field()
            True
        """
        return True

    def is_galois(self):
        r"""
        Return True if this number field is a Galois extension of
        `\QQ`.

        EXAMPLES::

            sage: NumberField(x^2 + 1, 'i').is_galois()
            True
            sage: NumberField(x^3 + 2, 'a').is_galois()
            False
            sage: NumberField(x^15 + x^14 - 14*x^13 - 13*x^12 + 78*x^11 + 66*x^10 - 220*x^9 - 165*x^8 + 330*x^7 + 210*x^6 - 252*x^5 - 126*x^4 + 84*x^3 + 28*x^2 - 8*x - 1, 'a').is_galois()
            True
            sage: NumberField(x^15 + x^14 - 14*x^13 - 13*x^12 + 78*x^11 + 66*x^10 - 220*x^9 - 165*x^8 + 330*x^7 + 210*x^6 - 252*x^5 - 126*x^4 + 84*x^3 + 28*x^2 - 8*x - 10, 'a').is_galois()
            False
        """
        #return self.galois_group(type="pari").order() == self.degree()
        if self.degree() < 12:
            return self.galois_group(type='pari').order() == self.degree()
        else:
            return len(self.automorphisms()) == self.degree()

    @cached_method
    def is_abelian(self):
        r"""
        Return True if this number field is an abelian Galois extension of
        `\QQ`.

        EXAMPLES::

            sage: NumberField(x^2 + 1, 'i').is_abelian()
            True
            sage: NumberField(x^3 + 2, 'a').is_abelian()
            False
            sage: NumberField(x^3 + x^2 - 2*x - 1, 'a').is_abelian()
            True
            sage: NumberField(x^6 + 40*x^3 + 1372, 'a').is_abelian()
            False
            sage: NumberField(x^6 + x^5 - 5*x^4 - 4*x^3 + 6*x^2 + 3*x - 1, 'a').is_abelian()
            True
        """

        if not self.is_galois():
            return False

        d = self.degree()
        dsqrt = d.isqrt()
        if d == 1 or d.is_prime() or (d == dsqrt**2 and dsqrt.is_prime()):
            return True

        if d <= 11:
            return self.galois_group().is_abelian()

        pari_pol = pari(self.polynomial())
        return pari_pol.galoisinit().galoisisabelian(1)==1

    @cached_method
    def galois_group(self, type=None, algorithm='pari', names=None):
        r"""
        Return the Galois group of the Galois closure of this number field.

        INPUT:

        -  ``type`` - ``none``, ``gap``, or ``pari``. If None (the default),
           return an explicit group of automorphisms of self as a
           ``GaloisGroup_v2`` object.  Otherwise, return a ``GaloisGroup_v1``
           wrapper object based on a PARI or Gap transitive group object, which
           is quicker to compute, but rather less useful (in particular, it
           can't be made to act on self).  If type = 'gap', the database_gap
           package should be installed.

        -  ``algorithm`` - 'pari', 'kash', 'magma'. (default: 'pari', except
           when the degree is >= 12 when 'kash' is tried.)

        -  ``name`` - a string giving a name for the generator of the Galois
           closure of self, when self is not Galois. This is ignored if type is
           not None.

        Note that computing Galois groups as abstract groups is often much
        faster than computing them as explicit automorphism groups (but of
        course you get less information out!) For more (important!)
        documentation, so the documentation for Galois groups of polynomials
        over `\QQ`, e.g., by typing ``K.polynomial().galois_group?``,
        where `K` is a number field.

        To obtain actual field homomorphisms from the number field to its
        splitting field, use type=None.

        EXAMPLES:

        With type ``None``::

            sage: k.<b> = NumberField(x^2 - 14) # a Galois extension
            sage: G = k.galois_group(); G
            Galois group of Number Field in b with defining polynomial x^2 - 14
            sage: G.gen(0)
            (1,2)
            sage: G.gen(0)(b)
            -b
            sage: G.artin_symbol(k.primes_above(3)[0])
            (1,2)

            sage: k.<b> = NumberField(x^3 - x + 1) # not Galois
            sage: G = k.galois_group(names='c'); G
            Galois group of Galois closure in c of Number Field in b with defining polynomial x^3 - x + 1
            sage: G.gen(0)
            (1,2,3)(4,5,6)

        With type ``'pari'``::

            sage: NumberField(x^3-2, 'a').galois_group(type="pari")
            Galois group PARI group [6, -1, 2, "S3"] of degree 3 of the Number Field in a with defining polynomial x^3 - 2

        ::

            sage: NumberField(x-1, 'a').galois_group(type="gap")    # optional - database_gap
            Galois group Transitive group number 1 of degree 1 of the Number Field in a with defining polynomial x - 1
            sage: NumberField(x^2+2, 'a').galois_group(type="gap")  # optional - database_gap
            Galois group Transitive group number 1 of degree 2 of the Number Field in a with defining polynomial x^2 + 2
            sage: NumberField(x^3-2, 'a').galois_group(type="gap")  # optional - database_gap
            Galois group Transitive group number 2 of degree 3 of the Number Field in a with defining polynomial x^3 - 2

        ::

            sage: x = polygen(QQ)
            sage: NumberField(x^3 + 2*x + 1, 'a').galois_group(type='gap')    # optional - database_gap
            Galois group Transitive group number 2 of degree 3 of the Number Field in a with defining polynomial x^3 + 2*x + 1
            sage: NumberField(x^3 + 2*x + 1, 'a').galois_group(algorithm='magma')   # optional - magma database_gap
            Galois group Transitive group number 2 of degree 3 of the Number Field in a with defining polynomial x^3 + 2*x + 1

        EXPLICIT GALOIS GROUP: We compute the Galois group as an explicit
        group of automorphisms of the Galois closure of a field.

        ::

            sage: K.<a> = NumberField(x^3 - 2)
            sage: L.<b1> = K.galois_closure(); L
            Number Field in b1 with defining polynomial x^6 + 108
            sage: G = End(L); G
            Automorphism group of Number Field in b1 with defining polynomial x^6 + 108
            sage: G.list()
            [
            Ring endomorphism of Number Field in b1 with defining polynomial x^6 + 108
              Defn: b1 |--> b1,
            ...
            Ring endomorphism of Number Field in b1 with defining polynomial x^6 + 108
              Defn: b1 |--> -1/12*b1^4 - 1/2*b1
            ]
            sage: G[2](b1)
            1/12*b1^4 + 1/2*b1
        """
        from .galois_group import GaloisGroup_v1, GaloisGroup_v2

        if type is None:
            return GaloisGroup_v2(self, names)

        elif type=="pari":
            return GaloisGroup_v1(self.absolute_polynomial().galois_group(pari_group=True, algorithm=algorithm), self)
        elif type=="gap":
            return GaloisGroup_v1(self.absolute_polynomial().galois_group(pari_group=False, algorithm=algorithm), self)
        else:
            raise ValueError("Galois group type must be None, 'pari', or 'gap'.")

    def _normalize_prime_list(self, v):
        """
        Internal function to convert into a tuple of primes either None or
        a single prime or a list.

        EXAMPLES::

            sage: K.<i> = NumberField(x^2 + 1)
            sage: K._normalize_prime_list(None)
            ()
            sage: K._normalize_prime_list(3)
            (3,)
            sage: K._normalize_prime_list([3,5])
            (3, 5)
        """
        if v is None:
            v = []
        elif not isinstance(v, (list, tuple)):
            v = [v]
        return tuple(map(ZZ, v))

    def power_basis(self):
        r"""
        Return a power basis for this number field over its base field.

        If this number field is represented as `k[t]/f(t)`, then
        the basis returned is `1, t, t^2, \ldots, t^{d-1}` where
        `d` is the degree of this number field over its base
        field.

        EXAMPLES::

            sage: K.<a> = NumberField(x^5 + 10*x + 1)
            sage: K.power_basis()
            [1, a, a^2, a^3, a^4]

        ::

            sage: L.<b> = K.extension(x^2 - 2)
            sage: L.power_basis()
            [1, b]
            sage: L.absolute_field('c').power_basis()
            [1, c, c^2, c^3, c^4, c^5, c^6, c^7, c^8, c^9]

        ::

            sage: M = CyclotomicField(15)
            sage: M.power_basis()
            [1, zeta15, zeta15^2, zeta15^3, zeta15^4, zeta15^5, zeta15^6, zeta15^7]
        """
        g = self.gen()
        return [ g**i for i in range(self.relative_degree()) ]

    def integral_basis(self, v=None):
        """
        Returns a list containing a ZZ-basis for the full ring of integers
        of this number field.

        INPUT:


        -  ``v`` - None, a prime, or a list of primes. See the
           documentation for self.maximal_order.


        EXAMPLES::

            sage: K.<a> = NumberField(x^5 + 10*x + 1)
            sage: K.integral_basis()
            [1, a, a^2, a^3, a^4]

        Next we compute the ring of integers of a cubic field in which 2 is
        an "essential discriminant divisor", so the ring of integers is not
        generated by a single element.

        ::

            sage: K.<a> = NumberField(x^3 + x^2 - 2*x + 8)
            sage: K.integral_basis()
            [1, 1/2*a^2 + 1/2*a, a^2]

        ALGORITHM: Uses the pari library (via _pari_integral_basis).
        """
        return self.maximal_order(v=v).basis()

    def _pari_integral_basis(self, v=None, important=True):
        """
        Internal function returning an integral basis of this number field in
        PARI format.

        INPUT:

        -  ``v`` -- None, a prime, or a list of primes. See the
           documentation for self.maximal_order.

        - ``important`` -- boolean (default: ``True``).  If ``False``,
          raise a ``RuntimeError`` if we need to do a difficult
          discriminant factorization.  This is useful when an integral
          basis is not strictly required.

        EXAMPLES::

            sage: K.<a> = NumberField(x^5 + 10*x + 1)
            sage: K._pari_integral_basis()
            [1, y, y^2, y^3, y^4]

        Next we compute the ring of integers of a cubic field in which 2 is
        an "essential discriminant divisor", so the ring of integers is not
        generated by a single element.

        ::

            sage: K.<a> = NumberField(x^3 + x^2 - 2*x + 8)
            sage: K._pari_integral_basis()
            [1, y, 1/2*y^2 - 1/2*y]
            sage: K.integral_basis()
            [1, 1/2*a^2 + 1/2*a, a^2]
        """
        if (v is None or len(v) == 0) and self._maximize_at_primes:
            v = self._maximize_at_primes

        v = self._normalize_prime_list(v)
        try:
            return self._integral_basis_dict[v]
        except (AttributeError, KeyError):
            f = self.pari_polynomial("y")
            if len(v) > 0:
                B = f.nfbasis(fa=v)
            elif self._assume_disc_small:
                B = f.nfbasis(1)
            elif not important:
                # Trial divide the discriminant with primes up to 10^6
                m = self.pari_polynomial().poldisc().abs().factor(limit=10**6)
                # Since we only need a *squarefree* factorization for
                # primes with exponent 1, we need trial division up to D^(1/3)
                # instead of D^(1/2).
                trialdivlimit2 = pari(10**12)
                trialdivlimit3 = pari(10**18)
                if all([ p < trialdivlimit2 or (e == 1 and p < trialdivlimit3) or p.isprime() for p,e in zip(m[0],m[1]) ]):
                    B = f.nfbasis(fa = m)
                else:
                    raise RuntimeError("Unable to factor discriminant with trial division")
            else:
                B = f.nfbasis()

            self._integral_basis_dict[v] = B
            return B

    def reduced_basis(self, prec=None):
        r"""
        This function returns an LLL-reduced basis for the
        Minkowski-embedding of the maximal order of a number field.

        INPUT:

        -  ``self`` - number field, the base field

        -  ``prec (default: None)`` - the precision with which to
           compute the Minkowski embedding.


        OUTPUT:

        An LLL-reduced basis for the Minkowski-embedding of the
        maximal order of a number field, given by a sequence of (integral)
        elements from the field.

        .. note::

           In the non-totally-real case, the LLL routine we call is
           currently PARI's :pari:`qflll`, which works with floating point
           approximations, and so the result is only as good as the
           precision promised by PARI. The matrix returned will always
           be integral; however, it may only be only "almost" LLL-reduced
           when the precision is not sufficiently high.

        EXAMPLES::

            sage: F.<t> = NumberField(x^6-7*x^4-x^3+11*x^2+x-1)
            sage: F.maximal_order().basis()
            [1/2*t^5 + 1/2*t^4 + 1/2*t^2 + 1/2, t, t^2, t^3, t^4, t^5]
            sage: F.reduced_basis()
            [-1, -1/2*t^5 + 1/2*t^4 + 3*t^3 - 3/2*t^2 - 4*t - 1/2, t, 1/2*t^5 + 1/2*t^4 - 4*t^3 - 5/2*t^2 + 7*t + 1/2, 1/2*t^5 - 1/2*t^4 - 2*t^3 + 3/2*t^2 - 1/2, 1/2*t^5 - 1/2*t^4 - 3*t^3 + 5/2*t^2 + 4*t - 5/2]
            sage: CyclotomicField(12).reduced_basis()
            [1, zeta12^2, zeta12, zeta12^3]

        TESTS:

        Check that the bug reported at :trac:`10017` is fixed::

            sage: x = polygen(QQ)
            sage: k.<a> = NumberField(x^6 + 2218926655879913714112*x^4 - 32507675650290949030789018433536*x^3 + 4923635504174417014460581055002374467948544*x^2 - 36066074010564497464129951249279114076897746988630016*x + 264187244046129768986806800244258952598300346857154900812365824)
            sage: new_basis = k.reduced_basis(prec=120)
            sage: [c.minpoly() for c in new_basis]
            [x - 1,
             x^2 - x + 1,
             x^6 + 3*x^5 - 102*x^4 - 103*x^3 + 10572*x^2 - 59919*x + 127657,
             x^6 - 3*x^5 - 102*x^4 + 315*x^3 + 10254*x^2 - 80955*x + 198147,
             x^3 - 171*x + 848,
             x^6 + 171*x^4 + 1696*x^3 + 29241*x^2 + 145008*x + 719104]
            sage: R = k.order(new_basis)
            sage: R.discriminant()==k.discriminant()
            True
        """
        ZK = self.integral_basis()
        d = self.absolute_degree()

        # If self is totally real, then we can use (x*y).trace() as
        # the inner product on the Minkowski embedding, which is
        # faster than computing all the conjugates, etc ...

        if self.is_totally_real():
            from sage.matrix.constructor import matrix
            T = pari(matrix(ZZ, d, d, [[(x*y).trace() for x in ZK]  for y in ZK])).qflllgram()
        else:
            M = self.minkowski_embedding(ZK, prec=prec)
            T = pari(M).qflll()

        return [ sum([ ZZ(T[i][j]) * ZK[j] for j in range(d)])  for i in range(d)]

    def reduced_gram_matrix(self, prec=None):
        r"""
        This function returns the Gram matrix of an LLL-reduced basis for
        the Minkowski embedding of the maximal order of a number field.

        INPUT:


        -  ``self`` - number field, the base field

        -  ``prec (default: None)`` - the precision with which
           to calculate the Minkowski embedding. (See NOTE below.)


        OUTPUT: The Gram matrix `[\langle x_i,x_j \rangle]` of an LLL reduced
        basis for the maximal order of self, where the integral basis for
        self is given by `\{x_0, \dots, x_{n-1}\}`. Here `\langle , \rangle` is
        the usual inner product on `\RR^n`, and self is embedded in `\RR^n` by
        the Minkowski embedding. See the docstring for
        :meth:`NumberField_absolute.minkowski_embedding` for more information.

        .. note::

           In the non-totally-real case, the LLL routine we call is
           currently PARI's :pari:`qflll`, which works with floating point
           approximations, and so the result is only as good as the
           precision promised by PARI. In particular, in this case,
           the returned matrix will *not* be integral, and may not
           have enough precision to recover the correct gram matrix
           (which is known to be integral for theoretical
           reasons). Thus the need for the prec flag above.

        If the following run-time error occurs: "PariError: not a definite
        matrix in lllgram (42)" try increasing the prec parameter,

        EXAMPLES::

            sage: F.<t> = NumberField(x^6-7*x^4-x^3+11*x^2+x-1)
            sage: F.reduced_gram_matrix()
            [ 6  3  0  2  0  1]
            [ 3  9  0  1  0 -2]
            [ 0  0 14  6 -2  3]
            [ 2  1  6 16 -3  3]
            [ 0  0 -2 -3 16  6]
            [ 1 -2  3  3  6 19]
            sage: Matrix(6, [(x*y).trace() for x in F.integral_basis() for y in F.integral_basis()])
            [2550  133  259  664 1368 3421]
            [ 133   14    3   54   30  233]
            [ 259    3   54   30  233  217]
            [ 664   54   30  233  217 1078]
            [1368   30  233  217 1078 1371]
            [3421  233  217 1078 1371 5224]

        ::

            sage: x = polygen(QQ)
            sage: F.<alpha> = NumberField(x^4+x^2+712312*x+131001238)
            sage: F.reduced_gram_matrix(prec=128)
            [   4.0000000000000000000000000000000000000   0.00000000000000000000000000000000000000   -1.9999999999999999999999999999999999037  -0.99999999999999999999999999999999383702]
            [  0.00000000000000000000000000000000000000    46721.539331563218381658483353092335550   -11488.910026551724275122749703614966768   -418.12718083977141198754424579680468382]
            [  -1.9999999999999999999999999999999999037   -11488.910026551724275122749703614966768  5.5658915310500611768713076521847709187e8  1.4179092271494070050433368847682152174e8]
            [ -0.99999999999999999999999999999999383702   -418.12718083977141198754424579680468382  1.4179092271494070050433368847682152174e8 1.3665897267919181137884111201405279175e12]
        """
        if self.is_totally_real():
            try:
                return self.__reduced_gram_matrix
            except AttributeError:
                pass
        else:
            try:
                if self.__reduced_gram_matrix_prec >= prec:
                    return self.__reduced_gram_matrix
            except AttributeError:
                pass

        from sage.matrix.constructor import matrix
        from sage.misc.flatten import flatten
        d = self.absolute_degree()

        if self.is_totally_real():
            B = self.reduced_basis()
            self.__reduced_gram_matrix = matrix(ZZ, d, d,
                                                [[(x*y).trace() for x in B]
                                                 for y in B])
        else:
            M = self.minkowski_embedding(prec=prec)
            T = matrix(d, flatten([ a.vector().list()
                                    for a in self.reduced_basis(prec=prec) ]))
            A = M*(T.transpose())
            self.__reduced_gram_matrix = A.transpose()*A
            if prec is None:
                ## this is the default choice for minkowski_embedding
                self.__reduced_gram_matrix_prec = 53
            else:
                self.__reduced_gram_matrix_prec = prec

        return self.__reduced_gram_matrix


    #******************************************************
    # Supplementary algorithm to enumerate lattice points
    #******************************************************

    def _positive_integral_elements_with_trace(self, C):
        r"""
        Find all totally positive integral elements in self whose
        trace is between C[0] and C[1], inclusive.

        .. note::

           This is currently only implemented in the case that self is
           totally real, since it requires exact computation of
           :meth:`.reduced_gram_matrix`.

        EXAMPLES::

            sage: K.<alpha> = NumberField(ZZ['x'].0^2-2)
            sage: K._positive_integral_elements_with_trace([0,5])
            [alpha + 2, -alpha + 2, 2, 1]
            sage: L.<beta> = NumberField(ZZ['x'].0^2+1)
            sage: L._positive_integral_elements_with_trace([5,11])
            Traceback (most recent call last):
            ...
            NotImplementedError: exact computation of LLL reduction only implemented in the totally real case
            sage: L._positive_integral_elements_with_trace([-5,1])
            Traceback (most recent call last):
            ...
            ValueError: bounds must be positive
        """
        if C[0] < 0:
            raise ValueError("bounds must be positive")

        if not self.is_totally_real():
            raise NotImplementedError("exact computation of LLL reduction only implemented in the totally real case")

        B = self.reduced_basis()
        T = self.reduced_gram_matrix()
        P = pari(T).qfminim((C[1]**2)*(1./2), 10**6)[2]

        S = []
        for p in P:
            theta = sum([ p.list()[i]*B[i] for i in range(self.degree())])
            if theta.trace() < 0:
                theta *= -1
            if theta.trace() >= C[0] and theta.trace() <= C[1]:
                if self(theta).is_totally_positive():
                    S.append(self(theta))
        return S


    def zeta_function(self, prec=53,
                      max_imaginary_part=0,
                      max_asymp_coeffs=40):
        r"""
        Return the Zeta function of this number field.

        This actually returns an interface to Tim Dokchitser's program for
        computing with the Dedekind zeta function zeta_F(s) of the number
        field F.

        INPUT:


        -  ``prec`` - integer (bits precision)

        -  ``max_imaginary_part`` - real number

        -  ``max_asymp_coeffs`` - integer


        OUTPUT: The zeta function of this number field.

        EXAMPLES::

            sage: K.<a> = NumberField(ZZ['x'].0^2+ZZ['x'].0-1)
            sage: Z = K.zeta_function()
            sage: Z
            Zeta function associated to Number Field in a with defining polynomial x^2 + x - 1
            sage: Z(-1)
            0.0333333333333333
            sage: L.<a, b, c> = NumberField([x^2 - 5, x^2 + 3, x^2 + 1])
            sage: Z = L.zeta_function()
            sage: Z(5)
            1.00199015670185
        """
        from sage.lfunctions.all import Dokchitser
        r1, r2 = self.signature()
        zero = [0]
        one = [1]
        Z = Dokchitser(conductor = abs(self.absolute_discriminant()),
                       gammaV = (r1+r2)*zero + r2*one,
                       weight = 1,
                       eps = 1,
                       poles = [1],
                       prec = prec)
        s = 'nf = nfinit(%s);' % self.absolute_polynomial()
        s += 'dzk = dirzetak(nf,cflength());'
        Z.init_coeffs('dzk[k]', pari_precode=s,
                      max_imaginary_part=max_imaginary_part,
                      max_asymp_coeffs=max_asymp_coeffs)
        Z.check_functional_equation()
        Z.rename('Zeta function associated to %s' % self)
        return Z

    @cached_method
    def narrow_class_group(self, proof=None):
        r"""
        Return the narrow class group of this field.

        INPUT:

        -  ``proof`` - default: None (use the global proof
           setting, which defaults to True).

        EXAMPLES::

            sage: NumberField(x^3+x+9, 'a').narrow_class_group()
            Multiplicative Abelian group isomorphic to C2

        TESTS::

            sage: QuadraticField(3, 'a').narrow_class_group()
            Multiplicative Abelian group isomorphic to C2
        """
        proof = proof_flag(proof)
        k = self.pari_bnf(proof)
        s = k.bnfnarrow().sage()
        return sage.groups.abelian_gps.abelian_group.AbelianGroup(s[1])

    def ngens(self):
        """
        Return the number of generators of this number field (always 1).

        OUTPUT: the python integer 1.

        EXAMPLES::

            sage: NumberField(x^2 + 17,'a').ngens()
            1
            sage: NumberField(x + 3,'a').ngens()
            1
            sage: k.<a> = NumberField(x + 3)
            sage: k.ngens()
            1
            sage: k.0
            -3
        """
        return 1

    def order(self):
        """
        Return the order of this number field (always +infinity).

        OUTPUT: always positive infinity

        EXAMPLES::

            sage: NumberField(x^2 + 19,'a').order()
            +Infinity
        """
        return infinity.infinity

    def absolute_polynomial_ntl(self):
        r"""
        Alias for :meth:`~polynomial_ntl`. Mostly for internal use.

        EXAMPLES::

            sage: NumberField(x^2 + (2/3)*x - 9/17,'a').absolute_polynomial_ntl()
            ([-27 34 51], 51)
        """
        return self.polynomial_ntl()

    def polynomial_ntl(self):
        """
        Return defining polynomial of this number field as a pair, an ntl
        polynomial and a denominator.

        This is used mainly to implement some internal arithmetic.

        EXAMPLES::

            sage: NumberField(x^2 + (2/3)*x - 9/17,'a').polynomial_ntl()
            ([-27 34 51], 51)
        """
        try:
            return (self.__polynomial_ntl, self.__denominator_ntl)
        except AttributeError:
            self.__denominator_ntl = ntl.ZZ()
            den = self.polynomial().denominator()
            self.__denominator_ntl.set_from_sage_int(ZZ(den))
            self.__polynomial_ntl = ntl.ZZX((self.polynomial()*den).list())
        return (self.__polynomial_ntl, self.__denominator_ntl)

    def polynomial(self):
        """
        Return the defining polynomial of this number field.

        This is exactly the same as
        ``self.defining_polynomial()``.

        EXAMPLES::

            sage: NumberField(x^2 + (2/3)*x - 9/17,'a').polynomial()
            x^2 + 2/3*x - 9/17
        """
        return self.__polynomial

    def defining_polynomial(self):   # do not overload this -- overload polynomial instead
        """
        Return the defining polynomial of this number field.

        This is exactly the same as ``self.polynomial()``.

        EXAMPLES::

            sage: k5.<z> = CyclotomicField(5)
            sage: k5.defining_polynomial()
            x^4 + x^3 + x^2 + x + 1
            sage: y = polygen(QQ,'y')
            sage: k.<a> = NumberField(y^9 - 3*y + 5); k
            Number Field in a with defining polynomial y^9 - 3*y + 5
            sage: k.defining_polynomial()
            y^9 - 3*y + 5
        """
        return self.polynomial()

    def polynomial_ring(self):
        """
        Return the polynomial ring that we view this number field as being
        a quotient of (by a principal ideal).

        EXAMPLES: An example with an absolute field::

            sage: k.<a> = NumberField(x^2 + 3)
            sage: y = polygen(QQ, 'y')
            sage: k.<a> = NumberField(y^2 + 3)
            sage: k.polynomial_ring()
            Univariate Polynomial Ring in y over Rational Field

        An example with a relative field::

            sage: y = polygen(QQ, 'y')
            sage: M.<a> = NumberField([y^3 + 97, y^2 + 1]); M
            Number Field in a0 with defining polynomial y^3 + 97 over its base field
            sage: M.polynomial_ring()
            Univariate Polynomial Ring in y over Number Field in a1 with defining polynomial y^2 + 1
        """
        return self.relative_polynomial().parent()

    def polynomial_quotient_ring(self):
        """
        Return the polynomial quotient ring isomorphic to this number
        field.

        EXAMPLES::

            sage: K = NumberField(x^3 + 2*x - 5, 'alpha')
            sage: K.polynomial_quotient_ring()
            Univariate Quotient Polynomial Ring in alpha over Rational Field with modulus x^3 + 2*x - 5
        """
        return self.polynomial_ring().quotient(self.relative_polynomial(), self.variable_name())

    def regulator(self, proof=None):
        """
        Return the regulator of this number field.

        Note that PARI computes the regulator to higher precision than the
        Sage default.

        INPUT:


        -  ``proof`` - default: True, unless you set it
           otherwise.


        EXAMPLES::

            sage: NumberField(x^2-2, 'a').regulator()
            0.881373587019543
            sage: NumberField(x^4+x^3+x^2+x+1, 'a').regulator()
            0.962423650119207
        """
        proof = proof_flag(proof)
        try:
            return self.__regulator
        except AttributeError:
            from sage.rings.all import RealField
            k = self.pari_bnf(proof)
            self.__regulator = RealField(53)(k.bnf_get_reg())
            return self.__regulator

    def residue_field(self, prime, names=None, check=True):
        """
        Return the residue field of this number field at a given prime, ie
        `O_K / p O_K`.

        INPUT:


        -  ``prime`` - a prime ideal of the maximal order in
           this number field, or an element of the field which generates a
           principal prime ideal.

        -  ``names`` - the name of the variable in the residue
           field

        -  ``check`` - whether or not to check the primality of
           prime.


        OUTPUT: The residue field at this prime.

        EXAMPLES::

            sage: R.<x> = QQ[]
            sage: K.<a> = NumberField(x^4+3*x^2-17)
            sage: P = K.ideal(61).factor()[0][0]
            sage: K.residue_field(P)
            Residue field in abar of Fractional ideal (61, a^2 + 30)

        ::

            sage: K.<i> = NumberField(x^2 + 1)
            sage: K.residue_field(1+i)
            Residue field of Fractional ideal (i + 1)

        TESTS::

            sage: L.<b> = NumberField(x^2 + 5)
            sage: L.residue_field(P)
            Traceback (most recent call last):
            ...
            ValueError: Fractional ideal (61, a^2 + 30) is not an ideal of Number Field in b with defining polynomial x^2 + 5
            sage: L.residue_field(2)
            Traceback (most recent call last):
            ...
            ValueError: Fractional ideal (2) is not a prime ideal

        ::

            sage: L.residue_field(L.prime_above(5)^2)
            Traceback (most recent call last):
            ...
            ValueError: Fractional ideal (5) is not a prime ideal
        """
        from sage.rings.number_field.number_field_ideal import is_NumberFieldIdeal
        if is_NumberFieldIdeal(prime) and prime.number_field() is not self:
            raise ValueError("%s is not an ideal of %s"%(prime,self))
        # This allows principal ideals to be specified using a generator:
        try:
            prime = self.ideal(prime)
        except TypeError:
            pass

        if not is_NumberFieldIdeal(prime) or prime.number_field() is not self:
            raise ValueError("%s is not an ideal of %s"%(prime,self))
        if check and not prime.is_prime():
            raise ValueError("%s is not a prime ideal"%prime)
        from sage.rings.finite_rings.residue_field import ResidueField
        return ResidueField(prime, names=names, check=False)

    def signature(self):
        """
        Return (r1, r2), where r1 and r2 are the number of real embeddings
        and pairs of complex embeddings of this field, respectively.

        EXAMPLES::

            sage: NumberField(x^2+1, 'a').signature()
            (0, 1)
            sage: NumberField(x^3-2, 'a').signature()
            (1, 1)
        """
        r1, r2 = self.pari_nf().nf_get_sign()
        return (ZZ(r1), ZZ(r2))

    def trace_pairing(self, v):
        """
        Return the matrix of the trace pairing on the elements of the list
        `v`.

        EXAMPLES::

            sage: K.<zeta3> = NumberField(x^2 + 3)
            sage: K.trace_pairing([1,zeta3])
            [ 2  0]
            [ 0 -6]
        """
        import sage.matrix.matrix_space
        A = sage.matrix.matrix_space.MatrixSpace(self.base_ring(), len(v))(0)
        for i in range(len(v)):
            for j in range(i,len(v)):
                t = (self(v[i]*v[j])).trace()
                A[i,j] = t
                A[j,i] = t
        return A

    def uniformizer(self, P, others="positive"):
        """
        Returns an element of self with valuation 1 at the prime ideal P.

        INPUT:


        -  ``self`` - a number field

        -  ``P`` - a prime ideal of self

        -  ``others`` - either "positive" (default), in which
           case the element will have non-negative valuation at all other
           primes of self, or "negative", in which case the element will have
           non-positive valuation at all other primes of self.


        .. note::

           When P is principal (e.g. always when self has class number
           one) the result may or may not be a generator of P!

        EXAMPLES::

            sage: K.<a> = NumberField(x^2 + 5); K
            Number Field in a with defining polynomial x^2 + 5
            sage: P,Q = K.ideal(3).prime_factors()
            sage: P
            Fractional ideal (3, a + 1)
            sage: pi = K.uniformizer(P); pi
            a + 1
            sage: K.ideal(pi).factor()
            (Fractional ideal (2, a + 1)) * (Fractional ideal (3, a + 1))
            sage: pi = K.uniformizer(P,'negative'); pi
            1/2*a + 1/2
            sage: K.ideal(pi).factor()
            (Fractional ideal (2, a + 1))^-1 * (Fractional ideal (3, a + 1))

        ::

            sage: K = CyclotomicField(9)
            sage: Plist=K.ideal(17).prime_factors()
            sage: pilist = [K.uniformizer(P) for P in Plist]
            sage: [pi.is_integral() for pi in pilist]
            [True, True, True]
            sage: [pi.valuation(P) for pi,P in zip(pilist,Plist)]
            [1, 1, 1]
            sage: [ pilist[i] in Plist[i] for i in range(len(Plist)) ]
            [True, True, True]

        ::

            sage: K.<t> = NumberField(x^4 - x^3 - 3*x^2 - x + 1)
            sage: [K.uniformizer(P) for P,e in factor(K.ideal(2))]
            [2]
            sage: [K.uniformizer(P) for P,e in factor(K.ideal(3))]
            [t - 1]
            sage: [K.uniformizer(P) for P,e in factor(K.ideal(5))]
            [t^2 - t + 1, t + 2, t - 2]
            sage: [K.uniformizer(P) for P,e in factor(K.ideal(7))]
            [t^2 + 3*t + 1]
            sage: [K.uniformizer(P) for P,e in factor(K.ideal(67))]
            [t + 23, t + 26, t - 32, t - 18]

        ALGORITHM:

            Use PARI. More precisely, use the second component of
            :pari:`idealprimedec` in the "positive" case. Use :pari:`idealappr`
            with exponent of -1 and invert the result in the "negative"
            case.
        """
        if not is_NumberFieldIdeal(P):
            P = self.ideal(P)
        P = P.pari_prime()
        if others == "positive":
            return self(P[1])
        elif others == "negative":
            nf = self.pari_nf()
            F = pari.matrix(1, 2, [P, -1])
            return ~self(nf.idealappr(F, 1))
        else:
            raise ValueError("others must be 'positive' or 'negative'")

    def units(self, proof=None):
        """
        Return generators for the unit group modulo torsion.

        ALGORITHM: Uses PARI's :pari:`bnfunit` command.

        INPUT:

        - ``proof`` (bool, default True) flag passed to ``pari``.

        .. note::

            For more functionality see the unit_group() function.

        .. SEEALSO::

            :meth:`unit_group`
            :meth:`S_unit_group`
            :meth:`S_units`

        EXAMPLES::

            sage: x = polygen(QQ)
            sage: A = x^4 - 10*x^3 + 20*5*x^2 - 15*5^2*x + 11*5^3
            sage: K = NumberField(A, 'a')
            sage: K.units()
            (8/275*a^3 - 12/55*a^2 + 15/11*a - 3,)

        For big number fields, provably computing the unit group can
        take a very long time.  In this case, one can ask for the
        conjectural unit group (correct if the Generalized Riemann
        Hypothesis is true)::

            sage: K = NumberField(x^17 + 3, 'a')
            sage: K.units(proof=True)  # takes forever, not tested
            ...
            sage: K.units(proof=False)  # result not independently verified
            (a^9 + a - 1,
             a^15 - a^12 + a^10 - a^9 - 2*a^8 + 3*a^7 + a^6 - 3*a^5 + a^4 + 4*a^3 - 3*a^2 - 2*a + 2,
             a^16 - a^15 + a^14 - a^12 + a^11 - a^10 - a^8 + a^7 - 2*a^6 + a^4 - 3*a^3 + 2*a^2 - 2*a + 1,
             2*a^16 - a^14 - a^13 + 3*a^12 - 2*a^10 + a^9 + 3*a^8 - 3*a^6 + 3*a^5 + 3*a^4 - 2*a^3 - 2*a^2 + 3*a + 4,
             2*a^16 - 3*a^15 + 3*a^14 - 3*a^13 + 3*a^12 - a^11 + a^9 - 3*a^8 + 4*a^7 - 5*a^6 + 6*a^5 - 4*a^4 + 3*a^3 - 2*a^2 - 2*a + 4,
             a^16 - a^15 - 3*a^14 - 4*a^13 - 4*a^12 - 3*a^11 - a^10 + 2*a^9 + 4*a^8 + 5*a^7 + 4*a^6 + 2*a^5 - 2*a^4 - 6*a^3 - 9*a^2 - 9*a - 7,
             a^15 + a^14 + 2*a^11 + a^10 - a^9 + a^8 + 2*a^7 - a^5 + 2*a^3 - a^2 - 3*a + 1,
             5*a^16 - 6*a^14 + a^13 + 7*a^12 - 2*a^11 - 7*a^10 + 4*a^9 + 7*a^8 - 6*a^7 - 7*a^6 + 8*a^5 + 6*a^4 - 11*a^3 - 5*a^2 + 13*a + 4)

        TESTS:

        Number fields defined by non-monic and non-integral
        polynomials are supported (:trac:`252`)::

            sage: K.<a> = NumberField(1/2*x^2 - 1/6)
            sage: K.units()
            (3*a - 2,)
        """
        proof = proof_flag(proof)

        # if we have cached provable results, return them immediately
        try:
            return self.__units
        except AttributeError:
            pass

        # if proof==False and we have cached results, return them immediately
        if not proof:
            try:
                return self.__units_no_proof
            except AttributeError:
                pass

        # get PARI to compute the units
        B = self.pari_bnf(proof).bnfunit()
        B = tuple(self(b, check=False) for b in B)
        if proof:
            # cache the provable results and return them
            self.__units = B
            return self.__units
        else:
            # cache the conjectural results and return them
            self.__units_no_proof = B
            return self.__units_no_proof

    def unit_group(self, proof=None):
        """
        Return the unit group (including torsion) of this number field.

        ALGORITHM: Uses PARI's :pari:`bnfunit` command.

        INPUT:

        - ``proof`` (bool, default True) flag passed to ``pari``.

        .. note::

           The group is cached.

        .. SEEALSO::

            :meth:`units`
            :meth:`S_unit_group`
            :meth:`S_units`

        EXAMPLES::

            sage: x = QQ['x'].0
            sage: A = x^4 - 10*x^3 + 20*5*x^2 - 15*5^2*x + 11*5^3
            sage: K = NumberField(A, 'a')
            sage: U = K.unit_group(); U
            Unit group with structure C10 x Z of Number Field in a with defining polynomial x^4 - 10*x^3 + 100*x^2 - 375*x + 1375
            sage: U.gens()
            (u0, u1)
            sage: U.gens_values()  # random
            [-1/275*a^3 + 7/55*a^2 - 6/11*a + 4, 1/275*a^3 + 4/55*a^2 - 5/11*a + 3]
            sage: U.invariants()
            (10, 0)
            sage: [u.multiplicative_order() for u in U.gens()]
            [10, +Infinity]

        For big number fields, provably computing the unit group can
        take a very long time.  In this case, one can ask for the
        conjectural unit group (correct if the Generalized Riemann
        Hypothesis is true)::

            sage: K = NumberField(x^17 + 3, 'a')
            sage: K.unit_group(proof=True)  # takes forever, not tested
            ...
            sage: U = K.unit_group(proof=False)
            sage: U
            Unit group with structure C2 x Z x Z x Z x Z x Z x Z x Z x Z of Number Field in a with defining polynomial x^17 + 3
            sage: U.gens()
            (u0, u1, u2, u3, u4, u5, u6, u7, u8)
            sage: U.gens_values()  # result not independently verified
            [-1, a^9 + a - 1, a^15 - a^12 + a^10 - a^9 - 2*a^8 + 3*a^7 + a^6 - 3*a^5 + a^4 + 4*a^3 - 3*a^2 - 2*a + 2, a^16 - a^15 + a^14 - a^12 + a^11 - a^10 - a^8 + a^7 - 2*a^6 + a^4 - 3*a^3 + 2*a^2 - 2*a + 1, 2*a^16 - a^14 - a^13 + 3*a^12 - 2*a^10 + a^9 + 3*a^8 - 3*a^6 + 3*a^5 + 3*a^4 - 2*a^3 - 2*a^2 + 3*a + 4, 2*a^16 - 3*a^15 + 3*a^14 - 3*a^13 + 3*a^12 - a^11 + a^9 - 3*a^8 + 4*a^7 - 5*a^6 + 6*a^5 - 4*a^4 + 3*a^3 - 2*a^2 - 2*a + 4, a^16 - a^15 - 3*a^14 - 4*a^13 - 4*a^12 - 3*a^11 - a^10 + 2*a^9 + 4*a^8 + 5*a^7 + 4*a^6 + 2*a^5 - 2*a^4 - 6*a^3 - 9*a^2 - 9*a - 7, a^15 + a^14 + 2*a^11 + a^10 - a^9 + a^8 + 2*a^7 - a^5 + 2*a^3 - a^2 - 3*a + 1, 5*a^16 - 6*a^14 + a^13 + 7*a^12 - 2*a^11 - 7*a^10 + 4*a^9 + 7*a^8 - 6*a^7 - 7*a^6 + 8*a^5 + 6*a^4 - 11*a^3 - 5*a^2 + 13*a + 4]
        """
        proof = proof_flag(proof)

        try:
            return self._unit_group
        except AttributeError:
            pass

        if not proof:
            try:
                return self._unit_group_no_proof
            except AttributeError:
                pass

        U = UnitGroup(self,proof)
        if proof:
            self._unit_group = U
        else:
            self._unit_group_no_proof = U
        return U

    def S_unit_group(self, proof=None, S=None):
        """
        Return the S-unit group (including torsion) of this number field.

        ALGORITHM: Uses PARI's :pari:`bnfsunit` command.

        INPUT:

        - ``proof`` (bool, default True) flag passed to ``pari``.
        - ``S`` - list or tuple of prime ideals, or an ideal, or a single
          ideal or element from which an ideal can be constructed, in
          which case the support is used.  If None, the global unit
          group is constructed; otherwise, the S-unit group is
          constructed.

        .. note::

           The group is cached.

        EXAMPLES::

            sage: x = polygen(QQ)
            sage: K.<a> = NumberField(x^4 - 10*x^3 + 20*5*x^2 - 15*5^2*x + 11*5^3)
            sage: U = K.S_unit_group(S=a); U
            S-unit group with structure C10 x Z x Z x Z of Number Field in a with defining polynomial x^4 - 10*x^3 + 100*x^2 - 375*x + 1375 with S = (Fractional ideal (5, 1/275*a^3 + 4/55*a^2 - 5/11*a + 5), Fractional ideal (11, 1/275*a^3 + 4/55*a^2 - 5/11*a + 9))
            sage: U.gens()
            (u0, u1, u2, u3)
            sage: U.gens_values()  # random
            [-1/275*a^3 + 7/55*a^2 - 6/11*a + 4, 1/275*a^3 + 4/55*a^2 - 5/11*a + 3, 1/275*a^3 + 4/55*a^2 - 5/11*a + 5, -14/275*a^3 + 21/55*a^2 - 29/11*a + 6]
            sage: U.invariants()
            (10, 0, 0, 0)
            sage: [u.multiplicative_order() for u in U.gens()]
            [10, +Infinity, +Infinity, +Infinity]
            sage: U.primes()
            (Fractional ideal (5, 1/275*a^3 + 4/55*a^2 - 5/11*a + 5), Fractional ideal (11, 1/275*a^3 + 4/55*a^2 - 5/11*a + 9))

        With the default value of `S`, the S-unit group is the same as
        the global unit group::

            sage: x = polygen(QQ)
            sage: K.<a> = NumberField(x^3 + 3)
            sage: U = K.unit_group(proof=False)
            sage: U.is_isomorphic(K.S_unit_group(proof=False))
            True

        The value of `S` may be specified as a list of prime ideals,
        or an ideal, or an element of the field::

            sage: K.<a> = NumberField(x^3 + 3)
            sage: U = K.S_unit_group(proof=False, S=K.ideal(6).prime_factors()); U
            S-unit group with structure C2 x Z x Z x Z x Z of Number Field in a with defining polynomial x^3 + 3 with S = (Fractional ideal (-a^2 + a - 1), Fractional ideal (a + 1), Fractional ideal (a))
            sage: K.<a> = NumberField(x^3 + 3)
            sage: U = K.S_unit_group(proof=False, S=K.ideal(6)); U
            S-unit group with structure C2 x Z x Z x Z x Z of Number Field in a with defining polynomial x^3 + 3 with S = (Fractional ideal (-a^2 + a - 1), Fractional ideal (a + 1), Fractional ideal (a))
            sage: K.<a> = NumberField(x^3 + 3)
            sage: U = K.S_unit_group(proof=False, S=6); U
            S-unit group with structure C2 x Z x Z x Z x Z of Number Field in a with defining polynomial x^3 + 3 with S = (Fractional ideal (-a^2 + a - 1), Fractional ideal (a + 1), Fractional ideal (a))

            sage: U
            S-unit group with structure C2 x Z x Z x Z x Z of Number Field in a with defining polynomial x^3 + 3 with S = (Fractional ideal (-a^2 + a - 1), Fractional ideal (a + 1), Fractional ideal (a))
            sage: U.primes()
            (Fractional ideal (-a^2 + a - 1),
            Fractional ideal (a + 1),
            Fractional ideal (a))
            sage: U.gens()
            (u0, u1, u2, u3, u4)
            sage: U.gens_values()
            [-1, a^2 - 2, -a^2 + a - 1, a + 1, a]

        The exp and log methods can be used to create `S`-units from
        sequences of exponents, and recover the exponents::

            sage: U.gens_orders()
            (2, 0, 0, 0, 0)
            sage: u = U.exp((3,1,4,1,5)); u
            -6*a^2 + 18*a - 54
            sage: u.norm().factor()
            -1 * 2^9 * 3^5
            sage: U.log(u)
            (1, 1, 4, 1, 5)

        """
        proof = proof_flag(proof)

        # process the parameter S:
        if not S:
            S = ()
        else:
            if isinstance(S, list):
                S = tuple(S)
            if not isinstance(S, tuple):
                try:
                    S = tuple(self.ideal(S).prime_factors())
                except (NameError, TypeError, ValueError):
                    raise ValueError("Cannot make a set of primes from %s"%(S,))
            else:
                try:
                    S = tuple(self.ideal(P) for P in S)
                except (NameError, TypeError, ValueError):
                    raise ValueError("Cannot make a set of primes from %s"%(S,))
                if not all([P.is_prime() for P in S]):
                    raise ValueError("Not all elements of %s are prime ideals"%(S,))

        try:
            return self._S_unit_group_cache[S]
        except AttributeError:
            self._S_unit_group_cache = {}
        except KeyError:
            pass

        if not proof:
            try:
                return self._S_unit_group_no_proof_cache[S]
            except AttributeError:
                self._S_unit_group_no_proof_cache = {}
            except KeyError:
                pass

        U = UnitGroup(self,proof,S=S)
        if proof:
            self._S_unit_group_cache[S] = U
        else:
            self._S_unit_group_no_proof_cache[S] = U
        return U

    def zeta(self, n=2, all=False):
        """
        Return one, or a list of all, primitive n-th root of unity in this field.

        INPUT:

        -  ``n`` - positive integer

        - ``all`` - bool.  If False (default), return a primitive
          `n`-th root of unity in this field, or raise a ValueError
          exception if there are none.  If True, return a list of
          all primitive `n`-th roots of unity in this field
          (possibly empty).

        .. note::

           To obtain the maximal order of a root of unity in this field,
           use self.number_of_roots_of_unity().

        .. note::

           We do not create the full unit group since that can be
           expensive, but we do use it if it is already known.

        EXAMPLES::

            sage: K.<z> = NumberField(x^2 + 3)
            sage: K.zeta(1)
            1
            sage: K.zeta(2)
            -1
            sage: K.zeta(2, all=True)
            [-1]
            sage: K.zeta(3)
            1/2*z - 1/2
            sage: K.zeta(3, all=True)
            [1/2*z - 1/2, -1/2*z - 1/2]
            sage: K.zeta(4)
            Traceback (most recent call last):
            ...
            ValueError: There are no 4th roots of unity in self.

        ::

            sage: r.<x> = QQ[]
            sage: K.<b> = NumberField(x^2+1)
            sage: K.zeta(4)
            b
            sage: K.zeta(4,all=True)
            [b, -b]
            sage: K.zeta(3)
            Traceback (most recent call last):
            ...
            ValueError: There are no 3rd roots of unity in self.
            sage: K.zeta(3,all=True)
            []

        Number fields defined by non-monic and non-integral
        polynomials are supported (:trac:`252`)::

            sage: K.<a> = NumberField(1/2*x^2 + 1/6)
            sage: K.zeta(3)
            -3/2*a - 1/2
        """
        try:
            return self._unit_group.zeta(n,all)
        except AttributeError:
            pass
        try:
            return self._unit_group_no_proof.zeta(n,all)
        except AttributeError:
            pass

        K = self
        n = ZZ(n)
        if n <= 0:
            raise ValueError("n (=%s) must be positive"%n)
        if n == 1:
            if all:
                return [K(1)]
            else:
                return K(1)
        elif n == 2:
            if all:
                return [K(-1)]
            else:
                return K(-1)

        # First check if the degree of K is compatible with an
        # inclusion QQ(\zeta_n) -> K.
        if sage.arith.all.euler_phi(n).divides(K.absolute_degree()):
            # Factor the n-th cyclotomic polynomial over K.
            f = K.pari_polynomial('y')
            factors = f.nffactor(pari.polcyclo(n)).component(1)
            roots = [K(-g.polcoef(0)) for g in factors if g.poldegree() == 1]
            if all:
                return roots
            if roots:
                return roots[0]
        raise ValueError("There are no %s roots of unity in self." % n.ordinal_str())

    def zeta_order(self):
        r"""
        Return the number of roots of unity in this field.

        .. note::

           We do not create the full unit group since that can be
           expensive, but we do use it if it is already known.

        EXAMPLES::

            sage: F.<alpha> = NumberField(x**22+3)
            sage: F.zeta_order()
            6
            sage: F.<alpha> = NumberField(x**2-7)
            sage: F.zeta_order()
            2

        TESTS:

        Number fields defined by non-monic and non-integral
        polynomials are supported (:trac:`252`)::

            sage: K.<a> = NumberField(1/2*x^2 + 1/6)
            sage: K.zeta_order()
            6
        """
        try:
            return self._unit_group.zeta_order()
        except AttributeError:
            pass
        try:
            return self._unit_group_no_proof.zeta_order()
        except AttributeError:
            pass

        return ZZ(self.pari_nf().nfrootsof1()[0])

    number_of_roots_of_unity = zeta_order

    def primitive_root_of_unity(self):
        """
        Return a generator of the roots of unity in this field.

        OUTPUT: a primitive root of unity. No guarantee is made about
        which primitive root of unity this returns, not even for
        cyclotomic fields. Repeated calls of this function may return
        a different value.

        .. note::

           We do not create the full unit group since that can be
           expensive, but we do use it if it is already known.

        EXAMPLES::

            sage: K.<i> = NumberField(x^2+1)
            sage: z = K.primitive_root_of_unity(); z
            i
            sage: z.multiplicative_order()
            4

            sage: K.<a> = NumberField(x^2+x+1)
            sage: z = K.primitive_root_of_unity(); z
            a + 1
            sage: z.multiplicative_order()
            6

            sage: x = polygen(QQ)
            sage: F.<a,b> = NumberField([x^2 - 2, x^2 - 3])
            sage: y = polygen(F)
            sage: K.<c> = F.extension(y^2 - (1 + a)*(a + b)*a*b)
            sage: K.primitive_root_of_unity()
            -1

        We do not special-case cyclotomic fields, so we do not always
        get the most obvious primitive root of unity::

            sage: K.<a> = CyclotomicField(3)
            sage: z = K.primitive_root_of_unity(); z
            a + 1
            sage: z.multiplicative_order()
            6

            sage: K = CyclotomicField(3)
            sage: z = K.primitive_root_of_unity(); z
            zeta3 + 1
            sage: z.multiplicative_order()
            6

        TESTS:

        Check for :trac:`15027`. We use a new variable name::

            sage: K.<f> = NumberField(x^2 + x + 1)
            sage: K.primitive_root_of_unity()
            f + 1
            sage: UK = K.unit_group()
            sage: K.primitive_root_of_unity()
            f + 1

        Number fields defined by non-monic and non-integral
        polynomials are supported (:trac:`252`)::

            sage: K.<a> = NumberField(3*x^2 + 1)
            sage: K.primitive_root_of_unity()
            -3/2*a + 1/2
        """
        try:
            return self._unit_group.torsion_generator().value()
        except AttributeError:
            pass
        try:
            return self._unit_group_no_proof.torsion_generator().value()
        except AttributeError:
            pass

        pK = self.pari_nf()
        n, z = pK.nfrootsof1()
        return self(z, check=False)

    def roots_of_unity(self):
        """
        Return all the roots of unity in this field, primitive or not.

        EXAMPLES::

            sage: K.<b> = NumberField(x^2+1)
            sage: zs = K.roots_of_unity(); zs
            [b, -1, -b, 1]
            sage: [ z**K.number_of_roots_of_unity() for z in zs ]
            [1, 1, 1, 1]
        """
        z = self.primitive_root_of_unity()
        n = self.zeta_order()
        return [ z**k for k in range(1, n+1) ]

    def zeta_coefficients(self, n):
        """
        Compute the first n coefficients of the Dedekind zeta function of
        this field as a Dirichlet series.

        EXAMPLES::

            sage: x = QQ['x'].0
            sage: NumberField(x^2+1, 'a').zeta_coefficients(10)
            [1, 1, 0, 1, 2, 0, 0, 1, 1, 2]
        """
        return self.pari_nf().dirzetak(n)

    def solve_CRT(self, reslist, Ilist, check=True):
        r"""
        Solve a Chinese remainder problem over this number field.

        INPUT:

        - ``reslist`` -- a list of residues, i.e. integral number field elements

        - ``Ilist`` -- a list of integral ideals, assumed pairwise coprime

        - ``check`` (boolean, default True) -- if True, result is checked

        OUTPUT:

        An integral element x such that x-reslist[i] is in Ilist[i] for all i.

        .. note::

           The current implementation requires the ideals to be pairwise
           coprime.  A more general version would be possible.

        EXAMPLES::

            sage: K.<a> = NumberField(x^2-10)
            sage: Ilist = [K.primes_above(p)[0] for p in prime_range(10)]
            sage: b = K.solve_CRT([1,2,3,4],Ilist,True)
            sage: all([b-i-1 in Ilist[i] for i in range(4)])
            True
            sage: Ilist = [K.ideal(a), K.ideal(2)]
            sage: K.solve_CRT([0,1],Ilist,True)
            Traceback (most recent call last):
            ...
            ArithmeticError: ideals in solve_CRT() must be pairwise coprime
            sage: Ilist[0]+Ilist[1]
            Fractional ideal (2, a)
        """
        n = len(reslist)
        try:
            reslist = [self(x) for x in reslist]
        except ValueError:
            raise ValueError("solve_CRT requires a list of arguments in the field")
        if n==0:
            return self.zero()
        if n==1:
            return reslist[0]
        if n==2:
            try:
                r = Ilist[0].element_1_mod(Ilist[1])
            except TypeError:
                raise ArithmeticError("ideals in solve_CRT() must be pairwise coprime")
            x = ((1-r)*reslist[0]+r*reslist[1]).mod(prod(Ilist))
        else:  # n>2;, use induction / recursion
            x = self.solve_CRT([reslist[0],self.solve_CRT(reslist[1:],Ilist[1:])],
                               [Ilist[0],prod(Ilist[1:])], check=check)
        if check and not all([x-xi in Ii for xi,Ii in zip(reslist, Ilist)]):
            raise RuntimeError("Error in number field solve_CRT()")
        return self(x)

    def valuation(self, prime):
        r"""
        Return the valuation on this field defined by ``prime``.

        INPUT:

        - ``prime`` -- a prime that does not split, a discrete
          (pseudo-)valuation or a fractional ideal

        EXAMPLES:

        The valuation can be specified with an integer ``prime`` that is
        completely ramified in ``R``::

            sage: K.<a> = NumberField(x^2 + 1)
            sage: K.valuation(2)
            2-adic valuation

        It can also be unramified in ``R``::

            sage: K.valuation(3)
            3-adic valuation

        A ``prime`` that factors into pairwise distinct factors, results in an error::

            sage: K.valuation(5)
            Traceback (most recent call last):
            ...
            ValueError: The valuation Gauss valuation induced by 5-adic valuation does not approximate a unique extension of 5-adic valuation with respect to x^2 + 1

        The valuation can also be selected by giving a valuation on the base
        ring that extends uniquely::

            sage: CyclotomicField(5).valuation(ZZ.valuation(5))
            5-adic valuation

        When the extension is not unique, this does not work::

            sage: K.valuation(ZZ.valuation(5))
            Traceback (most recent call last):
            ...
            ValueError: The valuation Gauss valuation induced by 5-adic valuation does not approximate a unique extension of 5-adic valuation with respect to x^2 + 1

        For a number field which is of the form `K[x]/(G)`, you can specify a
        valuation by providing a discrete pseudo-valuation on `K[x]` which sends
        `G` to infinity. This lets us specify which extension of the 5-adic
        valuation we care about in the above example::

            sage: R.<x> = QQ[]
            sage: v = K.valuation(GaussValuation(R, QQ.valuation(5)).augmentation(x + 2, infinity))
            sage: w = K.valuation(GaussValuation(R, QQ.valuation(5)).augmentation(x + 1/2, infinity))
            sage: v == w
            False

        Note that you get the same valuation, even if you write down the
        pseudo-valuation differently::

            sage: ww = K.valuation(GaussValuation(R, QQ.valuation(5)).augmentation(x + 3, infinity))
            sage: w is ww
            True

        The valuation ``prime`` does not need to send the defining polynomial `G`
        to infinity. It is sufficient if it singles out one of the valuations on
        the number field.  This is important if the prime only factors over the
        completion, i.e., if it is not possible to write down one of the factors
        within the number field::

            sage: v = GaussValuation(R, QQ.valuation(5)).augmentation(x + 3, 1)
            sage: K.valuation(v)
            [ 5-adic valuation, v(x + 3) = 1 ]-adic valuation

        Finally, ``prime`` can also be a fractional ideal of a number field if it
        singles out an extension of a `p`-adic valuation of the base field::

            sage: K.valuation(K.fractional_ideal(a + 1))
            2-adic valuation

        .. SEEALSO::

            :meth:`Order.valuation() <sage.rings.number_field.order.Order.valuation>`,
            :meth:`pAdicGeneric.valuation() <sage.rings.padics.padic_generic.pAdicGeneric.valuation>`

        """
        from sage.rings.padics.padic_valuation import pAdicValuation
        return pAdicValuation(self, prime)

    def some_elements(self):
        """
        Return a list of elements in the given number field.

        EXAMPLES::

            sage: R.<t> = QQ[]
            sage: K.<a> =  QQ.extension(t^2 - 2); K
            Number Field in a with defining polynomial t^2 - 2
            sage: K.some_elements()
            [1, a, 2*a, 3*a - 4, 1/2, 1/3*a, 1/6*a, 0, 1/2*a, 2, ..., 12, -12*a + 18]

            sage: T.<u> = K[]
            sage: M.<b> = K.extension(t^3 - 5); M
            Number Field in b with defining polynomial t^3 - 5 over its base field
            sage: M.some_elements()
            [1, b, 1/2*a*b, ..., 2/5*b^2 + 2/5, 1/6*b^2 + 5/6*b + 13/6, 2]

        TESTS:

        This also works in trivial extensions::

            sage: R.<t> = QQ[]
            sage: K.<a> = QQ.extension(t); K
            Number Field in a with defining polynomial t
            sage: K.some_elements()
            [0, 1, 2, -1, 1/2, -1/2, 1/4, -2, 4]

        """
        elements = []

        polynomials = [self(f) for f in self.polynomial_ring().some_elements()]

        for numerator in polynomials:
            for denominator in polynomials:
                if denominator:
                    some_element = numerator/denominator
                    if some_element not in elements:
                        elements.append(some_element)

        return elements


class NumberField_absolute(NumberField_generic):
    def __init__(self, polynomial, name, latex_name=None, check=True, embedding=None,
                 assume_disc_small=False, maximize_at_primes=None, structure=None):
        """
        Function to initialize an absolute number field.

        EXAMPLES::

            sage: K = NumberField(x^17 + 3, 'a'); K
            Number Field in a with defining polynomial x^17 + 3
            sage: type(K)
            <class 'sage.rings.number_field.number_field.NumberField_absolute_with_category'>
            sage: TestSuite(K).run()
        """
        NumberField_generic.__init__(self, polynomial, name, latex_name, check, embedding,
                                     assume_disc_small=assume_disc_small, maximize_at_primes=maximize_at_primes, structure=structure)
        self._element_class = number_field_element.NumberFieldElement_absolute
        self._zero_element = self._element_class(self, 0)
        self._one_element =  self._element_class(self, 1)

        self._init_embedding_approx()

    def _coerce_from_other_number_field(self, x):
        """
        Coerce a number field element x into this number field.

        Unless `x` is in ``QQ``, this requires ``x.parent()`` and
        ``self`` to have compatible embeddings: either they both embed
        in a common field, or there is an embedding of ``x.parent()``
        into ``self`` or the other way around.  If no compatible
        embeddings are found and `x` is not in ``QQ``, then raise
        ``TypeError``.  This guarantees that these conversions respect
        the field operations and conversions between several fields
        commute.

        REMARK:

        The name of this method was chosen for historical reasons.
        In fact, what it does is not a coercion but a conversion.

        INPUT:

        ``x`` -- an element of some number field

        OUTPUT:

        An element of ``self`` corresponding to ``x``.

        EXAMPLES::

            sage: K.<a> = NumberField(x^3 + 2)
            sage: L.<b> = NumberField(x^2 + 1)
            sage: K._coerce_from_other_number_field(L(2/3))
            2/3
            sage: L._coerce_from_other_number_field(K(0))
            0
            sage: K._coerce_from_other_number_field(b)
            Traceback (most recent call last):
            ...
            TypeError: No compatible natural embeddings found for Number Field in a with defining polynomial x^3 + 2 and Number Field in b with defining polynomial x^2 + 1

        Two number fields both containing `i`::

            sage: K.<a> = NumberField(x^4 + 6*x^2 + 1, embedding = CC(-2.4*I))
            sage: L.<b> = NumberField(x^4 + 8*x^2 + 4, embedding = CC(2.7*I))
            sage: Ki = 1/2*a^3 + 5/2*a; Ki.minpoly()
            x^2 + 1
            sage: L(Ki)
            -1/4*b^3 - 3/2*b
            sage: K(L(Ki)) == Ki
            True
            sage: Q.<i> = QuadraticField(-1)
            sage: Q(Ki)
            i
            sage: Q(L(Ki))
            i
            sage: L( (Ki+2)^1000 )
            737533628...075020804*b^3 + 442520177...450124824*b + 793311113...453515313

        This fails if we don't specify the embeddings::

            sage: K.<a> = NumberField(x^4 + 6*x^2 + 1)
            sage: L.<b> = NumberField(x^4 + 8*x^2 + 4)
            sage: L(1/2*a^3 + 5/2*a)
            Traceback (most recent call last):
            ...
            TypeError: No compatible natural embeddings found for Number Field in b with defining polynomial x^4 + 8*x^2 + 4 and Number Field in a with defining polynomial x^4 + 6*x^2 + 1

        Embeddings can also be `p`-adic::

            sage: F = Qp(73)
            sage: K.<a> = NumberField(x^4 + 6*x^2 + 1, embedding = F(1290990671961076190983179596556712119))
            sage: L.<b> = NumberField(x^4 + 8*x^2 + 4, embedding = F(1773398470280167815153042237103591466))
            sage: L(2*a^3 + 10*a + 3)
            b^3 + 6*b + 3

        If we take the same non-Galois number field with two different
        embeddings, conversion fails::

            sage: K.<a> = NumberField(x^3 - 4*x + 1, embedding = 0.254)
            sage: L.<b> = NumberField(x^3 - 4*x + 1, embedding = 1.86)
            sage: L(a)
            Traceback (most recent call last):
            ...
            ValueError: Cannot convert a to Number Field in b with defining polynomial x^3 - 4*x + 1 (using the specified embeddings)

        Subfields automatically come with an embedding::

            sage: K.<a> = NumberField(x^2 - 5)
            sage: L.<b>, phi = K.subfield(-a)
            sage: phi(b)
            -a
            sage: K(b)
            -a
            sage: L(a)
            -b

        Below we create two subfields of `K` which both contain `i`.
        Since `L2` and `L3` both embed in `K`, conversion works::

            sage: K.<z> = NumberField(x^8 - x^4 + 1)
            sage: i = (x^2+1).roots(ring=K)[0][0]
            sage: r2 = (x^2-2).roots(ring=K)[0][0]
            sage: r3 = (x^2-3).roots(ring=K)[0][0]
            sage: L2.<a2>, phi2 = K.subfield(r2+i)
            sage: L3.<a3>, phi3 = K.subfield(r3+i)
            sage: i_in_L2 = L2(i); i_in_L2
            1/6*a2^3 + 1/6*a2
            sage: i_in_L3 = L3(i); i_in_L3
            1/8*a3^3
            sage: L2(i_in_L3) == i_in_L2
            True
            sage: L3(i_in_L2) == i_in_L3
            True

        TESTS:

        The following was fixed in :trac:`8800`::

            sage: P.<x> = QQ[]
            sage: K.<a> = NumberField(x^3-5,embedding=0)
            sage: L.<b> = K.extension(x^2+a)
            sage: F,R = L.construction()
            sage: F(R) == L   #indirect doctest
            True

        AUTHORS:

        - Jeroen Demeyer (2011-09-30): :trac:`11869`

        """
        # Special case for x in QQ.  This is common, so should be fast.
        xpol = x.polynomial()
        if xpol.degree() <= 0:
            return self._element_class(self, xpol[0])
        # Convert from L to K
        K = self
        L = x.parent()
        # Find embeddings for K and L.  If no embedding is given, simply
        # take the identity map as "embedding".  This handles the case
        # where one field is created as subfield of the other.
        Kgen = K.gen_embedding()
        if Kgen is None:
            Kgen = K.gen()
        KF = Kgen.parent()
        Lgen = L.gen_embedding()
        if Lgen is None:
            Lgen = L.gen()
        LF = Lgen.parent()

        # Do not use CDF or RDF because of constraints on the
        # exponent of floating-point numbers
        from sage.rings.all import RealField, ComplexField
        CC = ComplexField(53)
        RR = RealField(53)

        # Find a common field F into which KF and LF both embed.
        if CC.has_coerce_map_from(KF) and CC.has_coerce_map_from(LF):
            # We postpone converting Kgen and Lgen to F until we know the
            # floating-point precision required.
            F = CC
        elif KF is LF:
            F = KF
        elif KF.has_coerce_map_from(LF):
            F = KF
            Lgen = F(Lgen)
        elif LF.has_coerce_map_from(KF):
            F = LF
            Kgen = F(Kgen)
        else:
            raise TypeError("No compatible natural embeddings found for %s and %s"%(KF,LF))

        # List of candidates for K(x)
        f = x.minpoly()
        ys = f.roots(ring=K, multiplicities=False)
        if not ys:
            raise ValueError("Cannot convert %s to %s (regardless of embeddings)"%(x,K))

        # Define a function are_roots_equal to determine whether two
        # roots of f are equal.  A simple a == b does not suffice for
        # inexact fields because of floating-point errors.
        if F.is_exact():
            are_roots_equal = lambda a,b: a == b
        else:
            ### Compute a lower bound on the distance between the roots of f.
            ### This essentially gives the precision to work with.

            # A function
            # log2abs: F --> RR
            #          x |-> log2(abs(x))
            # This should work for all fields F with an absolute value.
            # The p-adic absolute value goes into QQ, so we need the RR().
            log2abs = lambda x: RR(F(x).abs()).log2()

            # Compute half Fujiwara's bound on the roots of f
            n = f.degree()
            log_half_root_bound = log2abs(f[0]/2)/n
            for i in range(1,n):
                bd = log2abs(f[i])/(n-i)
                if bd > log_half_root_bound:
                    log_half_root_bound = bd
            # Twice the bound on the roots of f, in other words an upper
            # bound for the distance between two roots.
            log_double_root_bound = log_half_root_bound + 2.0  # 2.0 = log2(4)
            # Now we compute the minimum distance between two roots of f
            # using the fact that the discriminant of f is the product of
            # all root distances.
            # We use pari to compute the discriminant to work around #11872.
            log_root_diff = log2abs(pari(f).poldisc())*0.5 - (n*(n-1)*0.5 - 1.0)*log_double_root_bound
            # Let eps be 1/128 times the minimal root distance.
            # This implies: If two roots of f are at distance <= eps, then
            # they are equal.  The factor 128 is arbitrary, it is an extra
            # safety margin.
            eps = (log_root_diff - 7.0).exp2()
            are_roots_equal = lambda a,b: (a-b).abs() <= eps
            if F is CC:
                # Adjust the precision of F, sufficient to represent all
                # the temporaries in the computation with a precision
                # of eps, plus some extra bits.
                H = [log_double_root_bound - 1.0]
                for e in [x] + ys:
                    H += [log2abs(c) for c in e.polynomial().coefficients()]
                prec = (max(H) + RR(n+1).log2() - log_root_diff).ceil() + 12 + n
                F = ComplexField(prec=prec)
                Kgen = F(Kgen)
                Lgen = F(Lgen)

        # Embed x and the y's in F
        emb_x = x.polynomial()(Lgen)
        for y in ys:
            emb_y = y.polynomial()(Kgen)
            if are_roots_equal(emb_x, emb_y):
                return y
        raise ValueError("Cannot convert %s to %s (using the specified embeddings)"%(x,K))

    def _coerce_map_from_(self, R):
        """
        Canonical coercion of a ring R into self.

        Currently any ring coercing into the base ring canonically coerces
        into this field, as well as orders in any number field coercing into
        this field, and of course the field itself as well.

        Two embedded number fields may mutually coerce into each other, if
        the pushout of the two ambient fields exists and if it is possible
        to construct an :class:`~sage.rings.number_field.number_field_morphisms.EmbeddedNumberFieldMorphism`.

        EXAMPLES::

            sage: S.<y> = NumberField(x^3 + x + 1)
            sage: S.coerce(int(4)) # indirect doctest
            4
            sage: S.coerce(long(7))
            7
            sage: S.coerce(-Integer(2))
            -2
            sage: z = S.coerce(-7/8); z, type(z)
            (-7/8, <type 'sage.rings.number_field.number_field_element.NumberFieldElement_absolute'>)
            sage: S.coerce(y) is y
            True

        Fields with embeddings into an ambient field coerce naturally by the given embedding::

            sage: CyclotomicField(15).coerce(CyclotomicField(5).0 - 17/3)
            zeta15^3 - 17/3
            sage: K.<a> = CyclotomicField(16)
            sage: K(CyclotomicField(4).0)
            a^4
            sage: QuadraticField(-3, 'a').coerce_map_from(CyclotomicField(3))
            Generic morphism:
              From: Cyclotomic Field of order 3 and degree 2
              To:   Number Field in a with defining polynomial x^2 + 3
              Defn: zeta3 -> 1/2*a - 1/2

        Two embedded number fields with mutual coercions (testing against a
        bug that was fixed in :trac:`8800`)::

            sage: K.<r4> = NumberField(x^4-2)
            sage: L1.<r2_1> = NumberField(x^2-2, embedding = r4**2)
            sage: L2.<r2_2> = NumberField(x^2-2, embedding = -r4**2)
            sage: r2_1+r2_2    # indirect doctest
            0
            sage: (r2_1+r2_2).parent() is L1
            True
            sage: (r2_2+r2_1).parent() is L2
            True

        Coercion of an order (testing against a bug that was fixed in
        :trac:`8800`)::

            sage: K.has_coerce_map_from(L1)
            True
            sage: L1.has_coerce_map_from(K)
            False
            sage: K.has_coerce_map_from(L1.maximal_order())
            True
            sage: L1.has_coerce_map_from(K.maximal_order())
            False

        There are situations for which one might imagine conversion
        could make sense (at least after fixing choices), but of course
        there will be no coercion from the Symbolic Ring to a Number Field::

            sage: K.<a> = QuadraticField(2)
            sage: K.coerce(sqrt(2))
            Traceback (most recent call last):
            ...
            TypeError: no canonical coercion from Symbolic Ring to Number Field in a with defining polynomial x^2 - 2

        TESTS::

            sage: K.<a> = NumberField(polygen(QQ)^3-2)
            sage: type(K.coerce_map_from(QQ))
            <type 'sage.structure.coerce_maps.DefaultConvertMap_unique'>

        Make sure we still get our optimized morphisms for special fields::

            sage: K.<a> = NumberField(polygen(QQ)^2-2)
            sage: type(K.coerce_map_from(QQ))
            <type 'sage.rings.number_field.number_field_element_quadratic.Q_to_quadratic_field_element'>

        """
        if R in integer_types:
            return self._generic_coerce_map(R)
        elif R in (ZZ, QQ, self.base()):
            return self._generic_coerce_map(R)
        from sage.rings.number_field.order import is_NumberFieldOrder
        if is_NumberFieldOrder(R) and self.has_coerce_map_from(R.number_field()):
            return self._generic_coerce_map(R)
        # R is not QQ by the above tests
        if is_NumberField(R) and R.coerce_embedding() is not None:
            if self.coerce_embedding() is not None:
                try:
                    return number_field_morphisms.EmbeddedNumberFieldMorphism(R, self)
                except ValueError: # no common embedding found
                    return None
            else:
                # R is embedded, self isn't. So, we could only have
                # the forgetful coercion. But this yields to non-commuting
                # coercions, as was pointed out at ticket #8800
                return None

    def base_field(self):
        """
        Returns the base field of self, which is always QQ

        EXAMPLES::

            sage: K = CyclotomicField(5)
            sage: K.base_field()
            Rational Field
        """
        return QQ

    def is_absolute(self):
        """
        Returns True since self is an absolute field.

        EXAMPLES::

            sage: K = CyclotomicField(5)
            sage: K.is_absolute()
            True
        """
        return True

    def absolute_polynomial(self):
        r"""
        Return absolute polynomial that defines this absolute field. This
        is the same as ``self.polynomial()``.

        EXAMPLES::

            sage: K.<a> = NumberField(x^2 + 1)
            sage: K.absolute_polynomial ()
            x^2 + 1
        """
        return self.polynomial()

    def absolute_generator(self):
        r"""
        An alias for
        :meth:`sage.rings.number_field.number_field.NumberField_generic.gen`.
        This is provided for consistency with relative fields, where the
        element returned by
        :meth:`sage.rings.number_field.number_field_rel.NumberField_relative.gen`
        only generates the field over its base field (not necessarily over
        `\QQ`).

        EXAMPLES::

            sage: K.<a> = NumberField(x^2 - 17)
            sage: K.absolute_generator()
            a
        """
        return self.gen()

    def optimized_representation(self, name=None, both_maps=True):
        """
        Return a field isomorphic to self with a better defining polynomial
        if possible, along with field isomorphisms from the new field to
        self and from self to the new field.

        EXAMPLES: We construct a compositum of 3 quadratic fields, then
        find an optimized representation and transform elements back and
        forth.

        ::

            sage: K = NumberField([x^2 + p for p in [5, 3, 2]],'a').absolute_field('b'); K
            Number Field in b with defining polynomial x^8 + 40*x^6 + 352*x^4 + 960*x^2 + 576
            sage: L, from_L, to_L = K.optimized_representation()
            sage: L    # your answer may different, since algorithm is random
            Number Field in b1 with defining polynomial x^8 + 4*x^6 + 7*x^4 +
            36*x^2 + 81
            sage: to_L(K.0)   # random
            4/189*b1^7 + 1/63*b1^6 + 1/27*b1^5 - 2/9*b1^4 - 5/27*b1^3 - 8/9*b1^2 + 3/7*b1 - 3/7
            sage: from_L(L.0)   # random
            1/1152*b^7 - 1/192*b^6 + 23/576*b^5 - 17/96*b^4 + 37/72*b^3 - 5/6*b^2 + 55/24*b - 3/4

        The transformation maps are mutually inverse isomorphisms.

        ::

            sage: from_L(to_L(K.0)) == K.0
            True
            sage: to_L(from_L(L.0)) == L.0
            True

        Number fields defined by non-monic and non-integral
        polynomials are supported (:trac:`252`)::

            sage: K.<a> = NumberField(7/9*x^3 + 7/3*x^2 - 56*x + 123)
            sage: K.optimized_representation()
            (Number Field in a1 with defining polynomial x^3 - 7*x - 7,
             Ring morphism:
               From: Number Field in a1 with defining polynomial x^3 - 7*x - 7
               To:   Number Field in a with defining polynomial 7/9*x^3 + 7/3*x^2 - 56*x + 123
               Defn: a1 |--> 7/225*a^2 - 7/75*a - 42/25,
             Ring morphism:
               From: Number Field in a with defining polynomial 7/9*x^3 + 7/3*x^2 - 56*x + 123
               To:   Number Field in a1 with defining polynomial x^3 - 7*x - 7
               Defn: a |--> -15/7*a1^2 + 9)
        """
        if name is None:
            name = self.variable_names()
        name = normalize_names(1, name)[0]

        f = self.absolute_polynomial().__pari__()

        g, alpha = f.polredbest(flag=1)
        beta = alpha.modreverse()

        b = self(QQ['x'](lift(beta)))
        h = QQ['x'](g)

        embedding = None
        if self.coerce_embedding() is not None:
            embedding = self.coerce_embedding()(b)
        # trac 7695 add a _ to prevent zeta70 etc.
        if name[-1].isdigit():
            new_name = name + '_1'
        else:
            new_name = name + '1'

        K = NumberField(h, names=new_name, embedding=embedding)
        from_K = K.hom([b])

        if both_maps:
            a = K(alpha)
            to_K = self.hom([a])

            return K, from_K, to_K

        return K, from_K

    def optimized_subfields(self, degree=0, name=None, both_maps=True):
        """
        Return optimized representations of many (but *not* necessarily
        all!) subfields of self of the given degree, or of all possible degrees if
        degree is 0.

        EXAMPLES::

            sage: K = NumberField([x^2 + p for p in [5, 3, 2]],'a').absolute_field('b'); K
            Number Field in b with defining polynomial x^8 + 40*x^6 + 352*x^4 + 960*x^2 + 576
            sage: L = K.optimized_subfields(name='b')
            sage: L[0][0]
            Number Field in b0 with defining polynomial x
            sage: L[1][0]
            Number Field in b1 with defining polynomial x^2 - 3*x + 3
            sage: [z[0] for z in L]          # random -- since algorithm is random
            [Number Field in b0 with defining polynomial x - 1,
             Number Field in b1 with defining polynomial x^2 - x + 1,
             Number Field in b2 with defining polynomial x^4 - 5*x^2 + 25,
             Number Field in b3 with defining polynomial x^4 - 2*x^2 + 4,
             Number Field in b4 with defining polynomial x^8 + 4*x^6 + 7*x^4 + 36*x^2 + 81]

        We examine one of the optimized subfields in more detail::

            sage: M, from_M, to_M = L[2]
            sage: M                             # random
            Number Field in b2 with defining polynomial x^4 - 5*x^2 + 25
            sage: from_M     # may be slightly random
            Ring morphism:
              From: Number Field in b2 with defining polynomial x^4 - 5*x^2 + 25
              To:   Number Field in a1 with defining polynomial x^8 + 40*x^6 + 352*x^4 + 960*x^2 + 576
              Defn: b2 |--> -5/1152*a1^7 + 1/96*a1^6 - 97/576*a1^5 + 17/48*a1^4 - 95/72*a1^3 + 17/12*a1^2 - 53/24*a1 - 1

        The to_M map is None, since there is no map from K to M::

            sage: to_M

        We apply the from_M map to the generator of M, which gives a
        rather large element of `K`::

            sage: from_M(M.0)          # random
            -5/1152*a1^7 + 1/96*a1^6 - 97/576*a1^5 + 17/48*a1^4 - 95/72*a1^3 + 17/12*a1^2 - 53/24*a1 - 1

        Nevertheless, that large-ish element lies in a degree 4 subfield::

            sage: from_M(M.0).minpoly()   # random
            x^4 - 5*x^2 + 25

        TESTS:

        Number fields defined by non-monic and non-integral
        polynomials are supported (:trac:`252`)::

            sage: K.<a> = NumberField(2*x^4 + 6*x^2 + 1/2)
            sage: K.optimized_subfields()
            [
            (Number Field in a0 with defining polynomial x, Ring morphism:
              From: Number Field in a0 with defining polynomial x
              To:   Number Field in a with defining polynomial 2*x^4 + 6*x^2 + 1/2
              Defn: 0 |--> 0, None),
            (Number Field in a1 with defining polynomial x^2 - 2*x + 2, Ring morphism:
              From: Number Field in a1 with defining polynomial x^2 - 2*x + 2
              To:   Number Field in a with defining polynomial 2*x^4 + 6*x^2 + 1/2
              Defn: a1 |--> a^3 + 7/2*a + 1, None),
            (Number Field in a2 with defining polynomial x^2 - 2*x + 2, Ring morphism:
              From: Number Field in a2 with defining polynomial x^2 - 2*x + 2
              To:   Number Field in a with defining polynomial 2*x^4 + 6*x^2 + 1/2
              Defn: a2 |--> -a^3 - 7/2*a + 1, None),
            (Number Field in a3 with defining polynomial x^2 - 2, Ring morphism:
              From: Number Field in a3 with defining polynomial x^2 - 2
              To:   Number Field in a with defining polynomial 2*x^4 + 6*x^2 + 1/2
              Defn: a3 |--> a^2 + 3/2, None),
            (Number Field in a4 with defining polynomial x^2 + 1, Ring morphism:
              From: Number Field in a4 with defining polynomial x^2 + 1
              To:   Number Field in a with defining polynomial 2*x^4 + 6*x^2 + 1/2
              Defn: a4 |--> a^3 + 7/2*a, None),
            (Number Field in a5 with defining polynomial x^2 + 2, Ring morphism:
              From: Number Field in a5 with defining polynomial x^2 + 2
              To:   Number Field in a with defining polynomial 2*x^4 + 6*x^2 + 1/2
              Defn: a5 |--> 2*a^3 + 5*a, None),
            (Number Field in a6 with defining polynomial x^4 + 1, Ring morphism:
              From: Number Field in a6 with defining polynomial x^4 + 1
              To:   Number Field in a with defining polynomial 2*x^4 + 6*x^2 + 1/2
              Defn: a6 |--> a^3 + 1/2*a^2 + 5/2*a + 3/4, Ring morphism:
              From: Number Field in a with defining polynomial 2*x^4 + 6*x^2 + 1/2
              To:   Number Field in a6 with defining polynomial x^4 + 1
              Defn: a |--> -1/2*a6^3 + a6^2 - 1/2*a6)
            ]
        """
        return self._subfields_helper(degree=degree,name=name,
                                      both_maps=both_maps,optimize=True)

    def change_names(self, names):
        r"""
        Return number field isomorphic to self but with the given generator
        name.

        INPUT:


        -  ``names`` - should be exactly one variable name.


        Also, ``K.structure()`` returns from_K and to_K,
        where from_K is an isomorphism from K to self and to_K is an
        isomorphism from self to K.

        EXAMPLES::

            sage: K.<z> = NumberField(x^2 + 3); K
            Number Field in z with defining polynomial x^2 + 3
            sage: L.<ww> = K.change_names()
            sage: L
            Number Field in ww with defining polynomial x^2 + 3
            sage: L.structure()[0]
            Isomorphism given by variable name change map:
              From: Number Field in ww with defining polynomial x^2 + 3
              To:   Number Field in z with defining polynomial x^2 + 3
            sage: L.structure()[0](ww + 5/3)
            z + 5/3
        """
        return self.absolute_field(names)

    def subfields(self, degree=0, name=None):
        """
        Return all subfields of self of the given degree,
        or of all possible degrees if degree is 0.  The subfields are returned as
        absolute fields together with an embedding into self.  For the case of the
        field itself, the reverse isomorphism is also provided.

        EXAMPLES::

            sage: K.<a> = NumberField( [x^3 - 2, x^2 + x + 1] )
            sage: K = K.absolute_field('b')
            sage: S = K.subfields()
            sage: len(S)
            6
            sage: [k[0].polynomial() for k in S]
            [x - 3,
             x^2 - 3*x + 9,
             x^3 - 3*x^2 + 3*x + 1,
             x^3 - 3*x^2 + 3*x + 1,
             x^3 - 3*x^2 + 3*x - 17,
             x^6 - 3*x^5 + 6*x^4 - 11*x^3 + 12*x^2 + 3*x + 1]
            sage: R.<t> = QQ[]
            sage: L = NumberField(t^3 - 3*t + 1, 'c')
            sage: [k[1] for k in L.subfields()]
            [Ring morphism:
              From: Number Field in c0 with defining polynomial t
              To:   Number Field in c with defining polynomial t^3 - 3*t + 1
              Defn: 0 |--> 0,
             Ring morphism:
              From: Number Field in c1 with defining polynomial t^3 - 3*t + 1
              To:   Number Field in c with defining polynomial t^3 - 3*t + 1
              Defn: c1 |--> c]
            sage: len(L.subfields(2))
            0
            sage: len(L.subfields(1))
            1

        TESTS:

        Number fields defined by non-monic and non-integral
        polynomials are supported (:trac:`252`)::

            sage: K.<a> = NumberField(2*x^4 + 6*x^2 + 1/2)
            sage: K.subfields()
            [
            (Number Field in a0 with defining polynomial x, Ring morphism:
              From: Number Field in a0 with defining polynomial x
              To:   Number Field in a with defining polynomial 2*x^4 + 6*x^2 + 1/2
              Defn: 0 |--> 0, None),
            (Number Field in a1 with defining polynomial x^2 - 2, Ring morphism:
              From: Number Field in a1 with defining polynomial x^2 - 2
              To:   Number Field in a with defining polynomial 2*x^4 + 6*x^2 + 1/2
              Defn: a1 |--> a^2 + 3/2, None),
            (Number Field in a2 with defining polynomial x^2 + 4, Ring morphism:
              From: Number Field in a2 with defining polynomial x^2 + 4
              To:   Number Field in a with defining polynomial 2*x^4 + 6*x^2 + 1/2
              Defn: a2 |--> 2*a^3 + 7*a, None),
            (Number Field in a3 with defining polynomial x^2 + 2, Ring morphism:
              From: Number Field in a3 with defining polynomial x^2 + 2
              To:   Number Field in a with defining polynomial 2*x^4 + 6*x^2 + 1/2
              Defn: a3 |--> 2*a^3 + 5*a, None),
            (Number Field in a4 with defining polynomial x^4 + 1, Ring morphism:
              From: Number Field in a4 with defining polynomial x^4 + 1
              To:   Number Field in a with defining polynomial 2*x^4 + 6*x^2 + 1/2
              Defn: a4 |--> a^3 + 1/2*a^2 + 5/2*a + 3/4, Ring morphism:
              From: Number Field in a with defining polynomial 2*x^4 + 6*x^2 + 1/2
              To:   Number Field in a4 with defining polynomial x^4 + 1
              Defn: a |--> -1/2*a4^3 + a4^2 - 1/2*a4)
            ]
        """
        return self._subfields_helper(degree=degree, name=name,
                                      both_maps=True, optimize=False)

    def _subfields_helper(self, degree=0, name=None, both_maps=True, optimize=False):
        """
        Internal function: common code for optimized_subfields() and subfields().

        TESTS:

        Let's make sure embeddings are being respected::

            sage: K.<a> = NumberField(x^4 - 23, embedding=50)
            sage: K, CDF(a)
            (Number Field in a with defining polynomial x^4 - 23, 2.1899387030948425)
            sage: Ss = K.subfields(); len(Ss) # indirect doctest
            3
            sage: diffs = [ S.coerce_embedding()(S.gen()) - CDF(S_into_K(S.gen())) for S, S_into_K, _ in Ss ]
            sage: all(abs(diff) < 1e-5 for diff in diffs)
            True

            sage: L1, _, _ = K.subfields(2)[0]; L1, CDF(L1.gen()) # indirect doctest
            (Number Field in a0 with defining polynomial x^2 - 23, -4.795831523312719)

            If we take a different embedding of the large field, we get a
            different embedding of the degree 2 subfield::

            sage: K.<a> = NumberField(x^4 - 23, embedding=-50)
            sage: L2, _, _ = K.subfields(2)[0]; L2, CDF(L2.gen()) # indirect doctest
            (Number Field in a0 with defining polynomial x^2 - 23, -4.795831523312719)

        Test for :trac:`7695`::

            sage: F = CyclotomicField(7)
            sage: K = F.subfields(3)[0][0]
            sage: K
            Number Field in zeta7_0 with defining polynomial x^3 + x^2 - 2*x - 1

        """
        if name is None:
            name = self.variable_names()
        name = normalize_names(1, name)[0]
        try:
            return self.__subfields[name, degree, both_maps, optimize]
        except AttributeError:
            self.__subfields = {}
        except KeyError:
            pass
        f = self.pari_polynomial()
        if optimize:
            v = f.polred(2)
            elts = v[0]
            polys = v[1]
        else:
            v = f.nfsubfields(degree)
            elts = [x[1] for x in v]
            polys = [x[0] for x in v]

        R = self.polynomial_ring()

        embedding = None
        ans = []
        for i in range(len(elts)):
            f = R(polys[i])
            if not (degree == 0 or f.degree() == degree):
                continue
            a = self(elts[i], check=False)
            if self.coerce_embedding() is not None:
                embedding = self.coerce_embedding()(a)
            # trac 7695 add a _ to prevent zeta70 etc.
            if name[-1].isdigit():
                new_name= name+ '_' + str(i)
            else:
                new_name = name + str(i)
            K = NumberField(f, names=new_name, embedding=embedding)

            from_K = K.hom([a])    # check=False here ??   would be safe unless there are bugs.

            if both_maps and K.degree() == self.degree():
                g = K['x'](self.polynomial())
                a = from_K(K.gen())
                for root in g.roots(multiplicities=False):
                    to_K = self.hom([root])    # check=False here ??
                    if to_K(a) == K.gen():
                        break
            else:
                to_K = None
            ans.append((K, from_K, to_K))
        ans = Sequence(ans, immutable=True, cr=ans!=[])
        self.__subfields[name, degree, both_maps, optimize] = ans
        return ans

    def maximal_order(self, v=None):
        """
        Return the maximal order, i.e., the ring of integers, associated to
        this number field.

        INPUT:

        -  ``v`` - (default: ``None``) ``None``, a prime, or a list of primes.

           - if ``v`` is ``None``, return the maximal order.

           - if ``v`` is a prime, return an order that is `p`-maximal.

           - if ``v`` is a list, return an order that is maximal at each prime
             in the list ``v``.


        EXAMPLES:

        In this example, the maximal order cannot be generated by a single
        element::

            sage: k.<a> = NumberField(x^3 + x^2 - 2*x+8)
            sage: o = k.maximal_order()
            sage: o
            Maximal Order in Number Field in a with defining polynomial x^3 + x^2 - 2*x + 8

        We compute `p`-maximal orders for several `p`. Note
        that computing a `p`-maximal order is much faster in
        general than computing the maximal order::

            sage: p = next_prime(10^22); q = next_prime(10^23)
            sage: K.<a> = NumberField(x^3 - p*q)
            sage: K.maximal_order([3]).basis()
            [1/3*a^2 + 1/3*a + 1/3, a, a^2]
            sage: K.maximal_order([2]).basis()
            [1/3*a^2 + 1/3*a + 1/3, a, a^2]
            sage: K.maximal_order([p]).basis()
            [1/3*a^2 + 1/3*a + 1/3, a, a^2]
            sage: K.maximal_order([q]).basis()
            [1/3*a^2 + 1/3*a + 1/3, a, a^2]
            sage: K.maximal_order([p,3]).basis()
            [1/3*a^2 + 1/3*a + 1/3, a, a^2]

        An example with bigger discriminant::

            sage: p = next_prime(10^97); q = next_prime(10^99)
            sage: K.<a> = NumberField(x^3 - p*q)
            sage: K.maximal_order(prime_range(10000)).basis()
            [1, a, a^2]
        """
        return self._maximal_order(self._normalize_prime_list(v))

    @cached_method
    def _maximal_order(self, v):
        r"""
        Helper method which adds caching to  :meth:`maximal_order`.

        EXAMPLES::

            sage: k.<a> = NumberField(x^3 + x^2 - 2*x+8)
            sage: k.maximal_order() is k.maximal_order() # indirect doctest
            True

        TESTS:

        Number fields defined by non-monic and non-integral
        polynomials are supported (:trac:`252`)::

            sage: K.<a> = NumberField(3*x^2 + 1)
            sage: K.maximal_order().basis()
            [3/2*a + 1/2, 3*a]
        """
        B = [self(b, check=False) for b in self._pari_integral_basis(v=v)]

        import sage.rings.number_field.order as order
        return order.absolute_order_from_module_generators(B,
                 check_integral=False, check_rank=False,
                 check_is_ring=False, is_maximal=not v)

    def order(self, *args, **kwds):
        r"""
        Return the order with given ring generators in the maximal order of
        this number field.

        INPUT:

        -  ``gens`` - list of elements in this number field; if no generators
           are given, just returns the cardinality of this number field
           (`\infty`) for consistency.

        -  ``check_is_integral`` - bool (default: ``True``), whether to check
           that each generator is integral.

        -  ``check_rank`` - bool (default: ``True``), whether to check that the
           ring generated by ``gens`` is of full rank.

        -  ``allow_subfield`` - bool (default: ``False``), if ``True`` and the
           generators do not generate an order, i.e., they generate a subring
           of smaller rank, instead of raising an error, return an order in a
           smaller number field.

        EXAMPLES::

            sage: k.<i> = NumberField(x^2 + 1)
            sage: k.order(2*i)
            Order in Number Field in i with defining polynomial x^2 + 1
            sage: k.order(10*i)
            Order in Number Field in i with defining polynomial x^2 + 1
            sage: k.order(3)
            Traceback (most recent call last):
            ...
            ValueError: the rank of the span of gens is wrong
            sage: k.order(i/2)
            Traceback (most recent call last):
            ...
            ValueError: each generator must be integral

        Alternatively, an order can be constructed by adjoining elements to
        `\ZZ`::

            sage: K.<a> = NumberField(x^3 - 2)
            sage: ZZ[a]
            Order in Number Field in a0 with defining polynomial x^3 - 2

        TESTS:

        We verify that :trac:`2480` is fixed::

            sage: K.<a> = NumberField(x^4 + 4*x^2 + 2)
            sage: B = K.integral_basis()
            sage: K.order(*B)
            Order in Number Field in a with defining polynomial x^4 + 4*x^2 + 2
            sage: K.order(B)
            Order in Number Field in a with defining polynomial x^4 + 4*x^2 + 2
            sage: K.order(gens=B)
            Order in Number Field in a with defining polynomial x^4 + 4*x^2 + 2
        """
        # set gens appropriately from the arguments
        gens = kwds.pop('gens', args)

        if len(gens) == 0:
            return NumberField_generic.order(self)
        if len(gens) == 1 and isinstance(gens[0], (list, tuple)):
            gens = gens[0]
        gens = map(self, gens)
        return self._order(tuple(gens), **kwds)

    @cached_method
    def _order(self, gens, **kwds):
        r"""
        Helper method for :meth:`order` which adds caching. See :meth:`order`
        for a description of the parameters and keyword parameters.

        TESTS:

        Test that caching works::

            sage: K.<a> = NumberField(x^3 - 2)
            sage: K.order(a) is K.order(a)      # indirect doctest
            True

        Keywords have no influence on the caching::

            sage: K.order(a) is K.order(a,check_is_integral=True) is K.order(a,check_is_integral=False)
            True

        Even if the order lives in a different field, caching works (currently,
        however, ``allow_subfield`` is incorrect :trac:`16046`)::

            sage: K.<a> = NumberField(x**4+3)
            sage: o = K.order([a**2], allow_subfield=True)
            sage: o is K.order([a**2], allow_subfield=True)
            True

        Different generators for the same order::

            sage: K.order(a) is K.order(a,a^2) is K.order(a^2,a)
            True

        """
        import sage.rings.number_field.order as order
        ret = order.absolute_order_from_ring_generators(gens, **kwds)
        # we make sure that the result is a unique parent even if it the order
        # lives in a different field
        if ret.ambient() is not self:
            return ret.ambient().order(gens, **kwds)

        gens = ret.basis()
        if self._order.is_in_cache(gens):
            # different ways of specifying the same set of generators lead to
            # the same order - this is to make sure that orders are unique
            # parents
            return self._order(gens)

        self._order.set_cache(ret, gens)
        return ret

    def vector_space(self):
        """
        Return a vector space V and isomorphisms self --> V and V --> self.

        OUTPUT:


        -  ``V`` - a vector space over the rational numbers

        -  ``from_V`` - an isomorphism from V to self

        -  ``to_V`` - an isomorphism from self to V


        EXAMPLES::

            sage: k.<a> = NumberField(x^3 + 2)
            sage: V, from_V, to_V  = k.vector_space()
            sage: from_V(V([1,2,3]))
            3*a^2 + 2*a + 1
            sage: to_V(1 + 2*a + 3*a^2)
            (1, 2, 3)
            sage: V
            Vector space of dimension 3 over Rational Field
            sage: to_V
            Isomorphism map:
              From: Number Field in a with defining polynomial x^3 + 2
              To:   Vector space of dimension 3 over Rational Field
            sage: from_V(to_V(2/3*a - 5/8))
            2/3*a - 5/8
            sage: to_V(from_V(V([0,-1/7,0])))
            (0, -1/7, 0)
        """
        try:
            return self.__vector_space
        except AttributeError:
            V = QQ**self.degree()
            from_V = maps.MapVectorSpaceToNumberField(V, self)
            to_V   = maps.MapNumberFieldToVectorSpace(self, V)
            self.__vector_space = (V, from_V, to_V)
            return self.__vector_space

    def absolute_vector_space(self):
        r"""
        Return vector space over `\QQ` corresponding to this
        number field, along with maps from that space to this number field
        and in the other direction.

        For an absolute extension this is identical to
        ``self.vector_space()``.

        EXAMPLES::

            sage: K.<a> = NumberField(x^3 - 5)
            sage: K.absolute_vector_space()
            (Vector space of dimension 3 over Rational Field,
             Isomorphism map:
              From: Vector space of dimension 3 over Rational Field
              To:   Number Field in a with defining polynomial x^3 - 5,
             Isomorphism map:
              From: Number Field in a with defining polynomial x^3 - 5
              To:   Vector space of dimension 3 over Rational Field)
        """
        return self.vector_space()

    def _galois_closure_and_embedding(self, names=None):
        r"""
        Return number field `K` that is the Galois closure of self and an
        embedding of self into `K`.

        INPUT:

        - ``names`` - variable name for Galois closure

        .. warning::

           This is an internal function; see :meth:`galois_closure`.

        EXAMPLES:

        For medium-sized Galois groups of fields with small discriminants,
        this computation is feasible::

            sage: K.<a> = NumberField(x^6 + 4*x^2 + 2)
            sage: K.galois_group(type='pari').order()
            48
            sage: L, phi = K._galois_closure_and_embedding('c')
            sage: phi.domain() is K, phi.codomain() is L
            (True, True)
            sage: L
            Number Field in c with defining polynomial x^48 + 8*x^46 - 20*x^44 - 520*x^42 + 12106*x^40 - 68344*x^38 + 463156*x^36 - 1823272*x^34 + 8984591*x^32 - 25016080*x^30 + 84949344*x^28 - 163504384*x^26 + 417511068*x^24 - 394687376*x^22 + 836352224*x^20 + 72845696*x^18 + 1884703919*x^16 + 732720520*x^14 + 3960878676*x^12 + 2507357768*x^10 + 5438373834*x^8 + 3888508744*x^6 + 4581432268*x^4 + 1765511400*x^2 + 1723993441
            sage: K.defining_polynomial()( phi(K.gen()) )
            0
        """
        if names is None:
            raise TypeError("You must specify the name of the generator.")

        try:
            # compose with variable renaming
            L = self.__galois_closure.change_names(names)
            L_to_orig, orig_to_L = L.structure()
            # "flatten" the composition by hand
            self_into_L = self.hom([ (orig_to_L * self.__galois_closure_embedding)(self.gen()) ])
            return (L, self_into_L)
        except AttributeError:
            pass

        # Compute degree of Galois closure if possible
        try:
            deg = self.galois_group(type='pari').order()
        except NotImplementedError:
            deg = None

        L, self_into_L = self.defining_polynomial().change_ring(self).splitting_field(names, map=True, degree_multiple=deg)
        self.__galois_closure = L
        self.__galois_closure_embedding = self_into_L
        return (self.__galois_closure, self.__galois_closure_embedding)

    def galois_closure(self, names=None, map=False):
        """
        Return number field `K` that is the Galois closure of self,
        i.e., is generated by all roots of the defining polynomial of
        self, and possibly an embedding of self into `K`.

        INPUT:

        - ``names`` - variable name for Galois closure

        - ``map`` - (default: False) also return an embedding of self into `K`

        EXAMPLES::

            sage: K.<a> = NumberField(x^4 - 2)
            sage: M = K.galois_closure('b'); M
            Number Field in b with defining polynomial x^8 + 28*x^4 + 2500
            sage: L.<a2> = K.galois_closure(); L
            Number Field in a2 with defining polynomial x^8 + 28*x^4 + 2500
            sage: K.galois_group(names=("a3")).order()
            8

        ::

            sage: phi = K.embeddings(L)[0]
            sage: phi(K.0)
            1/120*a2^5 + 19/60*a2
            sage: phi(K.0).minpoly()
            x^4 - 2

            sage: L, phi = K.galois_closure('b', map=True)
            sage: L
            Number Field in b with defining polynomial x^8 + 28*x^4 + 2500
            sage: phi
            Ring morphism:
              From: Number Field in a with defining polynomial x^4 - 2
              To:   Number Field in b with defining polynomial x^8 + 28*x^4 + 2500
              Defn: a |--> 1/240*b^5 - 41/120*b

        A cyclotomic field is already Galois::

            sage: K.<a> = NumberField(cyclotomic_polynomial(23))
            sage: L.<z> = K.galois_closure()
            sage: L
            Number Field in z with defining polynomial x^22 + x^21 + x^20 + x^19 + x^18 + x^17 + x^16 + x^15 + x^14 + x^13 + x^12 + x^11 + x^10 + x^9 + x^8 + x^7 + x^6 + x^5 + x^4 + x^3 + x^2 + x + 1

        TESTS:

        Let's make sure we're renaming correctly::

            sage: K.<a> = NumberField(x^4 - 2)
            sage: L, phi = K.galois_closure('cc', map=True)
            sage: L
            Number Field in cc with defining polynomial x^8 + 28*x^4 + 2500
            sage: phi
            Ring morphism:
              From: Number Field in a with defining polynomial x^4 - 2
              To:   Number Field in cc with defining polynomial x^8 + 28*x^4 + 2500
              Defn: a |--> 1/240*cc^5 - 41/120*cc
        """
        L, self_into_L = self._galois_closure_and_embedding(names)
        if map:
            return (L, self_into_L)
        else:
            return L

    def automorphisms(self):
        r"""
        Compute all Galois automorphisms of self.

        This uses PARI's :pari:`nfgaloisconj` and is much faster than root finding
        for many fields.

        EXAMPLES::

            sage: K.<a> = NumberField(x^2 + 10000)
            sage: K.automorphisms()
            [
            Ring endomorphism of Number Field in a with defining polynomial x^2 + 10000
              Defn: a |--> a,
            Ring endomorphism of Number Field in a with defining polynomial x^2 + 10000
              Defn: a |--> -a
            ]

        Here's a larger example, that would take some time if we found
        roots instead of using PARI's specialized machinery::

            sage: K = NumberField(x^6 - x^4 - 2*x^2 + 1, 'a')
            sage: len(K.automorphisms())
            2

        `L` is the Galois closure of `K`::

            sage: L = NumberField(x^24 - 84*x^22 + 2814*x^20 - 15880*x^18 - 409563*x^16 - 8543892*x^14 + 25518202*x^12 + 32831026956*x^10 - 672691027218*x^8 - 4985379093428*x^6 + 320854419319140*x^4 + 817662865724712*x^2 + 513191437605441, 'a')
            sage: len(L.automorphisms())
            24

        Number fields defined by non-monic and non-integral
        polynomials are supported (:trac:`252`)::

            sage: R.<x> = QQ[]
            sage: f = 7/9*x^3 + 7/3*x^2 - 56*x + 123
            sage: K.<a> = NumberField(f)
            sage: A = K.automorphisms(); A
            [
            Ring endomorphism of Number Field in a with defining polynomial 7/9*x^3 + 7/3*x^2 - 56*x + 123
              Defn: a |--> a,
            Ring endomorphism of Number Field in a with defining polynomial 7/9*x^3 + 7/3*x^2 - 56*x + 123
              Defn: a |--> -7/15*a^2 - 18/5*a + 96/5,
            Ring endomorphism of Number Field in a with defining polynomial 7/9*x^3 + 7/3*x^2 - 56*x + 123
              Defn: a |--> 7/15*a^2 + 13/5*a - 111/5
            ]
            sage: prod(x - sigma(a) for sigma in A) == f.monic()
            True
        """
        try:
            # this should be concordant with embeddings
            return self.__embeddings[self]
        except AttributeError:
            self.__embeddings = {}
        except KeyError:
            pass
        f = self.pari_polynomial('y')
        # Compute the conjugates of Mod(x, f).
        conj = self.pari_nf().nfgaloisconj()
        # Convert these to conjugates of self.gen().
        P = self._pari_absolute_structure()[1].lift()
        conj = sorted([self(P(g.Mod(f))) for g in conj])
        v = [self.hom([e]) for e in conj]    # check=False here?
        put_natural_embedding_first(v)
        self.__embeddings[self] = Sequence(v, cr=(v != []), immutable=True,
                                           check=False, universe=self.Hom(self))
        return self.__embeddings[self]

    def embeddings(self, K):
        """
        Compute all field embeddings of self into the field K (which need
        not even be a number field, e.g., it could be the complex numbers).
        This will return an identical result when given K as input again.

        If possible, the most natural embedding of self into K is put first
        in the list.

        INPUT:

        -  ``K`` - a number field

        EXAMPLES::

            sage: K.<a> = NumberField(x^3 - 2)
            sage: L.<a1> = K.galois_closure(); L
            Number Field in a1 with defining polynomial x^6 + 108
            sage: K.embeddings(L)[0]
            Ring morphism:
              From: Number Field in a with defining polynomial x^3 - 2
              To:   Number Field in a1 with defining polynomial x^6 + 108
              Defn: a |--> 1/18*a1^4
            sage: K.embeddings(L) is K.embeddings(L)
            True

        We embed a quadratic field into a cyclotomic field::

            sage: L.<a> = QuadraticField(-7)
            sage: K = CyclotomicField(7)
            sage: L.embeddings(K)
            [
            Ring morphism:
              From: Number Field in a with defining polynomial x^2 + 7
              To:   Cyclotomic Field of order 7 and degree 6
              Defn: a |--> 2*zeta7^4 + 2*zeta7^2 + 2*zeta7 + 1,
            Ring morphism:
              From: Number Field in a with defining polynomial x^2 + 7
              To:   Cyclotomic Field of order 7 and degree 6
              Defn: a |--> -2*zeta7^4 - 2*zeta7^2 - 2*zeta7 - 1
            ]

        We embed a cubic field in the complex numbers::

            sage: K.<a> = NumberField(x^3 - 2)
            sage: K.embeddings(CC)
            [
            Ring morphism:
              From: Number Field in a with defining polynomial x^3 - 2
              To:   Complex Field with 53 bits of precision
              Defn: a |--> -0.62996052494743... - 1.09112363597172*I,
            Ring morphism:
              From: Number Field in a with defining polynomial x^3 - 2
              To:   Complex Field with 53 bits of precision
              Defn: a |--> -0.62996052494743... + 1.09112363597172*I,
            Ring morphism:
              From: Number Field in a with defining polynomial x^3 - 2
              To:   Complex Field with 53 bits of precision
              Defn: a |--> 1.25992104989487
            ]

        Test that :trac:`15053` is fixed::

            sage: K = NumberField(x^3 - 2, 'a')
            sage: K.embeddings(GF(3))
            []
        """
        try:
            # this should be concordant with automorphisms
            return self.__embeddings[K]
        except AttributeError:
            self.__embeddings = {}
        except KeyError:
            pass
        if K is self:
            return self.automorphisms()
        if K.characteristic() != 0:
            return Sequence([], immutable=True, check=False, universe=self.Hom(K))

        f = self.defining_polynomial()
        r = sorted(f.roots(K, multiplicities=False))
        v = [self.hom([e], check=False) for e in r]
        # If there is an embedding that preserves variable names
        # then it is most natural, so we put it first.
        put_natural_embedding_first(v)

        self.__embeddings[K] = Sequence(v, cr=v!=[], immutable=True,
                                        check=False, universe=self.Hom(K))
        return self.__embeddings[K]

    def minkowski_embedding(self, B=None, prec=None):
        r"""
        Return an nxn matrix over RDF whose columns are the images of the
        basis `\{1, \alpha, \dots, \alpha^{n-1}\}` of self over
        `\QQ` (as vector spaces), where here
        `\alpha` is the generator of self over
        `\QQ`, i.e. self.gen(0). If B is not None, return
        the images of the vectors in B as the columns instead. If prec is
        not None, use RealField(prec) instead of RDF.

        This embedding is the so-called "Minkowski embedding" of a number
        field in `\RR^n`: given the `n` embeddings
        `\sigma_1, \dots, \sigma_n` of self in
        `\CC`, write `\sigma_1, \dots, \sigma_r`
        for the real embeddings, and
        `\sigma_{r+1}, \dots, \sigma_{r+s}` for choices of one of
        each pair of complex conjugate embeddings (in our case, we simply
        choose the one where the image of `\alpha` has positive
        real part). Here `(r,s)` is the signature of self. Then the
        Minkowski embedding is given by

        .. MATH::

            x \mapsto ( \sigma_1(x), \dots,
                     \sigma_r(x), \sqrt{2}\Re(\sigma_{r+1}(x)),
                     \sqrt{2}\Im(\sigma_{r+1}(x)), \dots,
                     \sqrt{2}\Re(\sigma_{r+s}(x)),
                     \sqrt{2}\Im(\sigma_{r+s}(x)))

        Equivalently, this is an embedding of self in `\RR^n` so
        that the usual norm on `\RR^n` coincides with
        `|x| = \sum_i |\sigma_i(x)|^2` on self.

        .. TODO::

            This could be much improved by implementing homomorphisms
            over VectorSpaces.

        EXAMPLES::

            sage: F.<alpha> = NumberField(x^3+2)
            sage: F.minkowski_embedding()
            [ 1.00000000000000 -1.25992104989487  1.58740105196820]
            [ 1.41421356237... 0.8908987181... -1.12246204830...]
            [0.000000000000000  1.54308184421...  1.94416129723...]
            sage: F.minkowski_embedding([1, alpha+2, alpha^2-alpha])
            [ 1.00000000000000 0.740078950105127  2.84732210186307]
            [ 1.41421356237...  3.7193258428... -2.01336076644...]
            [0.000000000000000  1.54308184421... 0.40107945302...]
            sage: F.minkowski_embedding() * (alpha + 2).vector().column()
            [0.740078950105127]
            [ 3.7193258428...]
            [ 1.54308184421...]

        TESTS::

            sage: emb = F.Minkowski_embedding()
            doctest:warning...:
            DeprecationWarning: Minkowski_embedding is deprecated. Please use minkowski_embedding instead.
            See http://trac.sagemath.org/23685 for details.
        """
        n = self.degree()
        if prec is None:
            R = sage.rings.real_double.RDF
        else:
            R = sage.rings.real_mpfr.RealField(prec)
        r,s = self.signature()
        places = self.places(prec=prec)

        if B is None:
            B = [ (self.gen(0))**i for i in range(n) ]

        A = ZZ['x']
        f = A.gen(0)**2-2
        sqrt2 = f.roots(R)[1][0]

        d = {}

        for col in range(n):

            for row in range(r):
                d[(row,col)] = places[row](B[col])

            for i in range(s):
                z = places[r+i](B[col])
                d[(r+2*i,col)] = z.real()*sqrt2
                d[(r+2*i+1,col)] = z.imag()*sqrt2


        M = sage.matrix.all.matrix(d)

        return M

    Minkowski_embedding = deprecated_function_alias(23685, minkowski_embedding)

    def places(self, all_complex=False, prec=None):
        r"""
        Return the collection of all infinite places of self.

        By default, this returns the set of real places as
        homomorphisms into RIF first, followed by a choice of one of
        each pair of complex conjugate homomorphisms into CIF.

        On the other hand, if prec is not None, we simply return places
        into RealField(prec) and ComplexField(prec) (or RDF, CDF if
        prec=53). One can also use ``prec=infinity``, which returns embeddings
        into the field `\overline{\QQ}` of algebraic numbers (or its subfield
        `\mathbb{A}` of algebraic reals); this permits exact computation, but
        can be extremely slow.

        There is an optional flag all_complex, which defaults to False. If
        all_complex is True, then the real embeddings are returned as
        embeddings into CIF instead of RIF.

        EXAMPLES::

            sage: F.<alpha> = NumberField(x^3-100*x+1) ; F.places()
            [Ring morphism:
            From: Number Field in alpha with defining polynomial x^3 - 100*x + 1
            To:   Real Field with 106 bits of precision
            Defn: alpha |--> -10.00499625499181184573367219280,
            Ring morphism:
            From: Number Field in alpha with defining polynomial x^3 - 100*x + 1
            To:   Real Field with 106 bits of precision
            Defn: alpha |--> 0.01000001000003000012000055000273,
            Ring morphism:
            From: Number Field in alpha with defining polynomial x^3 - 100*x + 1
            To:   Real Field with 106 bits of precision
            Defn: alpha |--> 9.994996244991781845613530439509]

        ::

            sage: F.<alpha> = NumberField(x^3+7) ; F.places()
            [Ring morphism:
            From: Number Field in alpha with defining polynomial x^3 + 7
            To:   Real Field with 106 bits of precision
            Defn: alpha |--> -1.912931182772389101199116839549,
            Ring morphism:
            From: Number Field in alpha with defining polynomial x^3 + 7
            To:   Complex Field with 53 bits of precision
            Defn: alpha |--> 0.956465591386195 + 1.65664699997230*I]

        ::

            sage: F.<alpha> = NumberField(x^3+7) ; F.places(all_complex=True)
            [Ring morphism:
            From: Number Field in alpha with defining polynomial x^3 + 7
            To:   Complex Field with 53 bits of precision
            Defn: alpha |--> -1.91293118277239,
            Ring morphism:
            From: Number Field in alpha with defining polynomial x^3 + 7
            To:   Complex Field with 53 bits of precision
            Defn: alpha |--> 0.956465591386195 + 1.65664699997230*I]
            sage: F.places(prec=10)
            [Ring morphism:
            From: Number Field in alpha with defining polynomial x^3 + 7
            To:   Real Field with 10 bits of precision
            Defn: alpha |--> -1.9,
            Ring morphism:
            From: Number Field in alpha with defining polynomial x^3 + 7
            To:   Complex Field with 10 bits of precision
            Defn: alpha |--> 0.96 + 1.7*I]
        """
        if prec is None:
            R = RIF
            C = CIF

        elif prec == 53:
            R = sage.rings.real_double.RDF
            C = sage.rings.complex_double.CDF

        elif prec == Infinity:
            R = sage.rings.all.AA
            C = sage.rings.all.QQbar

        else:
            R = sage.rings.real_mpfr.RealField(prec)
            C = sage.rings.complex_field.ComplexField(prec)

        ## first, find the intervals with roots, and see how much
        ## precision we need to approximate the roots
        ##
        all_intervals = [ x[0] for x in self.defining_polynomial().roots(C) ]

        ## first, set up the real places
        if all_complex:
            real_intervals = [ x for x in all_intervals if x.imag().is_zero() ]
        else:
            real_intervals = [ x[0] for x in self.defining_polynomial().roots(R) ]

        if prec is None:
            real_places = [ self.hom([i.center()], check=False) for i in real_intervals ]

            complex_places = [ self.hom([i.center()], check=False) for i in
                               all_intervals if i.imag() > 0 ]
        else:
            real_places = [ self.hom([i], check=False) for i in real_intervals ]

            complex_places = [ self.hom([i], check=False) for i in
                               all_intervals if i.imag() > 0 ]

        return real_places + complex_places

    def real_places(self, prec=None):
        """
        Return all real places of self as homomorphisms into RIF.

        EXAMPLES::

            sage: F.<alpha> = NumberField(x^4-7) ; F.real_places()
            [Ring morphism:
            From: Number Field in alpha with defining polynomial x^4 - 7
            To:   Real Field with 106 bits of precision
            Defn: alpha |--> -1.626576561697785743211232345494,
            Ring morphism:
            From: Number Field in alpha with defining polynomial x^4 - 7
            To:   Real Field with 106 bits of precision
            Defn: alpha |--> 1.626576561697785743211232345494]
        """
        return self.places(prec=prec)[0:self.signature()[0]]

    def abs_val(self, v, iota, prec=None):
        r"""
        Return the value `|\iota|_{v}`.

        INPUT:

        - ``v`` -- a place of ``K``, finite (a fractional ideal) or infinite (element of ``K.places(prec)``)
        - ``iota`` -- an element of ``K``
        - ``prec`` -- (default: None) the precision of the real field

        OUTPUT:

        The absolute value as a real number

        EXAMPLES::

            sage: K.<xi> = NumberField(x^3-3)
            sage: phi_real = K.places()[0]
            sage: phi_complex = K.places()[1]
            sage: v_fin = tuple(K.primes_above(3))[0]

            sage: K.abs_val(phi_real,xi^2)
            2.08008382305190

            sage: K.abs_val(phi_complex,xi^2)
            4.32674871092223

            sage: K.abs_val(v_fin,xi^2)
            0.111111111111111
        """
        if prec is None:
            prec = 53
        R = sage.rings.real_mpfr.RealField(prec)

        try:
            p = v.smallest_integer()
            iota_ideal = self.ideal(self(iota))
            exponent = - v.residue_class_degree() * iota_ideal.valuation(v)
            return R(p**exponent)
        except AttributeError:
            if is_real_place(v):
                return R(v(iota).abs())
            else:
                return R(v(iota).abs()**2)

    def relativize(self, alpha, names, structure=None):
        r"""
        Given an element in self or an embedding of a subfield into self,
        return a relative number field `K` isomorphic to self that is relative
        over the absolute field `\QQ(\alpha)` or the domain of `alpha`, along
        with isomorphisms from `K` to self and from self to `K`.

        INPUT:

        - ``alpha`` - an element of self  or an embedding of a subfield into
          self
        - ``names`` - 2-tuple of names of generator for output field K and the
          subfield QQ(alpha) names[0] generators K and names[1] QQ(alpha).
        - ``structure`` -- an instance of
          :class:`structure.NumberFieldStructure` or ``None`` (default:
          ``None``), if ``None``, then the resulting field's :meth:`structure`
          will return isomorphisms from and to this field. Otherwise, the field
          will be equipped with ``structure``.

        OUTPUT:

        K -- relative number field

        Also, ``K.structure()`` returns from_K and to_K, where
        from_K is an isomorphism from K to self and to_K is an isomorphism
        from self to K.

        EXAMPLES::

            sage: K.<a> = NumberField(x^10 - 2)
            sage: L.<c,d> = K.relativize(a^4 + a^2 + 2); L
            Number Field in c with defining polynomial x^2 - 1/5*d^4 + 8/5*d^3 - 23/5*d^2 + 7*d - 18/5 over its base field
            sage: c.absolute_minpoly()
            x^10 - 2
            sage: d.absolute_minpoly()
            x^5 - 10*x^4 + 40*x^3 - 90*x^2 + 110*x - 58
            sage: (a^4 + a^2 + 2).minpoly()
            x^5 - 10*x^4 + 40*x^3 - 90*x^2 + 110*x - 58
            sage: from_L, to_L = L.structure()
            sage: to_L(a)
            c
            sage: to_L(a^4 + a^2 + 2)
            d
            sage: from_L(to_L(a^4 + a^2 + 2))
            a^4 + a^2 + 2

        The following demonstrates distinct embeddings of a subfield into a
        larger field::

            sage: K.<a> = NumberField(x^4 + 2*x^2 + 2)
            sage: K0 = K.subfields(2)[0][0]; K0
            Number Field in a0 with defining polynomial x^2 - 2*x + 2
            sage: rho, tau = K0.embeddings(K)
            sage: L0 = K.relativize(rho(K0.gen()), 'b'); L0
            Number Field in b0 with defining polynomial x^2 - b1 + 2 over its base field
            sage: L1 = K.relativize(rho, 'b'); L1
            Number Field in b with defining polynomial x^2 - a0 + 2 over its base field
            sage: L2 = K.relativize(tau, 'b'); L2
            Number Field in b with defining polynomial x^2 + a0 over its base field
            sage: L0.base_field() is K0
            False
            sage: L1.base_field() is K0
            True
            sage: L2.base_field() is K0
            True

        Here we see that with the different embeddings, the relative norms are
        different::

            sage: a0 = K0.gen()
            sage: L1_into_K, K_into_L1 = L1.structure()
            sage: L2_into_K, K_into_L2 = L2.structure()
            sage: len(K.factor(41))
            4
            sage: w1 = -a^2 + a + 1; P = K.ideal([w1])
            sage: Pp = L1.ideal(K_into_L1(w1)).ideal_below(); Pp == K0.ideal([4*a0 + 1])
            True
            sage: Pp == w1.norm(rho)
            True

            sage: w2 = a^2 + a - 1; Q = K.ideal([w2])
            sage: Qq = L2.ideal(K_into_L2(w2)).ideal_below(); Qq == K0.ideal([-4*a0 + 9])
            True
            sage: Qq == w2.norm(tau)
            True

            sage: Pp == Qq
            False

        TESTS:

        We can relativize over the whole field::

            sage: K.<a> = NumberField(x^4 + 2*x^2 + 2)
            sage: K.relativize(K.gen(), 'a')
            Number Field in a0 with defining polynomial x - a1 over its base field
            sage: K.relativize(2*K.gen(), 'a')
            Number Field in a0 with defining polynomial x - 1/2*a1 over its base field

        We can relativize over the prime field::

            sage: L = K.relativize(K(1), 'a'); L
            Number Field in a0 with defining polynomial x^4 + 2*x^2 + 2 over its base field
            sage: L.base_field()
            Number Field in a1 with defining polynomial x - 1
            sage: L.base_field().base_field()
            Rational Field

            sage: L = K.relativize(K(2), 'a'); L
            Number Field in a0 with defining polynomial x^4 + 2*x^2 + 2 over its base field
            sage: L.base_field()
            Number Field in a1 with defining polynomial x - 2
            sage: L.base_field().base_field()
            Rational Field

            sage: L = K.relativize(K(0), 'a'); L
            Number Field in a0 with defining polynomial x^4 + 2*x^2 + 2 over its base field
            sage: L.base_field()
            Number Field in a1 with defining polynomial x
            sage: L.base_field().base_field()
            Rational Field

        We can relativize over morphisms returned by self.subfields()::

            sage: L = NumberField(x^4 + 1, 'a')
            sage: [L.relativize(h, 'c') for (f,h,i) in L.subfields()]
            [Number Field in c with defining polynomial x^4 + 1 over its base field,
             Number Field in c with defining polynomial x^2 - a1*x + 1 over its base field,
             Number Field in c with defining polynomial x^2 - 1/2*a2 over its base field,
             Number Field in c with defining polynomial x^2 - a3*x - 1 over its base field,
             Number Field in c with defining polynomial x - a4 over its base field]

        We can relativize over a relative field::

            sage: K.<z> = CyclotomicField(16)
            sage: L, L_into_K, _ = K.subfields(4)[0]; L
            Number Field in z0 with defining polynomial x^4 + 16
            sage: F, F_into_L, _ = L.subfields(2)[0]; F
            Number Field in z0_0 with defining polynomial x^2 + 64

            sage: L_over_F = L.relativize(F_into_L, 'c'); L_over_F
            Number Field in c with defining polynomial x^2 - 1/2*z0_0 over its base field
            sage: L_over_F_into_L, _ = L_over_F.structure()

            sage: K_over_rel = K.relativize(L_into_K * L_over_F_into_L, 'a'); K_over_rel
            Number Field in a with defining polynomial x^2 - 1/2*c over its base field
            sage: K_over_rel.base_field() is L_over_F
            True
            sage: K_over_rel.structure()
            (Relative number field morphism:
              From: Number Field in a with defining polynomial x^2 - 1/2*c over its base field
              To:   Cyclotomic Field of order 16 and degree 8
              Defn: a |--> z
                    c |--> 2*z^2
                    z0_0 |--> 8*z^4, Ring morphism:
              From: Cyclotomic Field of order 16 and degree 8
              To:   Number Field in a with defining polynomial x^2 - 1/2*c over its base field
              Defn: z |--> a)

        We can relativize over a really large field::

            sage: K.<a> = CyclotomicField(3^3*2^3)
            sage: R = K.relativize(a^(3^2), 't'); R
            Number Field in t0 with defining polynomial x^9 - t1 over its base field
            sage: R.structure()
            (Relative number field morphism:
              From: Number Field in t0 with defining polynomial x^9 - t1 over its base field
              To:   Cyclotomic Field of order 216 and degree 72
              Defn: t0 |--> a
                    t1 |--> a^9,
             Ring morphism:
              From: Cyclotomic Field of order 216 and degree 72
              To:   Number Field in t0 with defining polynomial x^9 - t1 over its base field
              Defn: a |--> t0)

        Only one name is required when a morphism is given (fixing :trac:`12005`)::

            sage: R.<x> = PolynomialRing(QQ)
            sage: K.<i> = NumberField(x^2 + 1)
            sage: L.<b> = NumberField(x^4 - x^2 + 1)
            sage: phi = K.hom(b^3, L)
            sage: M.<r> = L.relativize(phi)
            sage: M
            Number Field in r with defining polynomial x^2 - i*x - 1 over its base field
            sage: M.base_field()
            Number Field in i with defining polynomial x^2 + 1
        """
        # step 1: construct the abstract field generated by alpha.w
        # step 2: make a relative extension of it.
        # step 3: construct isomorphisms
        from sage.all import vector, matrix

        from sage.categories.map import is_Map
        if is_Map(alpha):
            # alpha better be a morphism with codomain self
            if alpha.codomain() != self:
                raise ValueError("Co-domain of morphism must be self")
            L = alpha.domain()
            alpha = alpha(L.gen()) # relativize over phi's domain
            if L is QQ:
                from sage.rings.all import polygen
                f = polygen(QQ)
            else:
                f = L.defining_polynomial() # = alpha.minpoly()
            names = normalize_names(1, names)
        else:
            # alpha must be an element coercible to self
            alpha = self(alpha)
            f = alpha.minpoly()
            names = normalize_names(2, names)
            L = NumberField(f, names[1])

        # now we do some linear algebra to find the minpoly of self.gen() over L
        L_into_self = L.hom([alpha])

        extdeg = self.absolute_degree() // L.absolute_degree() # [ L : self ]
        a = self.gen()

        # we will find a linear relation between small powers of a over L
        basis = [ a**i * b for i in range(extdeg) for b in map(L_into_self, L.power_basis()) ]
        basis.append(a**extdeg) # this one makes the basis no longer a basis
        mat = matrix([ b.vector() for b in basis ])
        soln_space = mat.left_kernel(mat.row_space()(0))
        # the solution space is one dimensional and the last entry is non-zero
        # because a satisfies no smaller linear relation
        assert soln_space.dimension() == 1
        (reln, ) = soln_space.basis()
        assert reln[-1] != 0
        reln = reln * ~reln[-1]

        # now we need to get those coeffs in L
        coeff_mat = matrix(extdeg, f.degree(), list(reln)[:-1]) # easy way to divide into the correct lengths
        coeffs_in_L = [ r*vector(L.power_basis()) for r in coeff_mat.rows() ]
        # f is the minimal polynomial of a over L
        f = L['x'](coeffs_in_L + [1])
        # sanity check...

        mp_in_self = self['x']([L_into_self(_) for _ in f.coefficients(sparse=False)])
        assert mp_in_self(a) == 0

        if structure is None:
            from sage.rings.number_field.structure import RelativeFromAbsolute
            structure = RelativeFromAbsolute(self, alpha)
        if L is QQ:
            return L.extension(f, names[0])
        else:
            return L.extension(f, names[0], structure=structure)

    # Synonyms so that terminology appropriate to relative number fields
    # can be applied to an absolute number field:

    def absolute_degree(self):
        """
        A synonym for degree.

        EXAMPLES::

            sage: K.<i> = NumberField(x^2 + 1)
            sage: K.absolute_degree()
            2
        """
        return self.degree()

    def relative_degree(self):
        """
        A synonym for degree.

        EXAMPLES::

            sage: K.<i> = NumberField(x^2 + 1)
            sage: K.relative_degree()
            2
        """
        return self.degree()

    def relative_polynomial(self):
        """
        A synonym for polynomial.

        EXAMPLES::

            sage: K.<i> = NumberField(x^2 + 1)
            sage: K.relative_polynomial()
            x^2 + 1
        """
        return self.polynomial()

    def relative_vector_space(self):
        """
        A synonym for vector_space.

        EXAMPLES::

            sage: K.<i> = NumberField(x^2 + 1)
            sage: K.relative_vector_space()
            (Vector space of dimension 2 over Rational Field,
             Isomorphism map:
              From: Vector space of dimension 2 over Rational Field
              To:   Number Field in i with defining polynomial x^2 + 1,
             Isomorphism map:
              From: Number Field in i with defining polynomial x^2 + 1
              To:   Vector space of dimension 2 over Rational Field)
        """
        return self.vector_space()

    def absolute_discriminant(self):
        """
        A synonym for discriminant.

        EXAMPLES::

            sage: K.<i> = NumberField(x^2 + 1)
            sage: K.absolute_discriminant()
            -4
        """
        return self.discriminant()

    def relative_discriminant(self):
        """
        A synonym for discriminant.

        EXAMPLES::

            sage: K.<i> = NumberField(x^2 + 1)
            sage: K.relative_discriminant()
            -4
        """
        return self.discriminant()

    def absolute_different(self):
        """
        A synonym for different.

        EXAMPLES::

            sage: K.<i> = NumberField(x^2 + 1)
            sage: K.absolute_different()
            Fractional ideal (2)
        """
        return self.different()

    def relative_different(self):
        """
        A synonym for different.

        EXAMPLES::

            sage: K.<i> = NumberField(x^2 + 1)
            sage: K.relative_different()
            Fractional ideal (2)
        """
        return self.different()

    def hilbert_symbol(self, a, b, P = None):
        r"""
        Returns the Hilbert symbol `(a,b)_P` for a prime P of self
        and non-zero elements a and b of self.
        If P is omitted, return the global Hilbert symbol `(a,b)` instead.

        INPUT:

        - ``a``, ``b`` -- elements of self

        - ``P`` -- (default: None) If `P` is ``None``, compute the global
          symbol.  Otherwise, `P` should be either a prime ideal of self
          (which may also be given as a generator or set of generators)
          or a real or complex embedding.

        OUTPUT:

        If a or b is zero, returns 0.

        If a and b are non-zero and P is specified, returns
        the Hilbert symbol `(a,b)_P`, which is 1 if the equation
        `a x^2 + b y^2 = 1` has a solution in the completion of
        self at P, and is -1 otherwise.

        If a and b are non-zero and P is unspecified, returns 1
        if the equation has a solution in self and -1 otherwise.

        EXAMPLES:

        Some global examples::

            sage: K.<a> = NumberField(x^2 - 23)
            sage: K.hilbert_symbol(0, a+5)
            0
            sage: K.hilbert_symbol(a, 0)
            0
            sage: K.hilbert_symbol(-a, a+1)
            1
            sage: K.hilbert_symbol(-a, a+2)
            -1
            sage: K.hilbert_symbol(a, a+5)
            -1

        That the latter two are unsolvable should be visible in local
        obstructions.  For the first, this is a prime ideal above 19.
        For the second, the ramified prime above 23::

            sage: K.hilbert_symbol(-a, a+2, a+2)
            -1
            sage: K.hilbert_symbol(a, a+5, K.ideal(23).factor()[0][0])
            -1

        More local examples::

            sage: K.hilbert_symbol(a, 0, K.ideal(5))
            0
            sage: K.hilbert_symbol(a, a+5, K.ideal(5))
            1
            sage: K.hilbert_symbol(a+1, 13, (a+6)*K.maximal_order())
            -1
            sage: [emb1, emb2] = K.embeddings(AA)
            sage: K.hilbert_symbol(a, -1, emb1)
            -1
            sage: K.hilbert_symbol(a, -1, emb2)
            1

        Ideals P can be given by generators::

            sage: K.<a> = NumberField(x^5 - 23)
            sage: pi = 2*a^4 + 3*a^3 + 4*a^2 + 15*a + 11
            sage: K.hilbert_symbol(a, a+5, pi)
            1
            sage: rho = 2*a^4 + 3*a^3 + 4*a^2 + 15*a + 11
            sage: K.hilbert_symbol(a, a+5, rho)
            1

        This also works for non-principal ideals::

            sage: K.<a> = QuadraticField(-5)
            sage: P = K.ideal(3).factor()[0][0]
            sage: P.gens_reduced()  # random, could be the other factor
            (3, a + 1)
            sage: K.hilbert_symbol(a, a+3, P)
            1
            sage: K.hilbert_symbol(a, a+3, [3, a+1])
            1

        Primes above 2::

            sage: K.<a> = NumberField(x^5 - 23)
            sage: O = K.maximal_order()
            sage: p = [p[0] for p in (2*O).factor() if p[0].norm() == 16][0]
            sage: K.hilbert_symbol(a, a+5, p)
            1
            sage: K.hilbert_symbol(a, 2, p)
            1
            sage: K.hilbert_symbol(-1, a-2, p)
            -1

        Various real fields are allowed::

            sage: K.<a> = NumberField(x^3+x+1)
            sage: K.hilbert_symbol(a/3, 1/2, K.embeddings(RDF)[0])
            1
            sage: K.hilbert_symbol(a/5, -1, K.embeddings(RR)[0])
            -1
            sage: [K.hilbert_symbol(a, -1, e) for e in K.embeddings(AA)]
            [-1]

        Real embeddings are not allowed to be disguised as complex embeddings::

            sage: K.<a> = QuadraticField(5)
            sage: K.hilbert_symbol(-1, -1, K.embeddings(CC)[0])
            Traceback (most recent call last):
            ...
            ValueError: Possibly real place (=Ring morphism:
              From: Number Field in a with defining polynomial x^2 - 5
              To:   Complex Field with 53 bits of precision
              Defn: a |--> -2.23606797749979) given as complex embedding in hilbert_symbol. Is it real or complex?
            sage: K.hilbert_symbol(-1, -1, K.embeddings(QQbar)[0])
            Traceback (most recent call last):
            ...
            ValueError: Possibly real place (=Ring morphism:
              From: Number Field in a with defining polynomial x^2 - 5
              To:   Algebraic Field
              Defn: a |--> -2.236067977499790?) given as complex embedding in hilbert_symbol. Is it real or complex?
            sage: K.<b> = QuadraticField(-5)
            sage: K.hilbert_symbol(-1, -1, K.embeddings(CDF)[0])
            1
            sage: K.hilbert_symbol(-1, -1, K.embeddings(QQbar)[0])
            1

        a and b do not have to be integral or coprime::

            sage: K.<i> = QuadraticField(-1)
            sage: O = K.maximal_order()
            sage: K.hilbert_symbol(1/2, 1/6, 3*O)
            1
            sage: p = 1+i
            sage: K.hilbert_symbol(p, p, p)
            1
            sage: K.hilbert_symbol(p, 3*p, p)
            -1
            sage: K.hilbert_symbol(3, p, p)
            -1
            sage: K.hilbert_symbol(1/3, 1/5, 1+i)
            1
            sage: L = QuadraticField(5, 'a')
            sage: L.hilbert_symbol(-3, -1/2, 2)
            1

        Various other examples::

            sage: K.<a> = NumberField(x^3+x+1)
            sage: K.hilbert_symbol(-6912, 24, -a^2-a-2)
            1
            sage: K.<a> = NumberField(x^5-23)
            sage: P = K.ideal(-1105*a^4 + 1541*a^3 - 795*a^2 - 2993*a + 11853)
            sage: Q = K.ideal(-7*a^4 + 13*a^3 - 13*a^2 - 2*a + 50)
            sage: b = -a+5
            sage: K.hilbert_symbol(a,b,P)
            1
            sage: K.hilbert_symbol(a,b,Q)
            1
            sage: K.<a> = NumberField(x^5-23)
            sage: P = K.ideal(-1105*a^4 + 1541*a^3 - 795*a^2 - 2993*a + 11853)
            sage: K.hilbert_symbol(a, a+5, P)
            1
            sage: K.hilbert_symbol(a, 2, P)
            1
            sage: K.hilbert_symbol(a+5, 2, P)
            -1
            sage: K.<a> = NumberField(x^3 - 4*x + 2)
            sage: K.hilbert_symbol(2, -2, K.primes_above(2)[0])
            1

        Check that the bug reported at :trac:`16043` has been fixed::

            sage: K.<a> = NumberField(x^2 + 5)
            sage: p = K.primes_above(2)[0]; p
            Fractional ideal (2, a + 1)
            sage: K.hilbert_symbol(2*a, -1, p)
            1
            sage: K.hilbert_symbol(2*a, 2, p)
            -1
            sage: K.hilbert_symbol(2*a, -2, p)
            -1

        AUTHOR:

        - Aly Deines (2010-08-19): part of the doctests

        - Marco Streng (2010-12-06)
        """
        if a.is_zero() or b.is_zero():
            return 0
        a = self(a)
        b = self(b)
        if P is None:
            return pari(self).nfhilbert(a, b)

        from sage.categories.map import Map
        from sage.categories.all import Rings
        if isinstance(P, Map) and P.category_for().is_subcategory(Rings()):
            # P is a morphism of Rings
            if P.domain() is not self:
                raise ValueError("Domain of P (=%s) should be self (=%s) in self.hilbert_symbol" % (P, self))
            codom = P.codomain()
            from sage.rings.complex_field import is_ComplexField
            from sage.rings.complex_interval_field import is_ComplexIntervalField
            from sage.rings.real_mpfr import is_RealField
            from sage.rings.all import (AA, CDF, QQbar, RDF)
            if is_ComplexField(codom) or is_ComplexIntervalField(codom) or \
                                         codom is CDF or codom is QQbar:
                if P(self.gen()).imag() == 0:
                    raise ValueError("Possibly real place (=%s) given as complex embedding in hilbert_symbol. Is it real or complex?" % P)
                return 1
            if is_RealField(codom) or codom is RDF or codom is AA:
                if P(a) > 0 or P(b) > 0:
                    return 1
                return -1
        if not is_NumberFieldIdeal(P):
            P = self.ideal(P)
        if P.number_field() is not self:
            raise ValueError("P (=%s) should be an ideal of self (=%s) in hilbert_symbol, not of %s" % (P, self, P.number_field()))
        if not P.is_prime():
            raise ValueError("Non-prime ideal P (=%s) in hilbert_symbol" % P)
        return pari(self).nfhilbert(a, b, P.pari_prime())

    def hilbert_conductor(self,a,b):
        """
        This is the product of all (finite) primes where the Hilbert symbol is -1.
        What is the same, this is the (reduced) discriminant of the quaternion
        algebra `(a,b)` over a number field.

        INPUT:

        - ``a``, ``b`` -- elements of the number field ``self``

        OUTPUT:

        - squarefree ideal of the ring of integers of ``self``

        EXAMPLES::

            sage: F.<a> = NumberField(x^2-x-1)
            sage: F.hilbert_conductor(2*a,F(-1))
            Fractional ideal (2)
            sage: K.<b> = NumberField(x^3-4*x+2)
            sage: K.hilbert_conductor(K(2),K(-2))
            Fractional ideal (1)
            sage: K.hilbert_conductor(K(2*b),K(-2))
            Fractional ideal (b^2 + b - 2)

        AUTHOR:

        - Aly Deines

        """
        a, b = self(a), self(b)
        d = self.ideal(1)
        for p in union(union( self.ideal(2).prime_factors(), self.ideal(a).prime_factors()), self.ideal(b).prime_factors()):
            if self.hilbert_symbol(a,b,p) == -1:
                d *= p
        return d

    def elements_of_bounded_height(self, **kwds):
        r"""
        Return an iterator over the elements of ``self`` with relative
        multiplicative height at most ``bound``.

        This algorithm computes 2 lists: L containing elements x in `K` such that
        H_k(x) <= B, and a list L' containing elements x in `K` that, due to
        floating point issues,
        may be slightly larger then the bound. This can be controlled
        by lowering the tolerance.

        In current implementation both lists (L,L') are merged and returned in
        form of iterator.

        ALGORITHM:

        This is an implementation of the revised algorithm (Algorithm 4) in
        [Doyle-Krumm]_. Algorithm 5 is used for imaginary quadratic fields.

        INPUT:

        kwds:

        - ``bound`` - a real number

        - ``tolerance`` - (default: 0.01) a rational number in (0,1]

        - ``precision`` - (default: 53) a positive integer

        OUTPUT:

        - an iterator of number field elements

        EXAMPLES:

        There are no elements in a number field with multiplicative height less
        than 1::

            sage: K.<g> = NumberField(x^5 - x + 19)
            sage: list(K.elements_of_bounded_height(bound=0.9))
            []

        The only elements in a number field of height 1 are 0 and the roots of
        unity::

            sage: K.<a> = NumberField(x^2 + x + 1)
            sage: list(K.elements_of_bounded_height(bound=1))
            [0, a + 1, a, -1, -a - 1, -a, 1]

        ::

            sage: K.<a> = CyclotomicField(20)
            sage: len(list(K.elements_of_bounded_height(bound=1)))
            21

        The elements in the output iterator all have relative multiplicative
        height at most the input bound::

            sage: K.<a> = NumberField(x^6 + 2)
            sage: L = K.elements_of_bounded_height(bound=5)
            sage: for t in L:
            ....:     exp(6*t.global_height())
            ....:
            1.00000000000000
            1.00000000000000
            1.00000000000000
            2.00000000000000
            2.00000000000000
            2.00000000000000
            2.00000000000000
            4.00000000000000
            4.00000000000000
            4.00000000000000
            4.00000000000000

        ::

            sage: K.<a> = NumberField(x^2 - 71)
            sage: L = K.elements_of_bounded_height(bound=20)
            sage: all(exp(2*t.global_height()) <= 20 for t in L) # long time (5 s)
            True

        ::

            sage: K.<a> = NumberField(x^2 + 17)
            sage: L = K.elements_of_bounded_height(bound=120)
            sage: len(list(L))
            9047

        ::

            sage: K.<a> = NumberField(x^4 - 5)
            sage: L = K.elements_of_bounded_height(bound=50)
            sage: len(list(L)) # long time (2 s)
            2163

        ::

            sage: K.<a> = CyclotomicField(13)
            sage: L = K.elements_of_bounded_height(bound=2)
            sage: len(list(L)) # long time (3 s)
            27

        ::

            sage: K.<a> = NumberField(x^6 + 2)
            sage: L = K.elements_of_bounded_height(bound=60, precision=100)
            sage: len(list(L)) # long time (5 s)
            1899

        ::

            sage: K.<a> = NumberField(x^4 - x^3 - 3*x^2 + x + 1)
            sage: L = K.elements_of_bounded_height(bound=10, tolerance=0.1)
            sage: len(list(L))
            99

        AUTHORS:

        - John Doyle (2013)

        - David Krumm (2013)

        - Raman Raghukul (2018)
        """
        from sage.rings.number_field.bdd_height import bdd_height, bdd_height_iq
        r1, r2 = self.signature()
        r = r1 + r2 - 1
        B = kwds.pop('bound')
        if self.degree() == 2 and r == 0:
            return bdd_height_iq(self, B)
        else:
            tol = kwds.pop('tolerance', 1e-2)
            prec = kwds.pop('precision', 53)
            return bdd_height(self, B, tolerance=tol, precision=prec)

class NumberField_cyclotomic(NumberField_absolute):
    """
    Create a cyclotomic extension of the rational field.

    The command CyclotomicField(n) creates the n-th cyclotomic field,
    obtained by adjoining an n-th root of unity to the rational field.

    EXAMPLES::

        sage: CyclotomicField(3)
        Cyclotomic Field of order 3 and degree 2
        sage: CyclotomicField(18)
        Cyclotomic Field of order 18 and degree 6
        sage: z = CyclotomicField(6).gen(); z
        zeta6
        sage: z^3
        -1
        sage: (1+z)^3
        6*zeta6 - 3

    ::

        sage: K = CyclotomicField(197)
        sage: loads(K.dumps()) == K
        True
        sage: loads((z^2).dumps()) == z^2
        True

    ::

        sage: cf12 = CyclotomicField( 12 )
        sage: z12 = cf12.0
        sage: cf6 = CyclotomicField( 6 )
        sage: z6 = cf6.0
        sage: FF = Frac( cf12['x'] )
        sage: x = FF.0
        sage: z6*x^3/(z6 + x)
        zeta12^2*x^3/(x + zeta12^2)

    ::

        sage: cf6 = CyclotomicField(6) ; z6 = cf6.gen(0)
        sage: cf3 = CyclotomicField(3) ; z3 = cf3.gen(0)
        sage: cf3(z6)
        zeta3 + 1
        sage: cf6(z3)
        zeta6 - 1
        sage: type(cf6(z3))
        <type 'sage.rings.number_field.number_field_element_quadratic.NumberFieldElement_quadratic'>
        sage: cf1 = CyclotomicField(1) ; z1 = cf1.0
        sage: cf3(z1)
        1
        sage: type(cf3(z1))
        <type 'sage.rings.number_field.number_field_element_quadratic.NumberFieldElement_quadratic'>
    """
    def __init__(self, n, names, embedding=None, assume_disc_small=False, maximize_at_primes=None):
        """
        A cyclotomic field, i.e., a field obtained by adjoining an n-th
        root of unity to the rational numbers.

        EXAMPLES::

            sage: k = CyclotomicField(3)
            sage: type(k)
            <class 'sage.rings.number_field.number_field.NumberField_cyclotomic_with_category'>

        TESTS:

        The ``gcd`` and ``xgcd`` methods do not agree on this field, see
        :trac:`23274`::

            sage: TestSuite(k).run()
            Failure in _test_gcd_vs_xgcd:
            ...
            AssertionError: The methods gcd and xgcd disagree on Cyclotomic Field of order 3 and degree 2:
              gcd(0,2) = 1
             xgcd(0,2) = (2, 0, 1)
            ------------------------------------------------------------
            The following tests failed: _test_gcd_vs_xgcd

        ::

            sage: type(CyclotomicField(4).zero())
            <type 'sage.rings.number_field.number_field_element_quadratic.NumberFieldElement_quadratic'>
            sage: type(CyclotomicField(6).one())
            <type 'sage.rings.number_field.number_field_element_quadratic.NumberFieldElement_quadratic'>
            sage: type(CyclotomicField(6).an_element())
            <type 'sage.rings.number_field.number_field_element_quadratic.NumberFieldElement_quadratic'>
            sage: type(CyclotomicField(15).zero())
            <type 'sage.rings.number_field.number_field_element.NumberFieldElement_absolute'>
        """
        f = QQ['x'].cyclotomic_polynomial(n)
        if names[0].startswith('zeta'):
            latex_name = "\\zeta_{%s}"%n
        else:
            latex_name = latex_variable_name(names[0])
        self.__n = n = Integer(n)
        NumberField_absolute.__init__(self, f,
                                      name= names,
                                      latex_name=latex_name,
                                      check=False,
                                      embedding = embedding,
                                      assume_disc_small=assume_disc_small,
                                      maximize_at_primes=maximize_at_primes)
        if n%2:
            self.__zeta_order = 2*n
        else:
            self.__zeta_order = n
        ## quadratic number fields require this:
        if f.degree() == 2:
            # define a boolean flag as for NumberField_quadratic to know, which
            # square root we choose (True means no embedding or positive
            # imaginary value).
            # Note that the test is done with NumberFieldElement and not with
            # NumberFieldElement_quadratic which requires somehow this flag.
            # As a consequence, a result of _an_element_() with the wrong class
            # is cached during the call to has_coerce_map_from. We reset the
            # cache afterwards.
            self._standard_embedding = not CDF.has_coerce_map_from(self) or CDF(self.gen()).imag() > 0
            self._cache_an_element = None

            self._element_class = number_field_element_quadratic.NumberFieldElement_quadratic
            if n == 4:
                self._D = ZZ(-1)
                self._NumberField_generic__gen = self._element_class(self, (QQ(0), QQ(1)))
            else:
                ## n is 3 or 6
                self._D = ZZ(-3)
                one_half = ZZ(1)/ZZ(2)
                if n == 3:
                    self._NumberField_generic__gen = self._element_class(self, (one_half-1, one_half))
                else:
                    self._NumberField_generic__gen = self._element_class(self, (one_half, one_half))

            # NumberField_absolute.__init__(...) set _zero_element and
            # _one_element to NumberFieldElement_absolute values, which is
            # wrong (and dangerous; such elements can actually be used to
            # crash Sage: see #5316).  Overwrite them with correct values.
            self._zero_element = self._element_class(self, (QQ(0),QQ(0)))
            self._one_element =  self._element_class(self, (QQ(1),QQ(0)))

        zeta = self.gen()
        zeta._set_multiplicative_order(n)
        self._init_embedding_approx()

    def construction(self):
        """
        Return data defining a functorial construction of ``self``.

        EXAMPLES::

            sage: F, R = CyclotomicField(5).construction()
            sage: R
            Rational Field
            sage: F.polys
            [x^4 + x^3 + x^2 + x + 1]
            sage: F.names
            ['zeta5']
            sage: F.embeddings
            [0.309016994374948? + 0.951056516295154?*I]
            sage: F.structures
            [None]
        """
        F, R = NumberField_generic.construction(self)
        F.cyclotomic = self.__n
        return F, R

    def _pushout_(self, other):
        r"""
        TESTS:

        Pushout is implemented for cyclotomic fields::

            sage: K.<a> = CyclotomicField(3)
            sage: L.<b> = CyclotomicField(4)
            sage: cm = sage.structure.element.get_coercion_model()
            sage: cm.explain(K,L,operator.add)
            Coercion on left operand via
                Generic morphism:
                  From: Cyclotomic Field of order 3 and degree 2
                  To:   Cyclotomic Field of order 12 and degree 4
                  Defn: a -> zeta12^2 - 1
            Coercion on right operand via
                Generic morphism:
                  From: Cyclotomic Field of order 4 and degree 2
                  To:   Cyclotomic Field of order 12 and degree 4
                  Defn: b -> zeta12^3
            Arithmetic performed after coercions.
            Result lives in Cyclotomic Field of order 12 and degree 4
            Cyclotomic Field of order 12 and degree 4

        As a consequence, operations work nicely::

            sage: a + b
            zeta12^3 + zeta12^2 - 1
            sage: a * b
            -zeta12
        """
        if isinstance(other, NumberField_cyclotomic):
            return CyclotomicField((self.__n).lcm(other.__n))

    def _magma_init_(self, magma):
        """
        Function returning a string to create this cyclotomic field in
        Magma.

        .. note::

           The Magma generator name is also initialized to be the same
           as for the Sage field.

        EXAMPLES::

            sage: K=CyclotomicField(7,'z') # optional - magma
            sage: K._magma_init_(magma)                                # optional - magma
            'SageCreateWithNames(CyclotomicField(7),["z"])'
            sage: K=CyclotomicField(7,'zeta') # optional - magma
            sage: K._magma_init_(magma)                                # optional - magma
            'SageCreateWithNames(CyclotomicField(7),["zeta"])'
        """
        s = 'CyclotomicField(%s)'%self.__n
        return magma._with_names(s, self.variable_names())

    def _gap_init_(self):
        """
        Return a string that provides a representation of ``self`` in GAP.

        TESTS::

            sage: K = CyclotomicField(8)
            sage: gap(K)   # indirect doctest
            CF(8)
            sage: gap(K.0)
            E(8)
            sage: K(gap(K.0^5)); K(gap(K.0^5))==K.0^5
            -zeta8
            True

        The following was the motivating example to introduce
        a genuine representation of cyclotomic fields in the
        GAP interface -- see :trac:`5618`. ::

            sage: H = AlternatingGroup(4)
            sage: g = H.list()[1]
            sage: K = H.subgroup([g])
            sage: z = CyclotomicField(3).an_element(); z
            zeta3
            sage: c = K.character([1,z,z**2]); c
            Character of Subgroup of (Alternating group of order 4!/2 as a permutation group) generated by [(1,2,3)]
            sage: c(g^2); z^2
            -zeta3 - 1
            -zeta3 - 1

        """
        return 'CyclotomicField(%s)'%self.__n

    def _libgap_(self):
        """
        Return a LibGAP representation of ``self``.

        TESTS::

            sage: K = CyclotomicField(8)
            sage: K._libgap_()
            CF(8)
            sage: libgap(K)   # indirect doctest
            CF(8)
        """
        from sage.libs.gap.libgap import libgap
        return libgap.CyclotomicField(self.__n)

    def _repr_(self):
        r"""
        Return string representation of this cyclotomic field.

        The "order" of the cyclotomic field `\QQ(\zeta_n)`
        in the string output refers to the order of the `\zeta_n`,
        i.e., it is the integer `n`. The degree is the degree of
        the field as an extension of `\QQ`.

        EXAMPLES::

            sage: CyclotomicField(4)._repr_()
            'Cyclotomic Field of order 4 and degree 2'
            sage: CyclotomicField(400)._repr_()
            'Cyclotomic Field of order 400 and degree 160'
        """
        return "Cyclotomic Field of order %s and degree %s"%(
                self.__n, self.degree())

    def _n(self):
        """
        Return the n used to create this cyclotomic field.

        EXAMPLES::

            sage: CyclotomicField(3).zeta_order()
            6
            sage: CyclotomicField(3)._n()
            3
        """
        return self.__n

    def _latex_(self):
        r"""
        Return the latex representation of this cyclotomic field.

        EXAMPLES::

            sage: Z = CyclotomicField(4)
            sage: Z.gen()
            zeta4
            sage: latex(Z) # indirect doctest
            \Bold{Q}(\zeta_{4})

        Latex printing respects the generator name::

            sage: k.<a> = CyclotomicField(4)
            sage: latex(k)
            \Bold{Q}[a]/(a^{2} + 1)
            sage: k
            Cyclotomic Field of order 4 and degree 2
            sage: k.gen()
            a

        TESTS:

        We check that the bug reported on :trac:`8938` is fixed::

            sage: C5.<z> = CyclotomicField(5)
            sage: P.<s, t> = C5[]
            sage: f = (z^2 + z)*s
            sage: f
            (z^2 + z)*s
            sage: latex(f)
            \left(z^{2} + z\right) s
        """
        v = self.latex_variable_name()
        if v.startswith('\\zeta_'):
            return "%s(%s)"%(latex(QQ), v)
        else:
            return NumberField_generic._latex_(self)

    def _coerce_map_from_(self, K):
        r"""
        Return a coercion map from `K` to ``self``, or None.

        The cyclotomic field `\QQ(\zeta_n)` coerces into the
        cyclotomic field `\QQ(\zeta_m)` if and only if `n' \mid m`,
        where `n'` is the odd part of `n` if `4 \nmid n` and `n' = n`
        otherwise.

        The morphism is consistent with the chosen embedding into `\CC`.

        If `K` is not a cyclotomic field, the normal coercion rules
        for number fields are used.

        EXAMPLES::

            sage: K.<a> = CyclotomicField(12)
            sage: L.<b> = CyclotomicField(132)
            sage: L.coerce_map_from(K) # indirect doctest
            Generic morphism:
              From: Cyclotomic Field of order 12 and degree 4
              To:   Cyclotomic Field of order 132 and degree 40
              Defn: a -> b^11
            sage: a + b
            b^11 + b
            sage: L.coerce_map_from(CyclotomicField(4, 'z'))
            Generic morphism:
              From: Cyclotomic Field of order 4 and degree 2
              To:   Cyclotomic Field of order 132 and degree 40
              Defn: z -> b^33
            sage: L.coerce_map_from(CyclotomicField(5, 'z')) is None
            True

            sage: K.<a> = CyclotomicField(3)
            sage: L.<b> = CyclotomicField(6)
            sage: L.coerce_map_from(K)
            Generic morphism:
              From: Cyclotomic Field of order 3 and degree 2
              To:   Cyclotomic Field of order 6 and degree 2
              Defn: a -> b - 1
            sage: K.coerce_map_from(L)
            Generic morphism:
              From: Cyclotomic Field of order 6 and degree 2
              To:   Cyclotomic Field of order 3 and degree 2
              Defn: b -> a + 1

            sage: CyclotomicField(33).coerce_map_from(CyclotomicField(66))
            Generic morphism:
              From: Cyclotomic Field of order 66 and degree 20
              To:   Cyclotomic Field of order 33 and degree 20
              Defn: zeta66 -> -zeta33^17
            sage: CyclotomicField(15).coerce_map_from(CyclotomicField(6))
            Generic morphism:
              From: Cyclotomic Field of order 6 and degree 2
              To:   Cyclotomic Field of order 15 and degree 8
              Defn: zeta6 -> zeta15^5 + 1

        Check that :trac:`12632` is fixed::

            sage: K1 = CyclotomicField(1); K2 = CyclotomicField(2)
            sage: K1.coerce_map_from(K2)
            Generic morphism:
              From: Cyclotomic Field of order 2 and degree 1
              To:   Cyclotomic Field of order 1 and degree 1
              Defn: zeta2 -> -1

        Check that custom embeddings are respected (:trac:`13765`)::

            sage: z105 = CDF(exp(2*pi*I/105))
            sage: Ka.<a> = CyclotomicField(105, embedding=z105^11)
            sage: Kb.<b> = CyclotomicField(35, embedding=z105^6)
            sage: Ka.coerce_map_from(Kb)
            Generic morphism:
              From: Cyclotomic Field of order 35 and degree 24
              To:   Cyclotomic Field of order 105 and degree 48
              Defn: b -> -a^44 - a^42 + a^39 + a^37 + a^35 - a^29 - a^27 - a^25 + a^24 - a^23 + a^22 - a^21 + a^20 + a^18 + a^16 - a^12 - a^10 - a^8 - a^6 + a^5 + a^3 + a
            sage: CC(b)
            0.936234870639737 + 0.351374824081343*I
            sage: CC(-a^44 - a^42 + a^39 + a^37 + a^35 - a^29 - a^27 - a^25 + a^24 - a^23 + a^22 - a^21 + a^20 + a^18 + a^16 - a^12 - a^10 - a^8 - a^6 + a^5 + a^3 + a)
            0.936234870639731 + 0.351374824081341*I

            sage: z15 = CDF(exp(2*pi*I/15))
            sage: CyclotomicField(15).coerce_map_from(CyclotomicField(6, embedding=-z15^5))
            Generic morphism:
              From: Cyclotomic Field of order 6 and degree 2
              To:   Cyclotomic Field of order 15 and degree 8
              Defn: zeta6 -> -zeta15^5

            sage: CyclotomicField(15, embedding=z15^4).coerce_map_from(CyclotomicField(6, embedding=-z15^5))
            Generic morphism:
              From: Cyclotomic Field of order 6 and degree 2
              To:   Cyclotomic Field of order 15 and degree 8
              Defn: zeta6 -> -zeta15^5

        Check transitivity of coercion embeddings (:trac:`20513`)::

            sage: K60.<zeta60> = CyclotomicField(60)
            sage: K30.<zeta30> = CyclotomicField(30, embedding=zeta60**14)
            sage: K15.<zeta15> = CyclotomicField(15, embedding=zeta30**26)
            sage: K5.<zeta5> = CyclotomicField(5, embedding=zeta15**12)
            sage: K60.has_coerce_map_from(K5)
            True
            sage: K60(zeta5)
            -zeta60^14 - zeta60^12 + zeta60^6 + zeta60^4 - 1
            sage: _ == zeta60**(14*26*12)
            True
        """
        if isinstance(K, NumberField_cyclotomic):
            if (self.coerce_embedding() is None or K.coerce_embedding() is None):
                return None
            ambient_field = self.coerce_embedding().codomain()
            if not ambient_field.has_coerce_map_from(K.coerce_embedding().codomain()):
                return None
            Kn = K.__n
            n = self.__n
            if Kn.divides(n):
                return number_field_morphisms.CyclotomicFieldEmbedding(K, self)
            if Kn == 2 and n == 1:
                # see #12632
                return number_field_morphisms.NumberFieldEmbedding(K, self, -self.gen())
            if Kn % 4 == 2 and (Kn//2).divides(n):
                e = self._log_gen(ambient_field(-K.gen()))
                return number_field_morphisms.NumberFieldEmbedding(K, self, -self.gen() ** e)
            else:
                return None

        elif self.degree() == 2:
            if K is ZZ:
                return number_field_element_quadratic.Z_to_quadratic_field_element(self)
            if K is QQ:
                return number_field_element_quadratic.Q_to_quadratic_field_element(self)

        return NumberField_absolute._coerce_map_from_(self, K)

    def _log_gen(self, x):
        """
        Returns an integer `e` such that `self.gen()^e == x`, or `None`
        if no such integer exists. This is primarily used to construct
        embedding-respecting coercions.

        If `x` is complex, the result is either an integer `e` such
        that the absolute value of `self.gen()^e-x` is small or
        `None` if no such `e` is found.

        EXAMPLES::

            sage: K.<a> = CyclotomicField(5)
            sage: K._log_gen(CDF(a))
            1
            sage: K._log_gen(CDF(a^4))
            4

            sage: zeta105 = CC(exp(2*pi*i/105))
            sage: K.<a> = CyclotomicField(105, embedding=zeta105^13)
            sage: zeta105^13, CC(a)
            (0.712376096951345 + 0.701797902883992*I, 0.712376096951345 + 0.701797902883991*I)
            sage: K._log_gen(zeta105^26)
            2
            sage: K._log_gen(zeta105)
            97
            sage: zeta105, CC(a^97)
            (0.998210129767735 + 0.0598041539450342*I, 0.998210129767736 + 0.0598041539450313*I)
            sage: K._log_gen(zeta105^3)
            81
            sage: zeta105^3, CC(a)^81
            (0.983929588598630 + 0.178556894798637*I, 0.983929588598631 + 0.178556894798635*I)

            sage: K.<a> = CyclotomicField(5, embedding=None)
            sage: K._log_gen(CDF(.5, -.8)) is None
            True

            sage: zeta5 = cyclotomic_polynomial(5).change_ring(Qp(11)).roots()[0][0]
            sage: zeta5 ^ 5
            1 + O(11^20)
            sage: K.<a> = CyclotomicField(5, embedding=zeta5^2)
            sage: K._log_gen(zeta5)
            3

            sage: K60.<zeta60> = CyclotomicField(60)
            sage: K30.<zeta30> = CyclotomicField(30, embedding=zeta60**2)
            sage: K15.<zeta15> = CyclotomicField(15, embedding=zeta30**2)
            sage: K5.<zeta5> = CyclotomicField(5, embedding=zeta15**12)
            sage: K60._log_gen(zeta30)
            2
            sage: K60._log_gen(zeta15)
            4
            sage: K60._log_gen(zeta5)
            48
            sage: K5._log_gen(zeta15**3)
            4
        """
        X = x.parent()
        gen = self.gen()

        if self.has_coerce_map_from(X):
            Y = self
            x = self(x)
        elif X.has_coerce_map_from(self):
            Y = X
            gen = X(self.gen())
        else:
            return

        n = self._n()
        if CDF.has_coerce_map_from(Y):
            x = CDF(x)
            gen = CDF(gen)
            # Let zeta = e^(2*pi*i/n)
            two_pi = 2*RDF.pi()
            a = (n * x.arg() / two_pi).round()        # x = zeta^a
            b = (n * gen.arg() / two_pi).round()      # gen = zeta^b
            e = mod(a/b, n).lift()          # e is the expected result
            if abs(gen**e-x) < 1/n:         # a sanity check
                return e
        else:
            # NOTE: this can be *very* slow!
            gen_pow_e = 1
            for e in range(n):
                if gen_pow_e == x:
                    return e
                gen_pow_e *= gen

    def _element_constructor_(self, x, check=True):
        """
        Create an element of this cyclotomic field from `x`.

        EXAMPLES:

        The following example illustrates coercion from the
        cyclotomic field Q(zeta_42) to the cyclotomic field Q(zeta_6), in
        a case where such coercion is defined::

            sage: k42 = CyclotomicField(42)
            sage: k6 = CyclotomicField(6)
            sage: a = k42.gen(0)
            sage: b = a^7
            sage: b
            zeta42^7
            sage: k6(b) # indirect doctest
            zeta6
            sage: b^2
            zeta42^7 - 1
            sage: k6(b^2)
            zeta6 - 1

        Conversion of elements of the :class:`~sage.rings.universal_cyclotomic_field.UniversalCyclotomicField`::

            sage: CF = CyclotomicField(5)
            sage: UCF.<E> = UniversalCyclotomicField()
            sage: CF(E(5))
            zeta5

            sage: CF = CyclotomicField(10)
            sage: CF(E(5))
            zeta10^2

       Coercion of GAP cyclotomic elements is also supported::

            sage: CyclotomicField(18)(gap('E(3)')) # indirect doctest
            zeta18^3 - 1

        Converting from rings of integers::

            sage: K.<z> = CyclotomicField(7)
            sage: O = K.maximal_order()
            sage: K(O.1)
            z
            sage: K(O.1^2 + O.1 - 2)
            z^2 + z - 2
        """
        if isinstance(x, number_field_element.NumberFieldElement):
            if isinstance(x.parent(), NumberField_cyclotomic):
                return self._coerce_from_other_cyclotomic_field(x)
            else:
                return NumberField_absolute._element_constructor_(self, x)
        elif isinstance(x, pari_gen):
            return NumberField_absolute._element_constructor_(self, x, check=check)
        elif (sage.interfaces.gap.is_GapElement(x) or
              isinstance(x, sage.libs.gap.element.GapElement)):
            return self._coerce_from_gap(x)
        elif isinstance(x,str):
            return self._convert_from_str(x)

        # late import because of speed
        from sage.rings.universal_cyclotomic_field import UniversalCyclotomicFieldElement
        if isinstance(x,UniversalCyclotomicFieldElement):
            return x.to_cyclotomic_field(self)
        else:
            return self._convert_non_number_field_element(x)

    # TODO:
    # The following is very nice and much more flexible / powerful.
    # However, it is simply not *consistent*, since it totally
    # breaks the doctests in eisenstein_submodule.py.
    # FIX THIS.

##     def _will_be_better_coerce_from_other_cyclotomic_field(self, x, only_canonical=False):
##         """
##         Coerce an element x of a cyclotomic field into self, if at all possible.

##         INPUT:
##             x -- number field element

##             only_canonical -- bool (default: False); Attempt to work,
##                    even in some cases when x is not in a subfield of
##                    the cyclotomics (as long as x is a root of unity).

##         EXAMPLES::

##             sage: k5 = CyclotomicField(5)
##             sage: k3 = CyclotomicField(3)
##             sage: k15 = CyclotomicField(15)
##             sage: k15._coerce_from_other_cyclotomic_field(k3.gen())
##             zeta15^5
##             sage: k15._coerce_from_other_cyclotomic_field(k3.gen()^2 + 17/3)
##             -zeta15^5 + 14/3
##             sage: k3._coerce_from_other_cyclotomic_field(k15.gen()^5)
##             zeta3
##             sage: k3._coerce_from_other_cyclotomic_field(-2/3 * k15.gen()^5 + 2/3)
##             -2/3*zeta3 + 2/3
##         """

##         K = x.parent()

##         if K is self:
##             return x
##         n = K.zeta_order()
##         m = self.zeta_order()


##         self_gen = self.gen()

##         if m % n == 0:   # easy case
##             # pass this off to a method in the element class
##             # it can be done very quickly and easily by the cython<->NTL
##             # interface there
##             return x._lift_cyclotomic_element(self)

##         # Whatever happens below, it has to be consistent with
##         #  zeta_r |---> (zeta_s)^m

##         if m % 2 and not n%2:
##             m *= 2
##             self_gen = -self_gen

##         if only_canonical and m % n:
##             raise TypeError, "no canonical coercion"

##         if not is_CyclotomicField(K):
##             raise TypeError, "x must be in a cyclotomic field"

##         v = x.list()

##         # Find the smallest power r >= 1 of the generator g of K that is in self,
##         # i.e., find the smallest r such that g^r has order dividing m.

##         d = sage.arith.all.gcd(m,n)
##         r = n // d

##         # Since we use the power basis for cyclotomic fields, if every
##         # v[i] with i not divisible by r is 0, then we're good.

##         # If h generates self and has order m, then the element g^r
##         # maps to the power of self of order gcd(m,n)., i.e., h^(m/gcd(m,n))
##         #
##         z = self_gen**(m // d)
##         w = self(1)

##         a = self(0)
##         for i in range(len(v)):
##             if i%r:
##                 if v[i]:
##                     raise TypeError, "element does not belong to cyclotomic field"
##             else:
##                 a += w*v[i]
##                 w *= z
##         return a

    def _coerce_from_other_cyclotomic_field(self, x, only_canonical=False):
        """
        Coerce an element x of a cyclotomic field into self, if at all
        possible.

        INPUT:


        -  ``x`` - number field element

        -  ``only_canonical`` - bool (default: False); Attempt
           to work, even in some cases when x is not in a subfield of the
           cyclotomics (as long as x is a root of unity).


        EXAMPLES::

            sage: K = CyclotomicField(24) ; L = CyclotomicField(48)
            sage: L._coerce_from_other_cyclotomic_field(K.0+1)
            zeta48^2 + 1
            sage: K(L.0**2)
            zeta24
        """
        K = x.parent()
        if K is self:
            return x
        n = K._n()
        m = self._n()
        if m % n == 0:   # easy case
            # pass this off to a method in the element class
            # it can be done very quickly and easily by the
            # Cython<->NTL interface there
            return x._lift_cyclotomic_element(self)
        else:
            if only_canonical:
                raise TypeError
            n = x.multiplicative_order()
            m = self.zeta_order()
            if m % n == 0:
                # Harder case.  E.g., x = (zeta_42)^7 and
                # self.__zeta = zeta_6, so it is possible to
                # coerce x in, but not zeta_42 in.
                # Algorithm:
                #    1. Compute self.__zeta as an element
                #       of K = parent of x.  Call this y.
                #    2. Write x as a power r of y.
                #       TODO: we do step two STUPIDLY.
                #    3. Return self.__zeta to the power r.
                y = K(self.zeta(m))
                z = y
                for r in range(y.multiplicative_order()):
                    if z == x:
                        return self.zeta(m)**(r+1)
                    z *= y
            raise TypeError("Cannot coerce %s into %s" % (x, self))
        return self._element_class(self, x)

    def _coerce_from_gap(self, x):
        """
        Attempt to coerce a GAP number field element into this cyclotomic
        field.

        EXAMPLES::

            sage: k5.<z> = CyclotomicField(5)
            sage: gap('E(5)^7 + 3')
            -3*E(5)-2*E(5)^2-3*E(5)^3-3*E(5)^4
            sage: w = gap('E(5)^7 + 3')
            sage: z^7 + 3
            z^2 + 3
            sage: k5(w) # indirect doctest
            z^2 + 3

        It may be that GAP uses a name for the generator of the cyclotomic field.
        We can deal with this case, if this name coincides with the name in Sage::

            sage: F = CyclotomicField(8)
            sage: z = F.gen()
            sage: a = gap(z+1/z); a
            E(8)-E(8)^3
            sage: F(a)
            -zeta8^3 + zeta8

        Matrices over cyclotomic fields are correctly dealt with it as well::

            sage: b = gap(Matrix(F,[[z^2,1],[0,a+1]])); b
            [ [ E(4), 1 ], [ 0, 1+E(8)-E(8)^3 ] ]
            sage: b[1,2]
            1
            sage: F(b[1,2])
            1
            sage: matrix(F, b)
            [             zeta8^2                    1]
            [                   0 -zeta8^3 + zeta8 + 1]

        It also word with libGAP instead of GAP::

            sage: b = libgap.eval('[[E(4), 1], [0, 1+E(8)-E(8)^3]]')
            sage: matrix(F, b)
            [             zeta8^2                    1]
            [                   0 -zeta8^3 + zeta8 + 1]
        """
        if x.IsRat():
            return self(QQ(x))
        coeffs = x.CoeffsCyc(self.__n)
        zeta = self.gen()
        return sum(QQ(c)*zeta**i for i,c in enumerate(coeffs))

    def _Hom_(self, codomain, cat=None):
        """
        Return homset of homomorphisms from the cyclotomic field self to
        the number field codomain.

        The cat option is currently ignored.

        EXAMPLES:

        This function is implicitly called by the Hom method or
        function.

        ::

            sage: K.<a> = NumberField(x^2 + 3); K
            Number Field in a with defining polynomial x^2 + 3
            sage: CyclotomicField(3).Hom(K) # indirect doctest
            Set of field embeddings from Cyclotomic Field of order 3 and degree 2 to Number Field in a with defining polynomial x^2 + 3
            sage: End(CyclotomicField(21))
            Automorphism group of Cyclotomic Field of order 21 and degree 12
        """
        if is_NumberFieldHomsetCodomain(codomain):
            from . import morphism
            return morphism.CyclotomicFieldHomset(self, codomain)
        else:
            raise TypeError

    def is_galois(self):
        """
        Return True since all cyclotomic fields are automatically Galois.

        EXAMPLES::

            sage: CyclotomicField(29).is_galois()
            True
        """
        return True

    def is_isomorphic(self, other):
        """
        Return True if the cyclotomic field self is isomorphic as a number
        field to other.

        EXAMPLES::

            sage: CyclotomicField(11).is_isomorphic(CyclotomicField(22))
            True
            sage: CyclotomicField(11).is_isomorphic(CyclotomicField(23))
            False
            sage: CyclotomicField(3).is_isomorphic(NumberField(x^2 + x +1, 'a'))
            True
            sage: CyclotomicField(18).is_isomorphic(CyclotomicField(9))
            True
            sage: CyclotomicField(10).is_isomorphic(NumberField(x^4 - x^3 + x^2 - x + 1, 'b'))
            True

        Check :trac:`14300`::

            sage: K = CyclotomicField(4)
            sage: N = K.extension(x^2-5, 'z')
            sage: K.is_isomorphic(N)
            False
            sage: K.is_isomorphic(CyclotomicField(8))
            False
        """
        if is_CyclotomicField(other):
            return self.zeta_order() == other.zeta_order()
        return NumberField_generic.is_isomorphic(self, other)

    def complex_embedding(self, prec=53):
        r"""
        Return the embedding of this cyclotomic field into the approximate
        complex field with precision prec obtained by sending the generator
        `\zeta` of self to exp(2\*pi\*i/n), where `n` is
        the multiplicative order of `\zeta`.

        EXAMPLES::

            sage: C = CyclotomicField(4)
            sage: C.complex_embedding()
            Ring morphism:
              From: Cyclotomic Field of order 4 and degree 2
              To:   Complex Field with 53 bits of precision
              Defn: zeta4 |--> 6.12323399573677e-17 + 1.00000000000000*I

        Note in the example above that the way zeta is computed (using sin
        and cosine in MPFR) means that only the prec bits of the number
        after the decimal point are valid.

        ::

            sage: K = CyclotomicField(3)
            sage: phi = K.complex_embedding(10)
            sage: phi(K.0)
            -0.50 + 0.87*I
            sage: phi(K.0^3)
            1.0
            sage: phi(K.0^3 - 1)
            0.00
            sage: phi(K.0^3 + 7)
            8.0
        """
        CC = sage.rings.complex_field.ComplexField(prec)
        return self.hom([CC.zeta(self._n())], check=False)

    def complex_embeddings(self, prec=53):
        r"""
        Return all embeddings of this cyclotomic field into the approximate
        complex field with precision prec.

        If you want 53-bit double precision, which is faster but less
        reliable, then do ``self.embeddings(CDF)``.

        EXAMPLES::

            sage: CyclotomicField(5).complex_embeddings()
            [
            Ring morphism:
              From: Cyclotomic Field of order 5 and degree 4
              To:   Complex Field with 53 bits of precision
              Defn: zeta5 |--> 0.309016994374947 + 0.951056516295154*I,
            Ring morphism:
              From: Cyclotomic Field of order 5 and degree 4
              To:   Complex Field with 53 bits of precision
              Defn: zeta5 |--> -0.809016994374947 + 0.587785252292473*I,
            Ring morphism:
              From: Cyclotomic Field of order 5 and degree 4
              To:   Complex Field with 53 bits of precision
              Defn: zeta5 |--> -0.809016994374947 - 0.587785252292473*I,
            Ring morphism:
              From: Cyclotomic Field of order 5 and degree 4
              To:   Complex Field with 53 bits of precision
              Defn: zeta5 |--> 0.309016994374947 - 0.951056516295154*I
            ]
        """
        CC = sage.rings.complex_field.ComplexField(prec)
        try:
            return self.__embeddings[CC]
        except AttributeError:
            self.__embeddings = {}
        except KeyError:
            pass
        n = self._n()
        z = CC.zeta(n)
        X = [m for m in range(n) if arith.gcd(m,n) == 1]
        v = [self.hom([z**n], check=False) for n in X]
        self.__embeddings[CC] = Sequence(v, cr=True, immutable=True,
                                         check=False, universe=self.Hom(CC))
        return self.__embeddings[CC]

    def real_embeddings(self, prec=53):
        r"""
        Return all embeddings of this cyclotomic field into the approximate
        real field with precision prec.

        Mostly, of course, there are no such embeddings.

        EXAMPLES::

            sage: CyclotomicField(4).real_embeddings()
            []
            sage: CyclotomicField(2).real_embeddings()
            [
            Ring morphism:
              From: Cyclotomic Field of order 2 and degree 1
              To:   Real Field with 53 bits of precision
              Defn: -1 |--> -1.00000000000000
            ]
        """
        K = sage.rings.real_mpfr.RealField(prec)
        n = self._n()
        if n > 2:
            return Sequence([], cr=False, immutable=True,
                                         check=False, universe=self.Hom(K))
        else:
            return self.embeddings(K)

    def signature(self):
        """
        Return (r1, r2), where r1 and r2 are the number of real embeddings
        and pairs of complex embeddings of this cyclotomic field,
        respectively.

        Trivial since, apart from QQ, cyclotomic fields are totally
        complex.

        EXAMPLES::

            sage: CyclotomicField(5).signature()
            (0, 2)
            sage: CyclotomicField(2).signature()
            (1, 0)
        """
        m = ZZ(self.degree())
        if m == 1:
            return (ZZ(1), ZZ(0))
        else:
            return (ZZ(0), ZZ(m/2))

    def different(self):
        """
        Returns the different ideal of the cyclotomic field self.

        EXAMPLES::

            sage: C20 = CyclotomicField(20)
            sage: C20.different()
            Fractional ideal (10, 2*zeta20^6 - 4*zeta20^4 - 4*zeta20^2 + 2)
            sage: C18 = CyclotomicField(18)
            sage: D = C18.different().norm()
            sage: D == C18.discriminant().abs()
            True
        """
        try:
            return self.__different

        except AttributeError:

            z = self.gen()
            n = self._n()
            D = self.ideal(1)
            factors = n.factor()
            for f in factors:
                p = f[0]
                r = f[1]
                e = (r*p - r - 1)*p**(r-1)
                D *= self.ideal(z**(n/p**r) - 1)**e
            self.__different = D
            return self.__different

    def discriminant(self, v=None):
        """
        Returns the discriminant of the ring of integers of the cyclotomic
        field self, or if v is specified, the determinant of the trace
        pairing on the elements of the list v.

        Uses the formula for the discriminant of a prime power cyclotomic
        field and Hilbert Theorem 88 on the discriminant of composita.

        INPUT:


        -  ``v (optional)`` - list of element of this number
           field


        OUTPUT: Integer if v is omitted, and Rational otherwise.

        EXAMPLES::

            sage: CyclotomicField(20).discriminant()
            4000000
            sage: CyclotomicField(18).discriminant()
            -19683
        """
        if v is None:
            try:
                return self.__disc
            except AttributeError:
                n = self._n()
                deg = self.degree()
                d = ZZ(1) # so that CyclotomicField(1).disc() has the right type
                factors = n.factor()
                for (p, r) in factors:
                    e = (r*p - r - 1) * deg // (p-1)
                    d *= p**e
                sign = 1
                if len(factors) == 1 and (n == 4 or factors[0][0].mod(4) == 3):
                    sign = -1
                elif len(factors) == 2 and factors[0] == (2, 1) and factors[1][0].mod(4) == 3:
                    sign = -1
                self.__disc = sign*d
                return self.__disc
        else:
            return NumberField_generic.discriminant(self, v)

    def next_split_prime(self, p=2):
        """
        Return the next prime integer `p` that splits completely in
        this cyclotomic field (and does not ramify).

        EXAMPLES::

            sage: K.<z> = CyclotomicField(3)
            sage: K.next_split_prime(7)
            13
        """
        n = self._n()
        while True:
            p = arith.next_prime(p)
            if p % n == 1:
                return p

    def _pari_integral_basis(self, v=None, important=True):
        """
        Internal function returning an integral basis of this number field in
        PARI format.

        This field is cyclotomic, so this is a trivial computation,
        since the power basis on the generator is an integral basis.
        Thus the ``v`` and ``important`` parameters are ignored.

        EXAMPLES::

            sage: CyclotomicField(5)._pari_integral_basis()
            [1, y, y^2, y^3]
            sage: len(CyclotomicField(137)._pari_integral_basis())
            136
        """
        try:
            return self._integral_basis_dict[tuple()]
        except KeyError:
            z = pari(self.gen())
            a = pari(1)
            B = []
            for n in range(self.degree()):
                B.append(a.lift())
                a *= z
            self._integral_basis_dict[tuple()] = pari(B)
            return B


    def zeta_order(self):
        """
        Return the order of the maximal root of unity contained in this
        cyclotomic field.

        EXAMPLES::

            sage: CyclotomicField(1).zeta_order()
            2
            sage: CyclotomicField(4).zeta_order()
            4
            sage: CyclotomicField(5).zeta_order()
            10
            sage: CyclotomicField(5)._n()
            5
            sage: CyclotomicField(389).zeta_order()
            778
        """
        return self.__zeta_order

    def _multiplicative_order_table(self):
        """
        Return a dictionary that maps powers of zeta to their order. This
        makes computing the orders of the elements of finite order in this
        field faster.

        EXAMPLES::

            sage: v = CyclotomicField(6)._multiplicative_order_table()
            sage: w = sorted(v.items()); w
            [(-1, 2), (1, 1), (-x, 3), (-x + 1, 6), (x - 1, 3), (x, 6)]
        """
        try:
            return self.__multiplicative_order_table
        except AttributeError:
            t = {}
            x = self(1)
            n = self.zeta_order()
            m = 0
            zeta = self.zeta(n)
            # todo: this desperately needs to be optimized!!!
            for i in range(n):
                t[x.polynomial()] = n//arith.GCD(m,n)   # multiplicative_order of (zeta_n)**m
                x *= zeta
                m += 1
            self.__multiplicative_order_table = t
            return t

    def zeta(self, n=None, all=False):
        """
        Return an element of multiplicative order `n` in this
        cyclotomic field.

        If there is no such element, raise a ``ValueError``.

        INPUT:

        - ``n`` -- integer (default: None, returns element of
          maximal order)

        - ``all`` -- bool (default: False) - whether to return
          a list of all primitive `n`-th roots of unity.

        OUTPUT: root of unity or list

        EXAMPLES::

            sage: k = CyclotomicField(4)
            sage: k.zeta()
            zeta4
            sage: k.zeta(2)
            -1
            sage: k.zeta().multiplicative_order()
            4

        ::

            sage: k = CyclotomicField(21)
            sage: k.zeta().multiplicative_order()
            42
            sage: k.zeta(21).multiplicative_order()
            21
            sage: k.zeta(7).multiplicative_order()
            7
            sage: k.zeta(6).multiplicative_order()
            6
            sage: k.zeta(84)
            Traceback (most recent call last):
            ..
            ValueError: 84 does not divide order of generator (42)

        ::

            sage: K.<a> = CyclotomicField(7)
            sage: K.zeta(all=True)
            [-a^4, -a^5, a^5 + a^4 + a^3 + a^2 + a + 1, -a, -a^2, -a^3]
            sage: K.zeta(14, all=True)
            [-a^4, -a^5, a^5 + a^4 + a^3 + a^2 + a + 1, -a, -a^2, -a^3]
            sage: K.zeta(2, all=True)
            [-1]
            sage: K.<a> = CyclotomicField(10)
            sage: K.zeta(20, all=True)
            Traceback (most recent call last):
            ...
            ValueError: 20 does not divide order of generator (10)

        ::

            sage: K.<a> = CyclotomicField(5)
            sage: K.zeta(4)
            Traceback (most recent call last):
            ...
            ValueError: 4 does not divide order of generator (10)
            sage: v = K.zeta(5, all=True); v
            [a, a^2, a^3, -a^3 - a^2 - a - 1]
            sage: [b^5 for b in v]
            [1, 1, 1, 1]
        """
        if n is None:
            n = self.zeta_order()
        else:
            n = Integer(n)

        z = self.gen()
        m = self._n()
        if n % 2 == 0 and m % 2 == 1:
            # In the n-th cyclotomic field, n odd, there are
            # actually 2*n-th roots of unity, so we include them.
            z = -z**((m+1)//2) # -z
            m = 2*m
        if m % n != 0:
            raise ValueError("%s does not divide order of generator (%s)" %
                    (n, self.zeta_order()))
        a = z**(m//n)
        if not all:
            return a

        v = [a]
        b = a*a
        for i in range(2,n):
            if n.gcd(i).is_one():
                v.append(b)
            b = b * a
        return v

    def number_of_roots_of_unity(self):
        """
        Return number of roots of unity in this cyclotomic field.

        EXAMPLES::

            sage: K.<a> = CyclotomicField(21)
            sage: K.number_of_roots_of_unity()
            42
        """
        n = self._n()
        if n%2:
            n *= 2
        return n

    def roots_of_unity(self):
        """
        Return all the roots of unity in this cyclotomic field, primitive
        or not.

        EXAMPLES::

            sage: K.<a> = CyclotomicField(3)
            sage: zs = K.roots_of_unity(); zs
            [1, a, -a - 1, -1, -a, a + 1]
            sage: [ z**K.number_of_roots_of_unity() for z in zs ]
            [1, 1, 1, 1, 1, 1]
        """
        z = self.gen()
        n = self._n()
        v = [z**k for k in range(n)]
        if n%2:
            v += [-x for x in v]
        return v


class NumberField_quadratic(NumberField_absolute):
    r"""
    Create a quadratic extension of the rational field.

    The command ``QuadraticField(a)`` creates the field `\QQ(\sqrt{a})`.

    EXAMPLES::

        sage: QuadraticField(3, 'a')
        Number Field in a with defining polynomial x^2 - 3
        sage: QuadraticField(-4, 'b')
        Number Field in b with defining polynomial x^2 + 4
    """
    def __init__(self, polynomial, name=None, latex_name=None, check=True, embedding=None,
                 assume_disc_small=False, maximize_at_primes=None, structure=None):
        """
        Create a quadratic number field.

        EXAMPLES::

            sage: k.<a> = QuadraticField(5, check=False); k
            Number Field in a with defining polynomial x^2 - 5

        Don't do this::

            sage: k.<a> = QuadraticField(4, check=False); k
            Number Field in a with defining polynomial x^2 - 4

        TESTS::

            sage: k.<a> = QuadraticField(7)
            sage: type(k.zero())
            <type 'sage.rings.number_field.number_field_element_quadratic.NumberFieldElement_quadratic'>
            sage: type(k.one())
            <type 'sage.rings.number_field.number_field_element_quadratic.NumberFieldElement_quadratic'>

            sage: TestSuite(k).run()

        Check that :trac:`23008` is fixed::

            sage: z = polygen(ZZ, 'z')
            sage: K.<phi> = NumberField(z^2 - z - 1, embedding=QQbar(golden_ratio))
            sage: floor(phi)
            1
        """
        NumberField_absolute.__init__(self, polynomial, name=name, check=check,
                                      embedding=embedding, latex_name=latex_name,
                                      assume_disc_small=assume_disc_small, maximize_at_primes=maximize_at_primes, structure=structure)
        self._standard_embedding = True
        self._element_class = number_field_element_quadratic.NumberFieldElement_quadratic
        c, b, a = [QQ(t) for t in self.defining_polynomial().list()]
        # set the generator
        Dpoly = b*b - 4*a*c
        D = (Dpoly.numer() * Dpoly.denom()).squarefree_part(bound=10000)
        self._D = D
        parts = -b/(2*a), (Dpoly/D).sqrt()/(2*a)
        self._NumberField_generic__gen = self._element_class(self, parts)

        # we must set the flag _standard_embedding *before* any element creation
        # Note that in the following code, no element is built.
        if self.coerce_embedding() is not None and CDF.has_coerce_map_from(self):
            rootD = CDF(number_field_element_quadratic.NumberFieldElement_quadratic(self, (QQ(0),QQ(1))))
            if D > 0:
                self._standard_embedding = rootD.real() > 0
            else:
                self._standard_embedding = rootD.imag() > 0

        # we reset _NumberField_generic__gen has the flag standard_embedding
        # might be modified
        self._NumberField_generic__gen = self._element_class(self, parts)

        # NumberField_absolute.__init__(...) set _zero_element and
        # _one_element to NumberFieldElement_absolute values, which is
        # wrong (and dangerous; such elements can actually be used to
        # crash Sage: see #5316).  Overwrite them with correct values.
        self._zero_element = self._element_class(self, (QQ(0), QQ(0)))
        self._one_element  = self._element_class(self, (QQ(1), QQ(0)))

    def _coerce_map_from_(self, K):
        """
        EXAMPLES::

            sage: K.<a> = QuadraticField(-3)
            sage: f = K.coerce_map_from(QQ); f # indirect doctest
            Natural morphism:
              From: Rational Field
              To:   Number Field in a with defining polynomial x^2 + 3
            sage: f(3/5)
            3/5
            sage: parent(f(3/5)) is K
            True

            sage: g = K.coerce_map_from(ZZ); g # indirect doctest
            Natural morphism:
              From: Integer Ring
              To:   Number Field in a with defining polynomial x^2 + 3
            sage: g(1)
            1
            sage: parent(g(1)) is K
            True
        """
        if K is ZZ:
            return number_field_element_quadratic.Z_to_quadratic_field_element(self)
        if K is int:
            return self._coerce_map_via([ZZ], int) # faster than direct
        if K is QQ:
            return number_field_element_quadratic.Q_to_quadratic_field_element(self)
        return NumberField_absolute._coerce_map_from_(self, K)

    def _latex_(self):
        r"""
        Return the latex representation of this quadratic field.

        EXAMPLES::

            sage: Z = QuadraticField(7)
            sage: latex(Z) # indirect doctest
            \Bold{Q}(\sqrt{7})

            sage: Z = QuadraticField(7, latex_name='x')
            sage: latex(Z) # indirect doctest
            \Bold{Q}[x]/(x^{2} - 7)
        """
        v = self.latex_variable_name()
        if v.startswith('\\sqrt'):
            return "%s(%s)"%(latex(QQ), v)
        else:
            return NumberField_generic._latex_(self)

    def _polymake_init_(self):
        r"""
        Return the polymake representation of this quadratic field.

        This is merely a string, and does not represent a specific quadratic field.
        In polymake, only the elements know which field they belong to.

        EXAMPLES::

            sage: Z = QuadraticField(7)
            sage: polymake(Z)    # optional - polymake # indirect doctest
            QuadraticExtension

        """
        return '"QuadraticExtension"'

    def discriminant(self, v=None):
        """
        Returns the discriminant of the ring of integers of the number
        field, or if v is specified, the determinant of the trace pairing
        on the elements of the list v.

        INPUT:


        -  ``v (optional)`` - list of element of this number
           field


        OUTPUT: Integer if v is omitted, and Rational otherwise.

        EXAMPLES::

            sage: K.<i> = NumberField(x^2+1)
            sage: K.discriminant()
            -4
            sage: K.<a> = NumberField(x^2+5)
            sage: K.discriminant()
            -20
            sage: K.<a> = NumberField(x^2-5)
            sage: K.discriminant()
            5
        """
        if v is None:
            try:
                return self.__disc
            except AttributeError:
                d = self._D.squarefree_part()
                if d % 4 != 1:
                    d *= 4
                self.__disc = d
                return self.__disc
        else:
            return NumberField_generic.discriminant(self, v)

    def is_galois(self):
        """
        Return True since all quadratic fields are automatically Galois.

        EXAMPLES::

            sage: QuadraticField(1234,'d').is_galois()
            True
        """
        return True

    def class_number(self, proof=None):
        r"""
        Return the size of the class group of self.

        If proof = False (*not* the default!) and the discriminant of the
        field is negative, then the following warning from the PARI manual
        applies:

        .. warning::

            For `D<0`, this function may give incorrect results when
            the class group has a low exponent (has many cyclic
            factors), because implementing Shank's method in full
            generality slows it down immensely.

        EXAMPLES::

            sage: QuadraticField(-23,'a').class_number()
            3

        These are all the primes so that the class number of
        `\QQ(\sqrt{-p})` is `1`::

            sage: [d for d in prime_range(2,300) if not is_square(d) and QuadraticField(-d,'a').class_number() == 1]
            [2, 3, 7, 11, 19, 43, 67, 163]

        It is an open problem to *prove* that there are infinity many
        positive square-free `d` such that
        `\QQ(\sqrt{d})` has class number `1`:

        ::

            sage: len([d for d in range(2,200) if not is_square(d) and QuadraticField(d,'a').class_number() == 1])
            121

        TESTS::

            sage: type(QuadraticField(-23,'a').class_number())
            <type 'sage.rings.integer.Integer'>
            sage: type(NumberField(x^3 + 23, 'a').class_number())
            <type 'sage.rings.integer.Integer'>
            sage: type(NumberField(x^3 + 23, 'a').extension(x^2 + 5, 'b').class_number())
            <type 'sage.rings.integer.Integer'>
            sage: type(CyclotomicField(10).class_number())
            <type 'sage.rings.integer.Integer'>
        """
        proof = proof_flag(proof)
        try:
            return self.__class_number
        except AttributeError:
            self.__class_number = self.discriminant().class_number(proof)
            return self.__class_number

    def hilbert_class_field_defining_polynomial(self, name='x'):
        r"""
        Returns a polynomial over `\QQ` whose roots generate the
        Hilbert class field of this quadratic field as an extension of
        this quadratic field.

        .. note::

           Computed using PARI via Schertz's method. This
           implementation is quite fast.

        EXAMPLES::

            sage: K.<b> = QuadraticField(-23)
            sage: K.hilbert_class_field_defining_polynomial()
            x^3 - x^2 + 1

        Note that this polynomial is not the actual Hilbert class
        polynomial: see ``hilbert_class_polynomial``::

            sage: K.hilbert_class_polynomial()
            x^3 + 3491750*x^2 - 5151296875*x + 12771880859375

        ::

            sage: K.<a> = QuadraticField(-431)
            sage: K.class_number()
            21
            sage: K.hilbert_class_field_defining_polynomial(name='z')
            z^21 + 6*z^20 + 9*z^19 - 4*z^18 + 33*z^17 + 140*z^16 + 220*z^15 + 243*z^14 + 297*z^13 + 461*z^12 + 658*z^11 + 743*z^10 + 722*z^9 + 681*z^8 + 619*z^7 + 522*z^6 + 405*z^5 + 261*z^4 + 119*z^3 + 35*z^2 + 7*z + 1
        """
        f = pari(self.discriminant()).quadhilbert()
        return QQ[name](f)

    def hilbert_class_field(self, names):
        r"""
        Returns the Hilbert class field of this quadratic field as a
        relative extension of this field.

        .. note::

           For the polynomial that defines this field as a relative
           extension, see the ``hilbert_class_field_defining_polynomial``
           command, which is vastly faster than this command, since it doesn't
           construct a relative extension.

        EXAMPLES::

            sage: K.<a> = NumberField(x^2 + 23)
            sage: L = K.hilbert_class_field('b'); L
            Number Field in b with defining polynomial x^3 - x^2 + 1 over its base field
            sage: L.absolute_field('c')
            Number Field in c with defining polynomial x^6 - 2*x^5 + 70*x^4 - 90*x^3 + 1631*x^2 - 1196*x + 12743
            sage: K.hilbert_class_field_defining_polynomial()
            x^3 - x^2 + 1
        """
        f = self.hilbert_class_field_defining_polynomial()
        return self.extension(f, names)

    def hilbert_class_polynomial(self, name='x'):
        r"""
        Compute the Hilbert class polynomial of this quadratic field.

        Right now, this is only implemented for imaginary quadratic
        fields.

        EXAMPLES::

            sage: K.<a> = QuadraticField(-3)
            sage: K.hilbert_class_polynomial()
            x

            sage: K.<a> = QuadraticField(-31)
            sage: K.hilbert_class_polynomial(name='z')
            z^3 + 39491307*z^2 - 58682638134*z + 1566028350940383
        """
        D = self.discriminant()

        if D > 0:
            raise NotImplementedError("Hilbert class polynomial is not implemented for real quadratic fields.")

        from sage.schemes.elliptic_curves.all import hilbert_class_polynomial as HCP
        return QQ[name](HCP(D))

    def number_of_roots_of_unity(self):
        """
        Return the number of roots of unity in this quadratic field.

        This is always 2 except when d is -3 or -4.

        EXAMPLES::

            sage: QF = QuadraticField
            sage: [QF(d).number_of_roots_of_unity() for d in range(-7, -2)]
            [2, 2, 2, 4, 6]
        """
        d = self.discriminant()
        if d == -4:
            return 4
        if d == -3:
            return 6
        return 2


def is_fundamental_discriminant(D):
    r"""
    Return True if the integer `D` is a fundamental
    discriminant, i.e., if `D \cong 0,1\pmod{4}`, and
    `D\neq 0, 1` and either (1) `D` is square free or
    (2) we have `D\cong 0\pmod{4}` with
    `D/4 \cong 2,3\pmod{4}` and `D/4` square free. These
    are exactly the discriminants of quadratic fields.

    EXAMPLES::

        sage: [D for D in range(-15,15) if is_fundamental_discriminant(D)]
        [-15, -11, -8, -7, -4, -3, 5, 8, 12, 13]
        sage: [D for D in range(-15,15) if not is_square(D) and QuadraticField(D,'a').disc() == D]
        [-15, -11, -8, -7, -4, -3, 5, 8, 12, 13]
    """
    d = D % 4
    if not (d in [0, 1]):
        return False
    return D != 1 and D != 0 and \
           (arith.is_squarefree(D) or \
            (d == 0 and (D//4)%4 in [2,3] and arith.is_squarefree(D//4)))


###################
# For pickling
###################


def NumberField_absolute_v1(poly, name, latex_name, canonical_embedding=None):
    """
    Used for unpickling old pickles.

    EXAMPLES::

        sage: from sage.rings.number_field.number_field import NumberField_absolute_v1
        sage: R.<x> = QQ[]
        sage: NumberField_absolute_v1(x^2 + 1, 'i', 'i')
        Number Field in i with defining polynomial x^2 + 1
    """
    return NumberField(polynomial=poly, name=name, latex_name=latex_name, check=False, embedding=canonical_embedding)

NumberField_generic_v1 = NumberField_absolute_v1  # for historical reasons only (so old objects unpickle)

def NumberField_cyclotomic_v1(zeta_order, name, canonical_embedding=None):
    """
    Used for unpickling old pickles.

    EXAMPLES::

        sage: from sage.rings.number_field.number_field import NumberField_cyclotomic_v1
        sage: NumberField_cyclotomic_v1(5,'a')
        Cyclotomic Field of order 5 and degree 4
        sage: NumberField_cyclotomic_v1(5,'a').variable_name()
        'a'
    """
    return CyclotomicField(n=zeta_order, names=name, embedding=canonical_embedding)

def NumberField_quadratic_v1(poly, name, canonical_embedding=None):
    """
    Used for unpickling old pickles.

    EXAMPLES::

        sage: from sage.rings.number_field.number_field import NumberField_quadratic_v1
        sage: R.<x> = QQ[]
        sage: NumberField_quadratic_v1(x^2 - 2, 'd')
        Number Field in d with defining polynomial x^2 - 2
    """
    return NumberField(polynomial=poly, name=name, check=False, embedding=canonical_embedding)

def put_natural_embedding_first(v):
    """
    Helper function for embeddings() functions for number fields.

    INPUT: a list of embeddings of a number field

    OUTPUT: None. The
    list is altered in-place, so that, if possible, the first embedding
    has been switched with one of the others, so that if there is an
    embedding which preserves the generator names then it appears
    first.

    EXAMPLES::

        sage: K.<a> = CyclotomicField(7)
        sage: embs = K.embeddings(K)
        sage: [e(a) for e in embs] # random - there is no natural sort order
        [a, a^2, a^3, a^4, a^5, -a^5 - a^4 - a^3 - a^2 - a - 1]
        sage: id = [ e for e in embs if e(a) == a ][0]; id
        Ring endomorphism of Cyclotomic Field of order 7 and degree 6
          Defn: a |--> a
        sage: permuted_embs = list(embs); permuted_embs.remove(id); permuted_embs.append(id)
        sage: [e(a) for e in permuted_embs] # random - but natural map is not first
        [a^2, a^3, a^4, a^5, -a^5 - a^4 - a^3 - a^2 - a - 1, a]
        sage: permuted_embs[0] != a
        True
        sage: from sage.rings.number_field.number_field import put_natural_embedding_first
        sage: put_natural_embedding_first(permuted_embs)
        sage: [e(a) for e in permuted_embs] # random - but natural map is first
        [a, a^3, a^4, a^5, -a^5 - a^4 - a^3 - a^2 - a - 1, a^2]
        sage: permuted_embs[0] == id
        True
    """
    for i in range(len(v)):
        phi = v[i]
        a = str(list(phi.domain().gens()))
        b = str(list(phi.im_gens()))
        if a == b:
            v[i] = v[0]
            v[0] = phi
            return



def refine_embedding(e, prec=None):
    r"""
    Given an embedding from a number field to either `\RR` or
    `\CC`, returns an equivalent embedding with higher precision.

    INPUT:


    -  ``e`` - an embedding of a number field into either
       RR or CC (with some precision)

    - ``prec`` - (default None) the desired precision; if None,
       current precision is doubled; if Infinity, the equivalent
       embedding into either ``QQbar`` or ``AA`` is returned.

    EXAMPLES::

        sage: from sage.rings.number_field.number_field import refine_embedding
        sage: K = CyclotomicField(3)
        sage: e10 = K.complex_embedding(10)
        sage: e10.codomain().precision()
        10
        sage: e25 = refine_embedding(e10, prec=25)
        sage: e25.codomain().precision()
        25

    An example where we extend a real embedding into ``AA``::

        sage: K.<a> = NumberField(x^3-2)
        sage: K.signature()
        (1, 1)
        sage: e = K.embeddings(RR)[0]; e
        Ring morphism:
        From: Number Field in a with defining polynomial x^3 - 2
        To:   Real Field with 53 bits of precision
        Defn: a |--> 1.25992104989487
        sage: e = refine_embedding(e,Infinity); e
        Ring morphism:
        From: Number Field in a with defining polynomial x^3 - 2
        To:   Algebraic Real Field
        Defn: a |--> 1.259921049894873?

    Now we can obtain arbitrary precision values with no trouble::

        sage: RealField(150)(e(a))
        1.2599210498948731647672106072782283505702515
        sage: _^3
        2.0000000000000000000000000000000000000000000
        sage: RealField(200)(e(a^2-3*a+7))
        4.8076379022835799804500738174376232086807389337953290695624

    Complex embeddings can be extended into ``QQbar``::

        sage: e = K.embeddings(CC)[0]; e
        Ring morphism:
        From: Number Field in a with defining polynomial x^3 - 2
        To:   Complex Field with 53 bits of precision
        Defn: a |--> -0.62996052494743... - 1.09112363597172*I
        sage: e = refine_embedding(e,Infinity); e
        Ring morphism:
        From: Number Field in a with defining polynomial x^3 - 2
        To:   Algebraic Field
        Defn: a |--> -0.6299605249474365? - 1.091123635971722?*I
        sage: ComplexField(200)(e(a))
        -0.62996052494743658238360530363911417528512573235075399004099 - 1.0911236359717214035600726141898088813258733387403009407036*I
        sage: e(a)^3
        2

    Embeddings into lazy fields work::

        sage: L = CyclotomicField(7)
        sage: x = L.specified_complex_embedding(); x
        Generic morphism:
          From: Cyclotomic Field of order 7 and degree 6
          To:   Complex Lazy Field
          Defn: zeta7 -> 0.623489801858734? + 0.781831482468030?*I
        sage: refine_embedding(x, 300)
        Ring morphism:
          From: Cyclotomic Field of order 7 and degree 6
          To:   Complex Field with 300 bits of precision
          Defn: zeta7 |--> 0.623489801858733530525004884004239810632274730896402105365549439096853652456487284575942507 + 0.781831482468029808708444526674057750232334518708687528980634958045091731633936441700868007*I
        sage: refine_embedding(x, infinity)
        Ring morphism:
          From: Cyclotomic Field of order 7 and degree 6
          To:   Algebraic Field
          Defn: zeta7 |--> 0.6234898018587335? + 0.7818314824680299?*I

    When the old embedding is into the real lazy field,
    then only real embeddings should be considered.
    See :trac:`17495`::

        sage: R.<x> = QQ[]
        sage: K.<a> = NumberField(x^3 + x - 1, embedding=0.68)
        sage: from sage.rings.number_field.number_field import refine_embedding
        sage: refine_embedding(K.specified_complex_embedding(), 100)
        Ring morphism:
          From: Number Field in a with defining polynomial x^3 + x - 1
          To:   Real Field with 100 bits of precision
          Defn: a |--> 0.68232780382801932736948373971
        sage: refine_embedding(K.specified_complex_embedding(), Infinity)
        Ring morphism:
          From: Number Field in a with defining polynomial x^3 + x - 1
          To:   Algebraic Real Field
          Defn: a |--> 0.6823278038280193?
    """
    K = e.domain()
    RC = e.codomain()
    if RC in (sage.rings.qqbar.AA, sage.rings.qqbar.QQbar):
        return e
    if RC in (RLF, CLF):
        prec_old = e.gen_image().approx().prec()
        old_root = e(K.gen()).approx()
    else:
        prec_old = RC.precision()
        old_root = e(K.gen())

    if prec is None:
        prec = 2*prec_old
    elif prec_old >= prec:
        return e

    # We first compute all the embeddings at the new precision:
    if sage.rings.real_mpfr.is_RealField(RC) or RC in (RDF, RLF):
        if prec == Infinity:
            elist = K.embeddings(sage.rings.qqbar.AA)
        else:
            elist = K.real_embeddings(prec)
    else:
        if prec == Infinity:
            elist = K.embeddings(sage.rings.qqbar.QQbar)
        else:
            elist = K.complex_embeddings(prec)

    # Now we determine which is an extension of the old one; this
    # relies on the fact that coercing a high-precision root into a
    # field with lower precision will equal the lower-precision root!
    diffs = [(RC(ee(K.gen()))-old_root).abs() for ee in elist]
    return elist[min(zip(diffs, count()))[1]]

def is_real_place(v):
    r"""
    Return ``True`` if ``v`` is real, ``False`` if ``v`` is complex

    INPUT:

    - ``v`` -- an infinite place of ``K``

    OUTPUT:

    A boolean indicating whether a place is real (``True``) or complex (``False``).

    EXAMPLES::

        sage: K.<xi> = NumberField(x^3-3)
        sage: phi_real = K.places()[0]
        sage: phi_complex = K.places()[1]
        sage: v_fin = tuple(K.primes_above(3))[0]

        sage: is_real_place(phi_real)
        True

        sage: is_real_place(phi_complex)
        False

    It is an error to put in a finite place

    ::

        sage: is_real_place(v_fin)
        Traceback (most recent call last):
        ...
        AttributeError: 'NumberFieldFractionalIdeal' object has no attribute 'im_gens'

    """
    RR = sage.rings.real_mpfr.RealField(53)
    try:
        RR(v.im_gens()[0])
        return True
    except TypeError:
        return False<|MERGE_RESOLUTION|>--- conflicted
+++ resolved
@@ -235,11 +235,7 @@
 from sage.rings.real_lazy import RLF, CLF
 
 
-<<<<<<< HEAD
-def NumberField(polynomial, name=None, check=True, names=None, embedding=None, latex_name=None, assume_disc_small=False, maximize_at_primes=None, structure=None):
-=======
 def NumberField(polynomial, name=None, check=True, names=None, embedding=None, latex_name=None, assume_disc_small=False, maximize_at_primes=None, structure=None, **kwds):
->>>>>>> 5089a18e
     r"""
     Return *the* number field (or tower of number fields) defined by the
     irreducible ``polynomial``.
