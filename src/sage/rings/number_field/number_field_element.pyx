"""
Number Field Elements

AUTHORS:

- William Stein: version before it got Cython'd

- Joel B. Mohler (2007-03-09): First reimplementation in Cython

- William Stein (2007-09-04): add doctests

- Robert Bradshaw (2007-09-15): specialized classes for relative and
  absolute elements

- John Cremona (2009-05-15): added support for local and global
  logarithmic heights.

- Robert Harron (2012-08): conjugate() now works for all fields contained in
  CM fields

"""
#*****************************************************************************
#       Copyright (C) 2004, 2007 William Stein <wstein@gmail.com>
#
#  Distributed under the terms of the GNU General Public License (GPL)
#  as published by the Free Software Foundation; either version 2 of
#  the License, or (at your option) any later version.
#                  http://www.gnu.org/licenses/
#*****************************************************************************

from __future__ import absolute_import, print_function

import operator

from cpython.int cimport *

from cysignals.signals cimport sig_on, sig_off
from sage.ext.stdsage cimport PY_NEW

include "sage/libs/ntl/decl.pxi"

from sage.libs.gmp.mpz cimport *
from sage.libs.gmp.mpq cimport *
from sage.libs.mpfi cimport mpfi_t, mpfi_init, mpfi_set, mpfi_clear, mpfi_div_z, mpfi_init2, mpfi_get_prec, mpfi_set_prec
from sage.libs.mpfr cimport mpfr_equal_p, mpfr_less_p, mpfr_greater_p, mpfr_greaterequal_p, mpfr_floor, mpfr_get_z, MPFR_RNDN
from sage.libs.ntl.error import NTLError
from sage.libs.gmp.pylong cimport mpz_pythonhash

from cpython.object cimport Py_EQ, Py_NE, Py_LT, Py_GT, Py_LE, Py_GE
from sage.structure.richcmp cimport rich_to_bool

import sage.rings.infinity
import sage.rings.polynomial.polynomial_element
from sage.rings.polynomial.evaluation cimport ZZX_evaluation_mpfi
import sage.rings.rational_field
import sage.rings.rational
import sage.rings.integer_ring
import sage.rings.integer

from sage.arith.power cimport generic_power
from sage.rings.real_mpfi cimport RealIntervalFieldElement

cimport sage.rings.number_field.number_field_base as number_field_base

from sage.rings.integer_ring cimport IntegerRing_class
from sage.rings.rational cimport Rational
from sage.rings.infinity import infinity
from sage.categories.fields import Fields

from sage.modules.free_module_element import vector

from sage.structure.element cimport Element, FieldElement
from sage.structure.element cimport parent
from sage.structure.element import canonical_coercion, coerce_binop

from sage.libs.pari import pari

QQ = sage.rings.rational_field.QQ
ZZ = sage.rings.integer_ring.ZZ
Integer_sage = sage.rings.integer.Integer

from sage.rings.real_mpfi import RealInterval

from sage.rings.complex_field import ComplexField
CC = ComplexField(53)

# this is a threshold for the charpoly() methods in this file
# for degrees <= this threshold, pari is used
# for degrees > this threshold, sage matrices are used
# the value was decided by running a tuning script on a number of
# architectures; you can find this script attached to trac
# ticket 5213
TUNE_CHARPOLY_NF = 25

def is_NumberFieldElement(x):
    """
    Return True if x is of type NumberFieldElement, i.e., an element of
    a number field.

    EXAMPLES::

        sage: from sage.rings.number_field.number_field_element import is_NumberFieldElement
        sage: is_NumberFieldElement(2)
        False
        sage: k.<a> = NumberField(x^7 + 17*x + 1)
        sage: is_NumberFieldElement(a+1)
        True
    """
    return isinstance(x, NumberFieldElement)


def __create__NumberFieldElement_version0(parent, poly):
    """
    Used in unpickling elements of number fields pickled under very old Sage versions.

    TESTS::

        sage: k.<a> = NumberField(x^3 - 2)
        sage: R.<z> = QQ[]
        sage: sage.rings.number_field.number_field_element.__create__NumberFieldElement_version0(k, z^2 + z + 1)
        doctest:...: DeprecationWarning: __create__NumberFieldElement_version0() is deprecated
        See https://trac.sagemath.org/25848 for details.
        a^2 + a + 1
    """
    from sage.misc.superseded import deprecation
    deprecation(25848, '__create__NumberFieldElement_version0() is deprecated')
    return NumberFieldElement(parent, poly)


def __create__NumberFieldElement_version1(parent, cls, poly):
    """
    Used in unpickling elements of number fields pickled under old Sage versions.

    TESTS::

        sage: k.<a> = NumberField(x^3 - 2)
        sage: R.<z> = QQ[]
        sage: sage.rings.number_field.number_field_element.__create__NumberFieldElement_version1(k, type(a), z^2 + z + 1)
        doctest:...: DeprecationWarning: __create__NumberFieldElement_version1() is deprecated
        See https://trac.sagemath.org/25848 for details.
        a^2 + a + 1
    """
    from sage.misc.superseded import deprecation
    deprecation(25848, '__create__NumberFieldElement_version1() is deprecated')
    return cls(parent, poly)


def _inverse_mod_generic(elt, I):
    r"""
    Return an inverse of elt modulo the given ideal. This is a separate
    function called from each of the OrderElement_xxx classes, since
    otherwise we'd have to have the same code three times over (there
    is no OrderElement_generic class - no multiple inheritance). See
    :trac:`4190`.

    EXAMPLES::

        sage: OE.<w> = EquationOrder(x^3 - x + 2)
        sage: from sage.rings.number_field.number_field_element import _inverse_mod_generic
        sage: _inverse_mod_generic(w, 13*OE)
        6*w^2 - 6
    """
    from sage.matrix.constructor import matrix
    R = elt.parent()
    try:
        I = R.ideal(I)
    except ValueError:
        raise ValueError("inverse is only defined modulo integral ideals")
    if I == 0:
        raise ValueError("inverse is not defined modulo the zero ideal")
    n = R.absolute_degree()
    B = R.basis()
    m = matrix(ZZ, [R.coordinates(x)
                    for x in I.integral_basis() + [elt*s for s in B]])
    a, b = m.echelon_form(transformation=True)
    if a[0:n] != 1:
        raise ZeroDivisionError("%s is not invertible modulo %s" % (elt, I))
    v = R.coordinates(1)
    y = R(0)
    for j in xrange(n):
        if v[j] != 0:
            y += v[j] * sum([b[j,i+n] * B[i] for i in xrange(n)])
    return I.small_residue(y)


cdef class NumberFieldElement(FieldElement):
    """
    An element of a number field.

    EXAMPLES::

        sage: k.<a> = NumberField(x^3 + x + 1)
        sage: a^3
        -a - 1
    """
    cdef _new(self):
        """
        Quickly creates a new initialized NumberFieldElement with the same
        parent as self.
        """
        cdef type t = type(self)
        cdef NumberFieldElement x = <NumberFieldElement>t.__new__(t)
        x._parent = self._parent
        x.__fld_numerator = self.__fld_numerator
        x.__fld_denominator = self.__fld_denominator
        return x

    cdef number_field(self):
        r"""

        Return the number field of self. Only accessible from Cython.
        EXAMPLES::

            sage: K.<a> = NumberField(x^3 + 3)
            sage: a._number_field() # indirect doctest
            Number Field in a with defining polynomial x^3 + 3
        """
        return self._parent

    def _number_field(self):
        r"""
        EXAMPLES::

            sage: K.<a> = NumberField(x^3 + 3)
            sage: a._number_field()
            Number Field in a with defining polynomial x^3 + 3
        """
        return self.number_field()

    def __init__(self, parent, f):
        """
        INPUT:


        -  ``parent`` - a number field

        -  ``f`` - defines an element of a number field.


        EXAMPLES:

        The following examples illustrate creation of elements of
        number fields, and some basic arithmetic.

        First we define a polynomial over Q::

            sage: R.<x> = PolynomialRing(QQ)
            sage: f = x^2 + 1

        Next we use f to define the number field::

            sage: K.<a> = NumberField(f); K
            Number Field in a with defining polynomial x^2 + 1
            sage: a = K.gen()
            sage: a^2
            -1
            sage: (a+1)^2
            2*a
            sage: a^2
            -1
            sage: z = K(5); 1/z
            1/5

        We create a cube root of 2::

            sage: K.<b> = NumberField(x^3 - 2)
            sage: b = K.gen()
            sage: b^3
            2
            sage: (b^2 + b + 1)^3
            12*b^2 + 15*b + 19

        This example illustrates save and load::

            sage: K.<a> = NumberField(x^17 - 2)
            sage: s = a^15 - 19*a + 3
            sage: loads(s.dumps()) == s
            True

        If a real embedding is specified, then the element comparison works as expected::

            sage: K.<g> = NumberField(x^3+2,embedding=1)
            sage: RR(g)
            -1.25992104989487
            sage: -2 < g < -1
            True
            sage: g^2+1 < g + 1
            False

        TESTS:

        Test round-trip conversion to PARI and back::

            sage: x = polygen(QQ)
            sage: K.<a> = NumberField(x^3 - 1/2*x + 1/3)
            sage: b = K.random_element()
            sage: K(pari(b)) == b
            True
        """
        FieldElement.__init__(self, parent)
        self.__fld_numerator, self.__fld_denominator = parent.absolute_polynomial_ntl()

        cdef ZZ_c coeff
        if isinstance(f, (int, long, Integer_sage)):
            # set it up and exit immediately
            # fast pathway
            (<Integer>ZZ(f))._to_ZZ(&coeff)
            ZZX_SetCoeff( self.__numerator, 0, coeff )
            ZZ_conv_from_int( self.__denominator, 1 )
            return
        elif isinstance(f, NumberFieldElement):
            if type(self) is type(f):
                self.__numerator = (<NumberFieldElement>f).__numerator
                self.__denominator = (<NumberFieldElement>f).__denominator
                return
            else:
                f = f.polynomial()

        modulus = parent.absolute_polynomial()
        f = modulus.parent()(f)
        if f.degree() >= modulus.degree():
            f %= modulus

        cdef long i
        den = f.denominator()
        (<Integer>ZZ(den))._to_ZZ(&self.__denominator)
        num = f * den
        for i from 0 <= i <= num.degree():
            (<Integer>ZZ(num[i]))._to_ZZ(&coeff)
            ZZX_SetCoeff( self.__numerator, i, coeff )

    def _lift_cyclotomic_element(self, new_parent, bint check=True, int rel=0):
        """
        Creates an element of the passed field from this field. This is
        specific to creating elements in a cyclotomic field from elements
        in another cyclotomic field, in the case that
        self.number_field()._n() divides new_parent()._n(). This
        function aims to make this common coercion extremely fast!

        More general coercion (i.e. of zeta6 into CyclotomicField(3)) is
        implemented in the _coerce_from_other_cyclotomic_field method
        of a CyclotomicField.

        EXAMPLES::

            sage: C.<zeta5>=CyclotomicField(5)
            sage: CyclotomicField(10)(zeta5+1)  # The function _lift_cyclotomic_element does the heavy lifting in the background
            zeta10^2 + 1
            sage: (zeta5+1)._lift_cyclotomic_element(CyclotomicField(10))  # There is rarely a purpose to call this function directly
            zeta10^2 + 1
            sage: cf4 = CyclotomicField(4)
            sage: cf1 = CyclotomicField(1) ; one = cf1.0
            sage: cf4(one)
            1
            sage: type(cf4(1))
            <type 'sage.rings.number_field.number_field_element_quadratic.NumberFieldElement_quadratic'>
            sage: cf33 = CyclotomicField(33) ; z33 = cf33.0
            sage: cf66 = CyclotomicField(66) ; z66 = cf66.0
            sage: z33._lift_cyclotomic_element(cf66)
            zeta66^2
            sage: z66._lift_cyclotomic_element(cf33)
            Traceback (most recent call last):
            ...
            TypeError: The zeta_order of the new field must be a multiple of the zeta_order of the original.
            sage: cf33(z66)
            -zeta33^17

        AUTHORS:

        - Joel B. Mohler

        - Craig Citro (fixed behavior for different representation of
          quadratic field elements)
        """
        if check:
            from .number_field import NumberField_cyclotomic
            if not isinstance(self.number_field(), NumberField_cyclotomic) \
                   or not isinstance(new_parent, NumberField_cyclotomic):
                raise TypeError("The field and the new parent field must both be cyclotomic fields.")

        if rel == 0:
            small_order = self.number_field()._n()
            large_order = new_parent._n()

            try:
                rel = ZZ(large_order / small_order)
            except TypeError:
                raise TypeError("The zeta_order of the new field must be a multiple of the zeta_order of the original.")

        ## degree 2 is handled differently, because elements are
        ## represented differently
        if new_parent.degree() == 2:
            if rel == 1:
                return new_parent._element_class(new_parent, self)
            else:
                return self.polynomial()(new_parent.gen()**rel)

        cdef type t = type(self)
        cdef NumberFieldElement x = <NumberFieldElement>t.__new__(t)
        x._parent = <ParentWithBase>new_parent
        x.__fld_numerator, x.__fld_denominator = new_parent.polynomial_ntl()
        x.__denominator = self.__denominator
        cdef ZZX_c result
        cdef ZZ_c tmp
        cdef int i
        cdef ntl_ZZX _num
        cdef ntl_ZZ _den
        for i from 0 <= i <= ZZX_deg(self.__numerator):
            tmp = ZZX_coeff(self.__numerator, i)
            ZZX_SetCoeff(result, i*rel, tmp)
        ZZX_rem(x.__numerator, result, x.__fld_numerator.x)
        return x

    def __reduce__(self):
        """
        Used in pickling number field elements.

        EXAMPLES::

            sage: k.<a> = NumberField(x^3 - 17*x^2 + 1)
            sage: t = a.__reduce__(); t
            (<type 'sage.rings.number_field.number_field_element.NumberFieldElement_absolute'>,
             (Number Field in a with defining polynomial x^3 - 17*x^2 + 1, x))
            sage: t[0](*t[1]) == a
            True

        ::

            sage: k.<a> = NumberField(x^3 - 2)
            sage: loads(dumps(a+1)) == a + 1 # indirect doctest
            True

        This also gets called for unpickling order elements; we check that
        :trac:`6462` is fixed::

            sage: L = NumberField(x^3 - x - 1,'a'); OL = L.maximal_order(); w = OL.0
            sage: loads(dumps(w)) == w # indirect doctest
            True
        """
        args = (self.parent(), self.polynomial())
        return type(self), args

    def _repr_(self):
        """
        String representation of this number field element, which is just a
        polynomial in the generator.

        EXAMPLES::

            sage: k.<a> = NumberField(x^2 + 2)
            sage: b = (2/3)*a + 3/5
            sage: b._repr_()
            '2/3*a + 3/5'
        """
        x = self.polynomial()
        K = self.number_field()
        return str(x).replace(x.parent().variable_name(), K.variable_name())

    def _im_gens_(self, codomain, im_gens, base_map=None):
        """
        This is used in computing homomorphisms between number fields.

        EXAMPLES::

            sage: k.<a> = NumberField(x^2 - 2)
            sage: m.<b> = NumberField(x^4 - 2)
            sage: phi = k.hom([b^2])
            sage: phi(a+1)
            b^2 + 1
            sage: (a+1)._im_gens_(m, [b^2])
            b^2 + 1

        """
        # NOTE -- if you ever want to change this so relative number
        # fields are in terms of a root of a poly.  The issue is that
        # elements of a relative number field are represented in terms
        # of a generator for the absolute field.  However the morphism
        # gives the image of gen, which need not be a generator for
        # the absolute field.  The morphism has to be *over* the
        # relative element.
        f = self.polynomial()
        # The current implementation won't productively use base_map
        # since the coefficients of f are in QQ.
        if base_map is not None:
<<<<<<< HEAD
            f = f.change_ring(base_map)
=======
            f = f.map_coefficients(base_map)
>>>>>>> 37051638
        return codomain(f(im_gens[0]))

    def _latex_(self):
        """
        Returns the latex representation for this element.

        EXAMPLES::

            sage: C.<zeta12> = CyclotomicField(12)
            sage: latex(zeta12^4-zeta12) # indirect doctest
            \zeta_{12}^{2} - \zeta_{12} - 1
        """
        return self.polynomial()._latex_(name=self.number_field().latex_variable_name())

    def _gap_init_(self):
        """
        Return gap string representation of self.

        EXAMPLES::

            sage: K.<a> = NumberField(x^3 - 2)
            sage: (a**2 - a + 1)._gap_init_()
            '\\$sage4^2 - \\$sage4 + 1'
            sage: gap(_)
            a^2-a+1

            sage: F = CyclotomicField(8)
            sage: F.gen()
            zeta8
            sage: F._gap_init_()
            'CyclotomicField(8)'
            sage: f = gap(F)
            sage: f.GeneratorsOfDivisionRing()
            [ E(8) ]
            sage: p = F.gen()^2+2*F.gen()-3
            sage: p
            zeta8^2 + 2*zeta8 - 3
            sage: p._gap_init_() # The variable name $sage2 belongs to the gap(F) and is somehow random
            'GeneratorsOfField($sage2)[1]^2 + 2*GeneratorsOfField($sage2)[1] - 3'
            sage: gap(p._gap_init_())
            -3+2*E(8)+E(8)^2

        Check that :trac:`15276` is fixed::

            sage: for n in range(2,20):
            ....:     K = CyclotomicField(n)
            ....:     assert K(gap(K.gen())) == K.gen(), "n = {}".format(n)
            ....:     assert K(gap(K.one())) == K.one(), "n = {}".format(n)
            ....:     for _ in range(10):
            ....:         t = K.random_element()
            ....:         assert K(gap(t)) == t, "n = {}  t = {}".format(n,t)
        """
        if self.is_rational():
            return str(self)
        p = self.polynomial()
        P = self.parent()
        from .number_field import NumberField_cyclotomic
        if isinstance(P, NumberField_cyclotomic):
            n = P._n()
            if n != 2 and n%4 == 2:
                x = p.variables()[0]
                p = p(-x**((n//2+1)//2))
                E = 'E(%d)'%(n//2)
            else:
                E = 'E(%d)'%n
        else:
            E = self.parent()._gap_().GeneratorsOfField()[1].name()
        return str(p).replace(p.variable_name(), E)

    def _libgap_(self):
        """
        Return a LibGAP representation of ``self``.

        EXAMPLES::

            sage: F = CyclotomicField(8)
            sage: F.gen()._libgap_()
            E(8)
            sage: libgap(F.gen())   # syntactic sugar
            E(8)
            sage: E8 = F.gen()
            sage: libgap(E8 + 3/2*E8^2 + 100*E8^7)
            E(8)+3/2*E(8)^2-100*E(8)^3
            sage: type(_)
            <type 'sage.libs.gap.element.GapElement_Cyclotomic'>

        Check that :trac:`15276` is fixed::

            sage: for n in range(2,20):
            ....:     K = CyclotomicField(n)
            ....:     assert K(libgap(K.gen())) == K.gen(), "n = {}".format(n)
            ....:     assert K(libgap(K.one())) == K.one(), "n = {}".format(n)
            ....:     for _ in range(10):
            ....:         t = K.random_element()
            ....:         assert K(libgap(t)) == t, "n = {}  t = {}".format(n,t)
        """
        from .number_field import NumberField_cyclotomic
        P = self.parent()
        if not isinstance(P, NumberField_cyclotomic):
            raise NotImplementedError("libgap conversion is only implemented for cyclotomic fields")

        from sage.libs.gap.libgap import libgap
        E = libgap(P).GeneratorsOfField()[0]
        n = P._n()
        if n%4 == 2:
            E = -E**((n//2+1)//2)
        return self.polynomial()(E)

    def _pari_polynomial(self, name='y'):
        """
        Return a PARI polynomial representing ``self``.

        TESTS:

            sage: K.<a> = NumberField(x^3 + 2)
            sage: K.zero()._pari_polynomial('x')
            0
            sage: K.one()._pari_polynomial()
            1
            sage: (a + 1)._pari_polynomial()
            y + 1
            sage: a._pari_polynomial('c')
            c
        """
        f = pari(self._coefficients()).Polrev()
        if f.poldegree() > 0:
            alpha = self.number_field()._pari_absolute_structure()[1]
            f = f(alpha).lift()
        return f.change_variable_name(name)

    def __pari__(self, name='y'):
        r"""
        Return PARI representation of self.

        The returned element is a PARI ``POLMOD`` in the variable
        ``name``, which is by default 'y' - not the name of the generator
        of the number field.

        INPUT:

        -  ``name`` -- (default: 'y') the PARI variable name used.

        EXAMPLES::

            sage: K.<a> = NumberField(x^3 + 2)
            sage: K(1).__pari__()
            Mod(1, y^3 + 2)
            sage: (a + 2).__pari__()
            Mod(y + 2, y^3 + 2)
            sage: L.<b> = K.extension(x^2 + 2)
            sage: (b + a).__pari__()
            Mod(24/101*y^5 - 9/101*y^4 + 160/101*y^3 - 156/101*y^2 + 397/101*y + 364/101, y^6 + 6*y^4 - 4*y^3 + 12*y^2 + 24*y + 12)

        ::

            sage: k.<j> = QuadraticField(-1)
            sage: j.__pari__('j')
            Mod(j, j^2 + 1)
            sage: pari(j)
            Mod(y, y^2 + 1)

        By default the variable name is 'y'. This allows 'x' to be used
        as polynomial variable::

            sage: P.<a> = PolynomialRing(QQ)
            sage: K.<b> = NumberField(a^2 + 1)
            sage: R.<x> = PolynomialRing(K)
            sage: pari(b*x)
            Mod(y, y^2 + 1)*x

        In PARI many variable names are reserved, for example ``theta``
        and ``I``::

            sage: R.<theta> = PolynomialRing(QQ)
            sage: K.<theta> = NumberField(theta^2 + 1)
            sage: theta.__pari__('theta')
            Traceback (most recent call last):
            ...
            PariError: theta already exists with incompatible valence
            sage: theta.__pari__()
            Mod(y, y^2 + 1)
            sage: k.<I> = QuadraticField(-1)
            sage: I.__pari__('I')
            Traceback (most recent call last):
            ...
            PariError: I already exists with incompatible valence

        Instead, request the variable be named different for the coercion::

            sage: pari(I)
            Mod(y, y^2 + 1)
            sage: I.__pari__('i')
            Mod(i, i^2 + 1)
            sage: I.__pari__('II')
            Mod(II, II^2 + 1)

        Examples with relative number fields, which always yield an
        *absolute* representation of the element::

            sage: y = QQ['y'].gen()
            sage: k.<j> = NumberField([y^2 - 7, y^3 - 2])
            sage: pari(j)
            Mod(42/5515*y^5 - 9/11030*y^4 - 196/1103*y^3 + 273/5515*y^2 + 10281/5515*y + 4459/11030, y^6 - 21*y^4 + 4*y^3 + 147*y^2 + 84*y - 339)
            sage: j^2
            7
            sage: pari(j)^2
            Mod(7, y^6 - 21*y^4 + 4*y^3 + 147*y^2 + 84*y - 339)
            sage: (j^2).__pari__('x')
            Mod(7, x^6 - 21*x^4 + 4*x^3 + 147*x^2 + 84*x - 339)

        A tower of three number fields::

            sage: x = polygen(QQ)
            sage: K.<a> = NumberField(x^2 + 2)
            sage: L.<b> = NumberField(polygen(K)^2 + a)
            sage: M.<c> = NumberField(polygen(L)^3 + b)
            sage: L(b).__pari__()
            Mod(y, y^4 + 2)
            sage: M(b).__pari__('c')
            Mod(-c^3, c^12 + 2)
            sage: c.__pari__('c')
            Mod(c, c^12 + 2)
        """
        f = self._pari_polynomial(name)
        g = self.number_field().pari_polynomial(name)
        return f.Mod(g)

    def _pari_init_(self, name='y'):
        """
        Return PARI/GP string representation of self.

        The returned string defines a PARI ``POLMOD`` in the variable
        ``name``, which is by default 'y' - not the name of the generator
        of the number field.

        INPUT:

        -  ``name`` -- (default: 'y') the PARI variable name used.

        EXAMPLES::

            sage: K.<a> = NumberField(x^5 - x - 1)
            sage: ((1 + 1/3*a)^4)._pari_init_()
            'Mod(1/81*y^4 + 4/27*y^3 + 2/3*y^2 + 4/3*y + 1, y^5 - y - 1)'
            sage: ((1 + 1/3*a)^4)._pari_init_('a')
            'Mod(1/81*a^4 + 4/27*a^3 + 2/3*a^2 + 4/3*a + 1, a^5 - a - 1)'

        Note that _pari_init_ can fail because of reserved words in
        PARI, and since it actually works by obtaining the PARI
        representation of something::

            sage: K.<theta> = NumberField(x^5 - x - 1)
            sage: b = (1/2 - 2/3*theta)^3; b
            -8/27*theta^3 + 2/3*theta^2 - 1/2*theta + 1/8
            sage: b._pari_init_('theta')
            Traceback (most recent call last):
            ...
            PariError: theta already exists with incompatible valence

        Fortunately pari_init returns everything in terms of y by
        default::

            sage: pari(b)
            Mod(-8/27*y^3 + 2/3*y^2 - 1/2*y + 1/8, y^5 - y - 1)
        """
        return repr(self.__pari__(name=name))

    def __getitem__(self, n):
        """
        Return the n-th coefficient of this number field element, written
        as a polynomial in the generator.

        Note that `n` must be between 0 and `d-1`, where
        `d` is the degree of the number field.

        EXAMPLES::

            sage: m.<b> = NumberField(x^4 - 1789)
            sage: c = (2/3-4/5*b)^3; c
            -64/125*b^3 + 32/25*b^2 - 16/15*b + 8/27
            sage: c[0]
            8/27
            sage: c[2]
            32/25
            sage: c[3]
            -64/125

        We illustrate bounds checking::

            sage: c[-1]
            Traceback (most recent call last):
            ...
            IndexError: index must be between 0 and degree minus 1.
            sage: c[4]
            Traceback (most recent call last):
            ...
            IndexError: index must be between 0 and degree minus 1.

        The list method implicitly calls ``__getitem__``::

            sage: list(c)
            [8/27, -16/15, 32/25, -64/125]
            sage: m(list(c)) == c
            True
        """
        if n < 0 or n >= self.number_field().degree():     # make this faster.
            raise IndexError("index must be between 0 and degree minus 1.")
        return self.polynomial()[n]

    cpdef _richcmp_(left, right, int op):
        r"""
        EXAMPLES::

            sage: K.<a> = NumberField(x^3 - 3*x + 8)
            sage: a  + 1 > a # indirect doctest
            True
            sage: a + 1 < a # indirect doctest
            False

        Comparison of embedded number fields::

            sage: x = polygen(ZZ)
            sage: K.<cbrt2> = NumberField(x^3 - 2, embedding=AA(2).nth_root(3))
            sage: 6064/4813 < cbrt2 < 90325/71691
            True

            sage: c20 = 3085094589/2448641198
            sage: c21 = 4433870912/3519165675
            sage: c20 < cbrt2 < c21
            True
            sage: c20 >= cbrt2 or cbrt2 <= c20 or c21 <= cbrt2 or cbrt2 >= c21
            False

            sage: c40 = 927318063212049190871/736012834525960091591
            sage: c41 = 112707779922292658185265/89456224206823838627034
            sage: c40 < cbrt2 < c41
            True
            sage: c40 >= cbrt2 or cbrt2 <= c40 or c41 <= cbrt2 or cbrt2 >= c41
            False
        """
        cdef NumberFieldElement _right = right
        cdef int res

        # fast equality check
        res = left.__numerator == _right.__numerator and left.__denominator == _right.__denominator
        if res:
            if op == Py_EQ or op == Py_GE or op == Py_LE:
                return True
            if op == Py_NE or op == Py_GT or op == Py_LT:
                return False
        elif op == Py_EQ:
            return False
        elif op == Py_NE:
            return True

        # comparisons <, <=, > or >=
        # this should work for number field element and order element
        cdef number_field_base.NumberField P
        try:
            P = <number_field_base.NumberField?> left._parent
        except TypeError:
            P = left._parent.number_field()
        cdef size_t i = 0                # level of the approximation
        cdef RealIntervalFieldElement v  # approximation of the nf generator
        cdef mpfi_t la, ra               # left and right approximations
        cdef mpz_t ld, rd                # left and right denominators
        if P._embedded_real:
            mpz_init(ld)
            mpz_init(rd)
            ZZ_to_mpz(ld, &left.__denominator)
            ZZ_to_mpz(rd, &_right.__denominator)

            v = <RealIntervalFieldElement> P._get_embedding_approx(0)
            mpfi_init2(la, mpfi_get_prec(v.value))
            mpfi_init2(ra, mpfi_get_prec(v.value))
            ZZX_evaluation_mpfi(la, left.__numerator, v.value)
            mpfi_div_z(la, la, ld)
            ZZX_evaluation_mpfi(ra, _right.__numerator, v.value)
            mpfi_div_z(ra, ra, rd)
            while mpfr_greaterequal_p(&la.right, &ra.left) \
                  and mpfr_greaterequal_p(&ra.right, &la.left):
                i += 1
                v = <RealIntervalFieldElement> P._get_embedding_approx(i)
                mpfi_set_prec(la, mpfi_get_prec(v.value))
                mpfi_set_prec(ra, mpfi_get_prec(v.value))
                ZZX_evaluation_mpfi(la, left.__numerator, v.value)
                mpfi_div_z(la, la, ld)
                ZZX_evaluation_mpfi(ra, _right.__numerator, v.value)
                mpfi_div_z(ra, ra, rd)
            if op == Py_LT or op == Py_LE:
                res = mpfr_less_p(&la.right, &ra.left)
            elif op == Py_GT or op == Py_GE:
                res = mpfr_greater_p(&la.left, &ra.right)
            mpfi_clear(la)
            mpfi_clear(ra)
            mpz_clear(ld)
            mpz_clear(rd)
            return bool(res)
        else:
            return rich_to_bool(op, 1)

    def _random_element(self, num_bound=None, den_bound=None, distribution=None):
        """
        Return a new random element with the same parent as self.

        INPUT:

        - ``num_bound`` - Bound for the numerator of coefficients of result

        - ``den_bound`` - Bound for the denominator of coefficients of result

        - ``distribution`` - Distribution to use for coefficients of result

        EXAMPLES::

            sage: K.<a> = NumberField(x^3-2)
            sage: a._random_element()
            -1/2*a^2 - 4
            sage: K.<a> = NumberField(x^2-5)
            sage: a._random_element()
            -2*a - 1
        """
        cdef NumberFieldElement elt = self._new()
        elt._randomize(num_bound, den_bound, distribution)
        return elt

    cdef int _randomize(self, num_bound, den_bound, distribution) except -1:
        cdef int i
        cdef Integer denom_temp = Integer.__new__(Integer)
        cdef Integer tmp_integer = Integer.__new__(Integer)
        cdef ZZ_c ntl_temp
        cdef list coeff_list
        cdef Rational tmp_rational

        # It seems like a simpler approach would be to simply generate
        # random integers for each coefficient of self.__numerator
        # and an integer for self.__denominator. However, this would
        # generate things with a fairly fixed shape: in particular,
        # we'd be very unlikely to get elements like 1/3*a^3 + 1/7,
        # or anything where the denominators are actually unrelated
        # to one another. The extra code below is to make exactly
        # these kinds of results possible.

        if den_bound == 1:
            # in this case, we can skip all the business with LCMs,
            # storing a list of rationals, etc. this gives a factor of
            # two or so speedup ...

            # set the denominator
            mpz_set_si(denom_temp.value, 1)
            denom_temp._to_ZZ(&self.__denominator)
            for i from 0 <= i < ZZX_deg(self.__fld_numerator.x):
                tmp_integer = <Integer>(ZZ.random_element(x=num_bound,
                                                   distribution=distribution))
                tmp_integer._to_ZZ(&ntl_temp)
                ZZX_SetCoeff(self.__numerator, i, ntl_temp)

        else:
            coeff_list = []
            mpz_set_si(denom_temp.value, 1)
            tmp_integer = Integer.__new__(Integer)

            for i from 0 <= i < ZZX_deg(self.__fld_numerator.x):
                tmp_rational = <Rational>(QQ.random_element(num_bound=num_bound,
                                                            den_bound=den_bound,
                                                            distribution=distribution))
                coeff_list.append(tmp_rational)
                mpz_lcm(denom_temp.value, denom_temp.value,
                        mpq_denref(tmp_rational.value))

            # now denom_temp has the denominator, and we just need to
            # scale the numerators and set everything appropriately

            # first, the denominator (easy)
            denom_temp._to_ZZ(&self.__denominator)

            # now the coefficients themselves.
            for i from 0 <= i < ZZX_deg(self.__fld_numerator.x):
                # calculate the new numerator. if our old entry is
                # p/q, and the lcm is k, it's just pk/q, which we
                # also know is integral -- so we can use mpz_divexact
                # below
                tmp_rational = <Rational>(coeff_list[i])
                mpz_mul(tmp_integer.value, mpq_numref(tmp_rational.value),
                        denom_temp.value)
                mpz_divexact(tmp_integer.value, tmp_integer.value,
                             mpq_denref(tmp_rational.value))

                # now set the coefficient of self
                tmp_integer._to_ZZ(&ntl_temp)
                ZZX_SetCoeff(self.__numerator, i, ntl_temp)

        return 0  # No error


    def __abs__(self):
        r"""
        Return the absolute value of this number field element.

        If a real-valued coercion embedding is defined, the
        returned absolute value is an element of the same field.

        Otherwise, it is the numerical absolute value with respect to
        the first archimedean embedding, to double precision.

        This is the ``abs( )`` Python function. If you want a
        different embedding or precision, use
        ``self.abs(...)``.

        EXAMPLES::

            sage: k.<a> = NumberField(x^3 - 2)
            sage: abs(a)
            1.25992104989487
            sage: a.abs()
            1.25992104989487
            sage: abs(a)^3
            2.00000000000000
            sage: a.abs()^3
            2.00000000000000
            sage: a.abs(prec=128)
            1.2599210498948731647672106072782283506

        Number field with a real-valued coercion embedding
        (:trac:`21105`)::

            sage: k.<cbrt2> = NumberField(x^3 - 2, embedding=1.26)
            sage: abs(cbrt2)
            cbrt2
            sage: cbrt2.abs()
            cbrt2
            sage: abs(cbrt2)^3
            2
        """
        return self.abs()

    def sign(self):
        r"""
        Return the sign of this algebraic number (if a real embedding is well
        defined)

        EXAMPLES::


            sage: K.<a> = NumberField(x^3 - 2, embedding=AA(2)**(1/3))
            sage: K.zero().sign()
            0
            sage: K.one().sign()
            1
            sage: (-K.one()).sign()
            -1
            sage: a.sign()
            1
            sage: (a - 234917380309015/186454048314072).sign()
            1
            sage: (a - 3741049304830488/2969272800976409).sign()
            -1

        If the field is not embedded in real numbers, this method will only work
        for rational elements::

            sage: L.<b> = NumberField(x^4 - x - 1)
            sage: b.sign()
            Traceback (most recent call last):
            ...
            TypeError: sign not well defined since no real embedding is
            specified
            sage: L(-33/125).sign()
            -1
            sage: L.zero().sign()
            0
        """
        if ZZX_deg(self.__numerator) == -1:
            return 0
        if ZZX_deg(self.__numerator) == 0:
            return ZZ_sign(ZZX_coeff(self.__numerator, 0))

        if not (<number_field_base.NumberField> self._parent)._embedded_real:
            raise TypeError("sign not well defined since no real embedding is specified")

        from sage.rings.real_mpfi import RealIntervalField
        i = 0
        a = RealIntervalField(53)(self)
        while a.contains_zero():
            i += 1
            a = RealIntervalField(53<<i)(self)
        return a.unique_sign()

    def floor(self):
        r"""
        Return the floor of this number field element.

        EXAMPLES::

            sage: x = polygen(ZZ)
            sage: p = x**7 - 5*x**2 + x + 1
            sage: a_AA = AA.polynomial_root(p, RIF(1,2))
            sage: K.<a> = NumberField(p, embedding=a_AA)
            sage: b = a**5 + a/2 - 1/7
            sage: RR(b)
            4.13444473767055
            sage: b.floor()
            4

            sage: K(125/7).floor()
            17

        This function always succeeds even if a tremendous precision is needed::

            sage: c = b - 4772404052447/1154303505127 + 2
            sage: c.floor()
            1
            sage: RIF(c).unique_floor()
            Traceback (most recent call last):
            ...
            ValueError: interval does not have a unique floor

        If the number field is not embedded, this function is valid only if the
        element is rational::

            sage: p = x**5 - 3
            sage: K.<a> = NumberField(p)
            sage: K(2/3).floor()
            0
            sage: a.floor()
            Traceback (most recent call last):
            ...
            TypeError: floor not uniquely defined since no real embedding is specified
        """
        cdef Integer ans
        cdef mpz_t num, den
        cdef mpfi_t a
        cdef size_t i
        cdef RealIntervalFieldElement v


        if ZZX_deg(self.__numerator) <= 0:
            mpz_init(num)
            mpz_init(den)

            ZZX_getitem_as_mpz(num, &self.__numerator, 0)
            ZZ_to_mpz(den, &self.__denominator)

            ans = PY_NEW(Integer)
            mpz_fdiv_q(ans.value, num, den)

            mpz_clear(num)
            mpz_clear(den)

            return ans

        if not (<number_field_base.NumberField> self._parent)._embedded_real:
            raise TypeError("floor not uniquely defined since no real embedding is specified")


        cdef number_field_base.NumberField P
        try:
            P = <number_field_base.NumberField?> self._parent
        except TypeError:
            P = self._parent.number_field()

        v = <RealIntervalFieldElement> P._get_embedding_approx(0)

        mpz_init(den)
        mpfi_init2(a, mpfi_get_prec(v.value))

        ZZ_to_mpz(den, &self.__denominator)

        ZZX_evaluation_mpfi(a, self.__numerator, v.value)
        mpfi_div_z(a, a, den)

        mpfr_floor(&a.left, &a.left)
        mpfr_floor(&a.right, &a.right)

        i = 0
        while not mpfr_equal_p(&a.left, &a.right):
            i += 1
            v = <RealIntervalFieldElement> P._get_embedding_approx(i)

            mpfi_set_prec(a, mpfi_get_prec(v.value))
            ZZX_evaluation_mpfi(a, self.__numerator, v.value)
            mpfi_div_z(a, a, den)
            mpfr_floor(&a.left ,&a.left)
            mpfr_floor(&a.right, &a.right)

        ans = PY_NEW(Integer)
        mpfr_get_z(ans.value, &a.left, MPFR_RNDN)

        mpfi_clear(a)
        mpz_clear(den)

        return ans

    def ceil(self):
        r"""
        Return the ceiling of this number field element.

        EXAMPLES::

            sage: x = polygen(ZZ)
            sage: p = x**7 - 5*x**2 + x + 1
            sage: a_AA = AA.polynomial_root(p, RIF(1,2))
            sage: K.<a> = NumberField(p, embedding=a_AA)
            sage: b = a**5 + a/2 - 1/7
            sage: RR(b)
            4.13444473767055
            sage: b.ceil()
            5

        This function always succeeds even if a tremendous precision is needed::

            sage: c = b - 5065701199253/1225243417356 + 2
            sage: c.ceil()
            3
            sage: RIF(c).unique_ceil()
            Traceback (most recent call last):
            ...
            ValueError: interval does not have a unique ceil

        If the number field is not embedded, this function is valid only if the
        element is rational::

            sage: p = x**5 - 3
            sage: K.<a> = NumberField(p)
            sage: K(2/3).ceil()
            1
            sage: a.ceil()
            Traceback (most recent call last):
            ...
            TypeError: ceil not uniquely defined since no real embedding is specified
        """
        if ZZX_deg(self.__numerator) <= 0:
            return self._rational_().ceil()

        if not (<number_field_base.NumberField> self._parent)._embedded_real:
            raise TypeError("ceil not uniquely defined since no real embedding is specified")

        from sage.rings.real_mpfi import RealIntervalField
        i = 0
        a = RealIntervalField(53)(self)
        low = a.lower().ceil()
        upp = a.upper().ceil()
        while low != upp:
            i += 1
            a = RealIntervalField(53<<i)(self)
            low = a.lower().ceil()
            upp = a.upper().ceil()
        return low

    def round(self):
        r"""
        Return the round (nearest integer) of this number field element.

        EXAMPLES::

            sage: x = polygen(ZZ)
            sage: p = x**7 - 5*x**2 + x + 1
            sage: a_AA = AA.polynomial_root(p, RIF(1,2))
            sage: K.<a> = NumberField(p, embedding=a_AA)
            sage: b = a**5 + a/2 - 1/7
            sage: RR(b)
            4.13444473767055
            sage: b.round()
            4
            sage: (-b).round()
            -4
            sage: (b+1/2).round()
            5
            sage: (-b-1/2).round()
            -5

        This function always succeeds even if a tremendous precision is needed::

            sage: c = b - 5678322907931/1225243417356 + 3
            sage: c.round()
            3
            sage: RIF(c).unique_round()
            Traceback (most recent call last):
            ...
            ValueError: interval does not have a unique round (nearest integer)

        If the number field is not embedded, this function is valid only if the
        element is rational::

            sage: p = x**5 - 3
            sage: K.<a> = NumberField(p)
            sage: [K(k/3).round() for k in range(-3,4)]
            [-1, -1, 0, 0, 0, 1, 1]
            sage: a.round()
            Traceback (most recent call last):
            ...
            TypeError: floor not uniquely defined since no real embedding is specified
        """
        if ZZX_deg(self.__numerator) <= 0:
            return self._rational_().round()

        return (self + QQ((1,2))).floor()

    def abs(self, prec=None, i=None):
        r"""Return the absolute value of this element.

        If ``i`` is provided, then the absolute value of the `i`-th
        embedding is given.

        Otherwise, if the number field has a coercion embedding into
        `\RR`, the corresponding absolute value is returned as an
        element of the same field (unless ``prec`` is given).
        Otherwise, if it has a coercion embedding into
        `\CC`, then the corresponding absolute value is returned.
        Finally, if there is no coercion embedding, `i` defaults to 0.

        For the computation, the complex field with ``prec`` bits of
        precision is used, defaulting to 53 bits of precision if
        ``prec`` is not provided. The result is in the corresponding
        real field.

        INPUT:


        -  ``prec`` - (default: None) integer bits of precision

        -  ``i`` - (default: None) integer, which embedding to
           use


        EXAMPLES::

            sage: z = CyclotomicField(7).gen()
            sage: abs(z)
            1.00000000000000
            sage: abs(z^2 + 17*z - 3)
            16.0604426799931
            sage: K.<a> = NumberField(x^3+17)
            sage: abs(a)
            2.57128159065824
            sage: a.abs(prec=100)
            2.5712815906582353554531872087
            sage: a.abs(prec=100,i=1)
            2.5712815906582353554531872087
            sage: a.abs(100, 2)
            2.5712815906582353554531872087

        Here's one where the absolute value depends on the embedding::

            sage: K.<b> = NumberField(x^2-2)
            sage: a = 1 + b
            sage: a.abs(i=0)
            0.414213562373095
            sage: a.abs(i=1)
            2.41421356237309

        Check that :trac:`16147` is fixed::

            sage: x = polygen(ZZ)
            sage: f = x^3 - x - 1
            sage: beta = f.complex_roots()[0]; beta
            1.32471795724475
            sage: K.<b> = NumberField(f, embedding=beta)
            sage: b.abs()
            1.32471795724475

        Check that for fields with real coercion embeddings, absolute
        values are in the same field (:trac:`21105`)::

            sage: x = polygen(ZZ)
            sage: f = x^3 - x - 1
            sage: K.<b> = NumberField(f, embedding=1.3)
            sage: b.abs()
            b

        However, if a specific embedding is requested, the behavior reverts
        to that of number fields without a coercion embedding into `\RR`::

            sage: b.abs(i=2)
            1.32471795724475

        Also, if a precision is requested explicitly, the behavior reverts
        to that of number fields without a coercion embedding into `\RR`::

            sage: b.abs(prec=53)
            1.32471795724475

        """
        if (i is None and prec is None
            and (<number_field_base.NumberField> self._parent)._embedded_real):
            return self.sign() * self
        else:
            if prec is None:
                prec = 53
            CCprec = ComplexField(prec)
            if i is None and CCprec.has_coerce_map_from(self.parent()):
                return CCprec(self).abs()
            else:
                i = 0 if i is None else i
                P = self.number_field().complex_embeddings(prec)[i]
                return P(self).abs()

    def abs_non_arch(self, P, prec=None):
        r"""
        Return the non-archimedean absolute value of this element with
        respect to the prime `P`, to the given precision.

        INPUT:

        -  ``P`` - a prime ideal of the parent of self

        - ``prec`` (int) -- desired floating point precision (default:
          default RealField precision).

        OUTPUT:

        (real) the non-archimedean absolute value of this element with
        respect to the prime `P`, to the given precision.  This is the
        normalised absolute value, so that the underlying prime number
        `p` has absolute value `1/p`.


        EXAMPLES::

            sage: K.<a> = NumberField(x^2+5)
            sage: [1/K(2).abs_non_arch(P) for P in K.primes_above(2)]
            [2.00000000000000]
            sage: [1/K(3).abs_non_arch(P) for P in K.primes_above(3)]
            [3.00000000000000, 3.00000000000000]
            sage: [1/K(5).abs_non_arch(P) for P in K.primes_above(5)]
            [5.00000000000000]

        A relative example::

            sage: L.<b> = K.extension(x^2-5)
            sage: [b.abs_non_arch(P) for P in L.primes_above(b)]
            [0.447213595499958, 0.447213595499958]
        """
        from sage.rings.real_mpfr import RealField
        if prec is None:
            R = RealField()
        else:
            R = RealField(prec)

        if self.is_zero():
            return R.zero()
        val = self.valuation(P)
        nP = P.residue_class_degree()*P.absolute_ramification_index()
        return R(P.absolute_norm()) ** (-R(val) / R(nP))

    def coordinates_in_terms_of_powers(self):
        r"""
        Let `\alpha` be self. Return a callable object (of type
        :class:`~CoordinateFunction`) that takes any element of the
        parent of self in `\QQ(\alpha)` and writes it in terms of the
        powers of `\alpha`: `1, \alpha, \alpha^2, ...`.

        (NOT CACHED).

        EXAMPLES:

        This function allows us to write elements of a number
        field in terms of a different generator without having to construct
        a whole separate number field.

        ::

            sage: y = polygen(QQ,'y'); K.<beta> = NumberField(y^3 - 2); K
            Number Field in beta with defining polynomial y^3 - 2
            sage: alpha = beta^2 + beta + 1
            sage: c = alpha.coordinates_in_terms_of_powers(); c
            Coordinate function that writes elements in terms of the powers of beta^2 + beta + 1
            sage: c(beta)
            [-2, -3, 1]
            sage: c(alpha)
            [0, 1, 0]
            sage: c((1+beta)^5)
            [3, 3, 3]
            sage: c((1+beta)^10)
            [54, 162, 189]

        This function works even if self only generates a subfield of this
        number field.

        ::

            sage: k.<a> = NumberField(x^6 - 5)
            sage: alpha = a^3
            sage: c = alpha.coordinates_in_terms_of_powers()
            sage: c((2/3)*a^3 - 5/3)
            [-5/3, 2/3]
            sage: c
            Coordinate function that writes elements in terms of the powers of a^3
            sage: c(a)
            Traceback (most recent call last):
            ...
            ArithmeticError: vector is not in free module
        """
        K = self.number_field()
        V, from_V, to_V = K.absolute_vector_space()
        h = K(1)
        B = [to_V(h)]
        f = self.absolute_minpoly()
        for i in range(f.degree()-1):
            h *= self
            B.append(to_V(h))
        W = V.span_of_basis(B)
        return CoordinateFunction(self, W, to_V)

    def complex_embeddings(self, prec=53):
        """
        Return the images of this element in the floating point complex
        numbers, to the given bits of precision.

        INPUT:


        -  ``prec`` - integer (default: 53) bits of precision


        EXAMPLES::

            sage: k.<a> = NumberField(x^3 - 2)
            sage: a.complex_embeddings()
            [-0.629960524947437 - 1.09112363597172*I, -0.629960524947437 + 1.09112363597172*I, 1.25992104989487]
            sage: a.complex_embeddings(10)
            [-0.63 - 1.1*I, -0.63 + 1.1*I, 1.3]
            sage: a.complex_embeddings(100)
            [-0.62996052494743658238360530364 - 1.0911236359717214035600726142*I, -0.62996052494743658238360530364 + 1.0911236359717214035600726142*I, 1.2599210498948731647672106073]
        """
        phi = self.number_field().complex_embeddings(prec)
        return [f(self) for f in phi]

    def complex_embedding(self, prec=53, i=0):
        """
        Return the i-th embedding of self in the complex numbers, to the
        given precision.

        EXAMPLES::

            sage: k.<a> = NumberField(x^3 - 2)
            sage: a.complex_embedding()
            -0.629960524947437 - 1.09112363597172*I
            sage: a.complex_embedding(10)
            -0.63 - 1.1*I
            sage: a.complex_embedding(100)
            -0.62996052494743658238360530364 - 1.0911236359717214035600726142*I
            sage: a.complex_embedding(20, 1)
            -0.62996 + 1.0911*I
            sage: a.complex_embedding(20, 2)
            1.2599
        """
        return self.number_field().complex_embeddings(prec)[i](self)

    def is_unit(self):
        """
        Return ``True`` if ``self`` is a unit in the ring where it is defined.

        EXAMPLES::

            sage: K.<a> = NumberField(x^2 - x - 1)
            sage: OK = K.ring_of_integers()
            sage: OK(a).is_unit()
            True
            sage: OK(13).is_unit()
            False
            sage: K(13).is_unit()
            True

        It also works for relative fields and orders::

            sage: K.<a,b> = NumberField([x^2 - 3, x^4 + x^3 + x^2 + x + 1])
            sage: OK = K.ring_of_integers()
            sage: OK(b).is_unit()
            True
            sage: OK(a).is_unit()
            False
            sage: a.is_unit()
            True
        """
        if self.parent().is_field():
            return bool(self)
        return self.norm().is_unit()

    def is_norm(self, L, element=False, proof=True):
        r"""
        Determine whether self is the relative norm of an element
        of L/K, where K is self.parent().

        INPUT:

         - L -- a number field containing K=self.parent()
         - element -- True or False, whether to also output an element
           of which self is a norm
         - proof -- If True, then the output is correct unconditionally.
           If False, then the output is correct under GRH.

        OUTPUT:

        If element is False, then the output is a boolean B, which is
        True if and only if self is the relative norm of an element of L
        to K.
        If element is False, then the output is a pair (B, x), where
        B is as above. If B is True, then x is an element of L such that
        self == x.norm(K). Otherwise, x is None.

        ALGORITHM:

        Uses PARI's rnfisnorm. See self._rnfisnorm().

        EXAMPLES::

            sage: K.<beta> = NumberField(x^3+5)
            sage: Q.<X> = K[]
            sage: L = K.extension(X^2+X+beta, 'gamma')
            sage: (beta/2).is_norm(L)
            False
            sage: beta.is_norm(L)
            True

        With a relative base field::

            sage: K.<a, b> = NumberField([x^2 - 2, x^2 - 3])
            sage: L.<c> = K.extension(x^2 - 5)
            sage: (2*a*b).is_norm(L)
            True
            sage: _, v = (2*b*a).is_norm(L, element=True)
            sage: v.norm(K) == 2*a*b
            True

        Non-Galois number fields::

            sage: K.<a> = NumberField(x^2 + x + 1)
            sage: Q.<X> = K[]
            sage: L.<b> = NumberField(X^4 + a + 2)
            sage: (a/4).is_norm(L)
            True
            sage: (a/2).is_norm(L)
            Traceback (most recent call last):
            ...
            NotImplementedError: is_norm is not implemented unconditionally for norms from non-Galois number fields
            sage: (a/2).is_norm(L, proof=False)
            False

            sage: K.<a> = NumberField(x^3 + x + 1)
            sage: Q.<X> = K[]
            sage: L.<b> = NumberField(X^4 + a)
            sage: t = (-a).is_norm(L, element=True); t
            (True, b^3 + 1)
            sage: t[1].norm(K)
            -a

        Verify that :trac:`27469` has been fixed::

            sage: L.<z24> = CyclotomicField(24); L
            Cyclotomic Field of order 24 and degree 8
            sage: K = L.subfield(z24^3, 'z8')[0]; K
            Number Field in z8 with defining polynomial x^4 + 1 with z8 = 0.7071067811865475? + 0.7071067811865475?*I
            sage: flag, c = K(-7).is_norm(K, element=True)
            sage: flag
            True
            sage: c.norm(K)
            -7
            sage: c in L
            True

        AUTHORS:

        - Craig Citro (2008-04-05)

        - Marco Streng (2010-12-03)
        """
        if not element:
            return self.is_norm(L, element=True, proof=proof)[0]

        K = self.parent()
        from sage.rings.number_field.number_field_base import is_NumberField
        if not is_NumberField(L):
            raise ValueError("L (=%s) must be a NumberField in is_norm" % L)

        from sage.rings.number_field.number_field import is_AbsoluteNumberField
        if is_AbsoluteNumberField(L):
            Lrel = L.relativize(K.hom(L), L.variable_name() + '0')
            b, x = self.is_norm(Lrel, element=True, proof=proof)
            h = Lrel.structure()[0]
            return b, h(x)

        if L.relative_degree() == 1 or self.is_zero():
            return True, L(self)

        a, b = self._rnfisnorm(L, proof=proof)
        if b == 1:
            assert a.norm(K) == self
            return True, a

        if L.is_galois_relative():
            return False, None

        # The following gives the Galois closure of K/QQ, but the Galois
        # closure of K/self.parent() would suffice.
        M = L.galois_closure('a')
        from sage.functions.log import log
        from sage.functions.other import floor
        extra_primes = floor(12*log(abs(M.discriminant()))**2)
        a, b = self._rnfisnorm(L, proof=proof, extra_primes=extra_primes)
        if b == 1:
            assert a.norm(K) == self
            return True, a

        if proof:
            raise NotImplementedError("is_norm is not implemented unconditionally for norms from non-Galois number fields")
        return False, None

    def _rnfisnorm(self, L, proof=True, extra_primes=0):
        r"""
        Gives the output of the PARI function rnfisnorm.

        This tries to decide whether the number field element self is
        the norm of some x in the extension L/K (with K = self.parent()).

        The output is a pair (x, q), where self = Norm(x)*q. The
        algorithm looks for a solution x that is an S-integer, with S
        a list of places of L containing at least the ramified primes,
        the generators of the class group of L, as well as those primes
        dividing self.

        If L/K is Galois, then this is enough; otherwise,
        extra_primes is used to add more primes to S: all the places
        above the primes p <= extra_primes (resp. p|extra_primes) if
        extra_primes > 0 (resp. extra_primes < 0).

        The answer is guaranteed (i.e., self is a norm iff q = 1) if the
        field is Galois, or, under GRH, if S contains all primes less
        than 12log^2|\disc(M)|, where M is the normal closure of L/K.

        INPUT:

         - L -- a relative number field with base field self.parent()
         - proof -- whether to certify outputs of PARI init functions.
           If false, truth of the output depends on GRH.
         - extra_primes -- an integer as explained above.

        OUTPUT:

        A pair (x, q) with x in L and q in K as explained above
        such that self == x.norm(K)*q.

        ALGORITHM:

        Uses PARI's rnfisnorm.

        EXAMPLES::

            sage: K.<a> = NumberField(x^3 + x^2 - 2*x - 1, 'a')
            sage: P.<X> = K[]
            sage: L = NumberField(X^2 + a^2 + 2*a + 1, 'b')
            sage: K(17)._rnfisnorm(L)
            ((a^2 - 2)*b - 4, 1)

            sage: K.<a> = NumberField(x^3 + x + 1)
            sage: Q.<X> = K[]
            sage: L.<b> = NumberField(X^4 + a)
            sage: t = (-a)._rnfisnorm(L); t
            (b^3 + 1, 1)
            sage: t[0].norm(K)
            -a
            sage: t = K(3)._rnfisnorm(L); t
            (-b^3 - a*b^2 - a^2*b + 1, 3*a^2 - 3*a + 6)
            sage: t[0].norm(K)*t[1]
            3

        An example where the base field is a relative field::

            sage: K.<a, b> = NumberField([x^2 - 2, x^2 - 3])
            sage: L.<c> = K.extension(x^3 + 2)
            sage: s = 2*a + b
            sage: t = s._rnfisnorm(L)
            sage: t[1] == 1 # True iff s is a norm
            False
            sage: s == t[0].norm(K)*t[1]
            True

        TESTS:

        Number fields defined by non-monic and non-integral
        polynomials are supported (:trac:`252`)::

            sage: K.<a> = NumberField(x^2 + 1/2)
            sage: L.<b> = K.extension(x^2 - 1/2)
            sage: a._rnfisnorm(L)
            (a*b + a + 1/2, 1)

        AUTHORS:

        - Craig Citro (2008-04-05)

        - Marco Streng (2010-12-03)

        - Francis Clarke (2010-12-26)
        """
        K = self.parent()
        from sage.rings.number_field.number_field_rel import is_RelativeNumberField
        if (not is_RelativeNumberField(L)) or L.base_field() != K:
            raise ValueError("L (=%s) must be a relative number field with base field K (=%s) in rnfisnorm" % (L, K))

        rnf_data = K.pari_rnfnorm_data(L, proof=proof)
        x, q = self.__pari__().rnfisnorm(rnf_data)
        return L(x, check=False), K(q, check=False)

    def _mpfr_(self, R):
        """
        EXAMPLES::

            sage: k.<a> = NumberField(x^2 + 1)
            sage: RR(a^2)
            -1.00000000000000
            sage: RR(a)
            Traceback (most recent call last):
            ...
            TypeError: Unable to coerce a to a rational
            sage: (a^2)._mpfr_(RR)
            -1.00000000000000

        Verify that :trac:`13005` has been fixed::

            sage: K.<a> = NumberField(x^2-5)
            sage: RR(K(1))
            1.00000000000000
            sage: RR(a)
            Traceback (most recent call last):
            ...
            TypeError: Unable to coerce a to a rational
            sage: K.<a> = NumberField(x^3+2, embedding=-1.25)
            sage: RR(a)
            -1.25992104989487
            sage: RealField(prec=100)(a)
            -1.2599210498948731647672106073
        """
        if self.parent().coerce_embedding() is None:
            return R(self.base_ring()(self))
        else:
            return R(R.complex_field()(self))

    def _acb_(self, R):
        r"""
        Convert this number field element to a complex ball.

        EXAMPLES::

            sage: Pol.<x> = QQ[]
            sage: NF.<a> = NumberField(x^7 + 2, embedding=CC(0.99, 0.47))
            sage: CBF(a)
            [0.9947502791976272 +/- 1.09e-17] + [0.4790464865132800 +/- 1.46e-17]*I
            sage: NF.<a> = NumberField(x^7 + 2, embedding=QQbar(-2)^(1/7))
            sage: CBF(a)
            [0.9947502791976272 +/- 1.09e-17] + [0.4790464865132800 +/- 1.46e-17]*I
            sage: NF.<a> = NumberField(x^7 + 2)
            sage: CBF(NF(3))
            3.000000000000000
            sage: CBF(a)
            Traceback (most recent call last):
            ...
            TypeError: Unable to coerce a to a rational
        """
        from sage.rings.complex_arb import ComplexBallField
        if self.parent().coerce_embedding() is None:
            return R(self.base_ring()(self))
        coef = self._coefficients()
        if not coef:
            return R.zero()
        cdef int ini_prec = R.precision()
        cdef int max_prec = ini_prec + max(mpz_sizeinbase(mpq_numref((<Rational> c).value), 2)
                                           for c in coef)
        cdef int prec = ini_prec + 2*len(coef)
        gen = self._parent.gen_embedding()
        while True:
            C = ComplexBallField(prec)
            g = C(gen)
            val = C(coef[0])
            p = C.one()
            for c in coef[1:]:
                p *= g
                val += C(c)*p
            if prec > max_prec or val.accuracy() >= ini_prec - 4:
                return R(val)
            prec *= 2

    def __float__(self):
        """
        EXAMPLES::

            sage: k.<a> = NumberField(x^2 + 1)
            sage: float(a^2)
            -1.0
            sage: float(a)
            Traceback (most recent call last):
            ...
            TypeError: Unable to coerce a to a rational
            sage: (a^2).__float__()
            -1.0
            sage: k.<a> = NumberField(x^2 + 1,embedding=I)
            sage: float(a)
            Traceback (most recent call last):
            ...
            TypeError: unable to coerce to a real number
        """
        if self.parent().coerce_embedding() is None:
            return float(self.base_ring()(self))
        else:
            c = complex(self)
            if c.imag == 0:
                return c.real
            raise TypeError('unable to coerce to a real number')

    def _complex_double_(self, CDF):
        """
        EXAMPLES::

            sage: k.<a> = NumberField(x^2 + 1)
            sage: abs(CDF(a))
            1.0
        """
        return CDF(CC(self))

    def __complex__(self):
        """
        EXAMPLES::

            sage: k.<a> = NumberField(x^2 + 1)
            sage: complex(a)
            1j
            sage: a.__complex__()
            1j
        """
        return complex(CC(self))

    def factor(self):
        """
        Return factorization of this element into prime elements and a unit.

        OUTPUT:

        (Factorization) If all the prime ideals in the support are
        principal, the output is a Factorization as a product of prime
        elements raised to appropriate powers, with an appropriate
        unit factor.

        Raise ValueError if the factorization of the
        ideal (self) contains a non-principal prime ideal.

        EXAMPLES::

            sage: K.<i> = NumberField(x^2+1)
            sage: (6*i + 6).factor()
            (-i) * (i + 1)^3 * 3

        In the following example, the class number is 2.  If a factorization
        in prime elements exists, we will find it::

            sage: K.<a> = NumberField(x^2-10)
            sage: factor(169*a + 531)
            (-6*a - 19) * (-3*a - 1) * (-2*a + 9)
            sage: factor(K(3))
            Traceback (most recent call last):
            ...
            ArithmeticError: non-principal ideal in factorization

        Factorization of 0 is not allowed::

            sage: K.<i> = QuadraticField(-1)
            sage: K(0).factor()
            Traceback (most recent call last):
            ...
            ArithmeticError: factorization of 0 is not defined

        """
        if self.is_zero():
            raise ArithmeticError("factorization of 0 is not defined")

        K = self.parent()
        fac = K.ideal(self).factor()
        # Check whether all prime ideals in `fac` are principal
        for P,e in fac:
            if not P.is_principal():
                raise ArithmeticError("non-principal ideal in factorization")
        element_fac = [(P.gens_reduced()[0],e) for P,e in fac]
        # Compute the product of the p^e to figure out the unit
        from sage.misc.all import prod
        element_product = prod([p**e for p,e in element_fac], K(1))
        from sage.structure.all import Factorization
        return Factorization(element_fac, unit=self/element_product)

    @coerce_binop
    def gcd(self, other):
        """
        Return the greatest common divisor of ``self`` and ``other``.

        INPUT:

        - ``self``, ``other`` -- elements of a number field or maximal
          order.

        OUTPUT:

        - A generator of the ideal ``(self, other)``. If the parent is
          a number field, this always returns 0 or 1. For maximal orders,
          this raises ``ArithmeticError`` if the ideal is not principal.

        EXAMPLES::

            sage: K.<i> = QuadraticField(-1)
            sage: (i+1).gcd(2)
            1
            sage: K(1).gcd(0)
            1
            sage: K(0).gcd(0)
            0
            sage: R = K.maximal_order()
            sage: R(i+1).gcd(2)
            i + 1

        Non-maximal orders are not supported::

            sage: R = K.order(2*i)
            sage: R(1).gcd(R(4*i))
            Traceback (most recent call last):
            ...
            NotImplementedError: gcd() for Order in Number Field in i with defining polynomial x^2 + 1 with i = 1*I is not implemented

        The following field has class number 3, but if the ideal
        ``(self, other)`` happens to be principal, this still works::

            sage: K.<a> = NumberField(x^3 - 7)
            sage: K.class_number()
            3
            sage: a.gcd(7)
            1
            sage: R = K.maximal_order()
            sage: R(a).gcd(7)
            a
            sage: R(a+1).gcd(2)
            Traceback (most recent call last):
            ...
            ArithmeticError: ideal (a + 1, 2) is not principal, gcd is not defined
            sage: R(2*a - a^2).gcd(0)
            a
            sage: R(a).gcd(R(2*a)).parent()
            Maximal Order in Number Field in a with defining polynomial x^3 - 7
        """
        # gcd(0,0) = 0
        if not self and not other:
            return self

        R = self.parent()
        if R.is_field():
            return R.one()

        from .order import is_NumberFieldOrder
        if not is_NumberFieldOrder(R) or not R.is_maximal():
            raise NotImplementedError("gcd() for %r is not implemented" % R)

        g = R.ideal(self, other).gens_reduced()
        if len(g) > 1:
            raise ArithmeticError("ideal (%r, %r) is not principal, gcd is not defined" % (self, other) )

        return R(g[0])


    def is_totally_positive(self):
        """
        Returns True if self is positive for all real embeddings of its
        parent number field. We do nothing at complex places, so e.g. any
        element of a totally complex number field will return True.

        EXAMPLES::

            sage: F.<b> = NumberField(x^3-3*x-1)
            sage: b.is_totally_positive()
            False
            sage: (b^2).is_totally_positive()
            True

        TESTS:

        Check that the output is correct even for numbers that are
        very close to zero (:trac:`9596`)::

            sage: K.<sqrt2> = QuadraticField(2)
            sage: a = 30122754096401; b = 21300003689580
            sage: (a/b)^2 > 2
            True
            sage: (a/b+sqrt2).is_totally_positive()
            True
            sage: r = RealField(3020)(2).sqrt()*2^3000
            sage: a = floor(r)/2^3000
            sage: b = ceil(r)/2^3000
            sage: (a+sqrt2).is_totally_positive()
            False
            sage: (b+sqrt2).is_totally_positive()
            True

        Check that 0 is handled correctly::

            sage: K.<a> = NumberField(x^5+4*x+1)
            sage: K(0).is_totally_positive()
            False
        """
        for v in self.number_field().embeddings(sage.rings.qqbar.AA):
            if v(self) <= 0:
                return False
        return True

    def is_square(self, root=False):
        """
        Return True if self is a square in its parent number field and
        otherwise return False.

        INPUT:


        -  ``root`` - if True, also return a square root (or
           None if self is not a perfect square)


        EXAMPLES::

            sage: m.<b> = NumberField(x^4 - 1789)
            sage: b.is_square()
            False
            sage: c = (2/3*b + 5)^2; c
            4/9*b^2 + 20/3*b + 25
            sage: c.is_square()
            True
            sage: c.is_square(True)
            (True, 2/3*b + 5)

        We also test the functional notation.

        ::

            sage: is_square(c, True)
            (True, 2/3*b + 5)
            sage: is_square(c)
            True
            sage: is_square(c+1)
            False

        TESTS:

        Test that :trac:`16894` is fixed::

            sage: K.<a> = QuadraticField(22)
            sage: u = K.units()[0]
            sage: (u^14).is_square()
            True
        """
        v = self.sqrt(all=True)
        t = len(v) > 0
        if root:
            if t:
                return t, v[0]
            else:
                return False, None
        else:
            return t

    def is_padic_square(self, P, check=True):
        r"""
        Return if ``self`` is a square in the completion at the prime `P`.

        INPUT:

        - ``P`` -- a prime ideal
        - ``check`` -- (default: ``True``); check if `P` is prime

        EXAMPLES::

            sage: K.<a> = NumberField(x^2 + 2)
            sage: p = K.primes_above(2)[0]
            sage: K(5).is_padic_square(p)
            False
        """
        infinity = sage.rings.infinity.infinity
        return self.parent().quadratic_defect(self, P, check=check) == infinity

    def sqrt(self, all=False):
        """
        Returns the square root of this number in the given number field.

        EXAMPLES::

            sage: K.<a> = NumberField(x^2 - 3)
            sage: K(3).sqrt()
            a
            sage: K(3).sqrt(all=True)
            [a, -a]
            sage: K(a^10).sqrt()
            9*a
            sage: K(49).sqrt()
            7
            sage: K(1+a).sqrt()
            Traceback (most recent call last):
            ...
            ValueError: a + 1 not a square in Number Field in a with defining polynomial x^2 - 3
            sage: K(0).sqrt()
            0
            sage: K((7+a)^2).sqrt(all=True)
            [a + 7, -a - 7]

        ::

            sage: K.<a> = CyclotomicField(7)
            sage: a.sqrt()
            a^4

        ::

            sage: K.<a> = NumberField(x^5 - x + 1)
            sage: (a^4 + a^2 - 3*a + 2).sqrt()
            a^3 - a^2

        ALGORITHM: Use PARI to factor `x^2` - ``self`` in `K`.
        """
        # For now, use pari's factoring abilities
        R = self.number_field()['t']
        f = R([-self, 0, 1])
        roots = f.roots()
        if all:
            return [r[0] for r in roots]
        elif roots:
            return roots[0][0]
        else:
            try:
                # This is what integers, rationals do...
                from sage.functions.other import sqrt
                from sage.symbolic.ring import SR
                return sqrt(SR(self))
            except TypeError:
                raise ValueError("%s not a square in %s"%(self, self._parent))

    def nth_root(self, n, all=False):
        r"""
        Return an `n`'th root of ``self`` in its parent `K`.

        EXAMPLES::

            sage: K.<a> = NumberField(x^4-7)
            sage: K(7).nth_root(2)
            a^2
            sage: K((a-3)^5).nth_root(5)
            a - 3

        ALGORITHM: Use PARI to factor `x^n` - ``self`` in `K`.
        """
        R = self.number_field()['t']
        if not self:
            return [self] if all else self
        f = (R.gen(0) << (n-1)) - self
        roots = f.roots()
        if all:
            return [r[0] for r in roots]
        elif roots:
            return roots[0][0]
        else:
            raise ValueError("%s not a %s-th root in %s"%(self, n, self._parent))

    def is_nth_power(self, n):
        r"""
        Return True if ``self`` is an `n`'th power in its parent `K`.

        EXAMPLES::

            sage: K.<a> = NumberField(x^4-7)
            sage: K(7).is_nth_power(2)
            True
            sage: K(7).is_nth_power(4)
            True
            sage: K(7).is_nth_power(8)
            False
            sage: K((a-3)^5).is_nth_power(5)
            True

        ALGORITHM: Use PARI to factor `x^n` - ``self`` in `K`.
        """
        return len(self.nth_root(n, all=True)) > 0

    def __pow__(base, exp, dummy):
        """
        EXAMPLES::

            sage: K.<sqrt2> = QuadraticField(2)
            sage: sqrt2^2
            2
            sage: sqrt2^5
            4*sqrt2
            sage: (1+sqrt2)^100
            66992092050551637663438906713182313772*sqrt2 + 94741125149636933417873079920900017937
            sage: (1+sqrt2)^-1
            sqrt2 - 1

        If the exponent is not integral, attempt this operation in the NumberField:

            sage: K(2)^(1/2)
            sqrt2

        If this fails, perform this operation in the symbolic ring::

            sage: sqrt2^(1/5)
            2^(1/10)
            sage: sqrt2^sqrt2
            2^(1/2*sqrt(2))

        Sage follows Python's convention 0^0 = 1::

            sage: a = K(0)^0; a
            1
            sage: a.parent()
            Number Field in sqrt2 with defining polynomial x^2 - 2 with sqrt2 = 1.414213562373095?

        TESTS::

            sage: 2^I
            2^I

        Test :trac:`14895`::

            sage: K.<sqrt2> = QuadraticField(2)
            sage: 2^sqrt2
            2^sqrt(2)
            sage: K.<a> = NumberField(x^2+1)
            sage: 2^a
            Traceback (most recent call last):
            ...
            TypeError: an embedding into RR or CC must be specified
        """
        if (isinstance(base, NumberFieldElement) and
            (isinstance(exp, Integer) or type(exp) is int or exp in ZZ)):
            return generic_power(base, exp)

        if (isinstance(base, NumberFieldElement) and exp in QQ):
            qqexp = QQ(exp)
            n = qqexp.numerator()
            d = qqexp.denominator()
            try:
                return base.nth_root(d)**n
            except ValueError:
                pass

        cbase, cexp = canonical_coercion(base, exp)
        if not isinstance(cbase, NumberFieldElement):
            return cbase ** cexp
        # Return a symbolic expression.
        # We use the hold=True keyword argument to prevent the
        # symbolics library from trying to simplify this expression
        # again. This would lead to infinite loops otherwise.
        from sage.symbolic.ring import SR
        try:
            res = QQ(base)**QQ(exp)
        except TypeError:
            pass
        else:
            if res.parent() is not SR:
                return parent(cbase)(res)
            return res
        sbase = SR(base)
        if sbase.operator() is operator.pow:
            nbase, pexp = sbase.operands()
            return nbase.power(pexp * exp, hold=True)
        else:
            return sbase.power(exp, hold=True)

    cdef void _reduce_c_(self):
        """
        Pull out common factors from the numerator and denominator!
        """
        cdef ZZ_c gcd
        cdef ZZ_c t1
        cdef ZZX_c t2
        if ZZ_IsOne(self.__denominator):
            return
        ZZX_content(t1, self.__numerator)
        ZZ_GCD(gcd, t1, self.__denominator)
        if ZZ_sign(gcd) != ZZ_sign(self.__denominator):
            ZZ_negate(t1, gcd)
            gcd = t1
        ZZX_div_ZZ(t2, self.__numerator, gcd)
        ZZ_div(t1, self.__denominator, gcd)
        self.__numerator = t2
        self.__denominator = t1

    cpdef _add_(self, right):
        r"""
        EXAMPLES::

            sage: K.<s> = QuadraticField(2)
            sage: s + s # indirect doctest
            2*s
            sage: s + ZZ(3) # indirect doctest
            s + 3
        """
        cdef NumberFieldElement x
        cdef NumberFieldElement _right = right
        cdef ZZ_c g, q1, q2
        x = self._new()
        ZZ_GCD(g, self.__denominator, _right.__denominator)
        ZZ_div(q1, self.__denominator, g)
        ZZ_div(q2, _right.__denominator, g)
        ZZ_mul(x.__denominator, q1, q2)
        ZZ_mul(x.__denominator, x.__denominator, g)
        cdef ZZX_c t1, t2
        ZZX_mul_ZZ(t1, self.__numerator, q2)
        ZZX_mul_ZZ(t2, _right.__numerator, q1)
        ZZX_add(x.__numerator, t1, t2)
        x._reduce_c_()
        return x

    cpdef _sub_(self, right):
        r"""
        EXAMPLES::

            sage: K.<a> = NumberField(x^3 + 2)
            sage: (a/2) - (a + 3) # indirect doctest
            -1/2*a - 3
        """
        cdef NumberFieldElement x
        cdef NumberFieldElement _right = right
        cdef ZZ_c g, q1, q2
        x = self._new()
        ZZ_GCD(g, self.__denominator, _right.__denominator)
        ZZ_div(q1, self.__denominator, g)
        ZZ_div(q2, _right.__denominator, g)
        ZZ_mul(x.__denominator, q1, q2)
        ZZ_mul(x.__denominator, x.__denominator, g)
        cdef ZZX_c t1, t2
        ZZX_mul_ZZ(t1, self.__numerator, q2)
        ZZX_mul_ZZ(t2, _right.__numerator, q1)
        ZZX_sub(x.__numerator, t1, t2)
        x._reduce_c_()
        return x

    cpdef _mul_(self, right):
        """
        Returns the product of self and other as elements of a number
        field.

        EXAMPLES::

            sage: C.<zeta12>=CyclotomicField(12)
            sage: zeta12*zeta12^11
            1
            sage: G.<a> = NumberField(x^3 + 2/3*x + 1)
            sage: a^3 # indirect doctest
            -2/3*a - 1
            sage: a^3+a # indirect doctest
            1/3*a - 1
        """
        cdef NumberFieldElement x
        cdef NumberFieldElement _right = right
        cdef ZZX_c temp
        cdef ZZ_c temp1
        x = self._new()
        sig_on()
        # MulMod doesn't handle non-monic polynomials.
        # Therefore, we handle the non-monic case entirely separately.
        ZZ_mul(x.__denominator, self.__denominator, _right.__denominator)
        if ZZ_IsOne(ZZX_LeadCoeff(self.__fld_numerator.x)):
            ZZX_MulMod(x.__numerator, self.__numerator, _right.__numerator, self.__fld_numerator.x)
        else:
            ZZX_mul(x.__numerator, self.__numerator, _right.__numerator)
            if ZZX_deg(x.__numerator) >= ZZX_deg(self.__fld_numerator.x):
                ZZX_mul_ZZ( x.__numerator, x.__numerator, self.__fld_denominator.x )
                ZZX_mul_ZZ( temp, self.__fld_numerator.x, x.__denominator )
                ZZ_power(temp1,ZZX_LeadCoeff(temp),ZZX_deg(x.__numerator)-ZZX_deg(self.__fld_numerator.x)+1)
                ZZX_PseudoRem(x.__numerator, x.__numerator, temp)
                ZZ_mul(x.__denominator, x.__denominator, self.__fld_denominator.x)
                ZZ_mul(x.__denominator, x.__denominator, temp1)
        sig_off()
        x._reduce_c_()
        return x

        #NOTES: In LiDIA, they build a multiplication table for the
        #number field, so it's not necessary to reduce modulo the
        #defining polynomial every time:
        #     src/number_fields/algebraic_num/order.cc: compute_table
        # but asymptotically fast poly multiplication means it's
        # actually faster to *not* build a table!?!

    cpdef _div_(self, other):
        """
        Returns the quotient of self and other as elements of a number
        field.

        EXAMPLES::

            sage: C.<I>=CyclotomicField(4)
            sage: 1/I # indirect doctest
            -I
            sage: I/0 # indirect doctest
            Traceback (most recent call last):
            ...
            ZeroDivisionError: rational division by zero

        ::

            sage: G.<a> = NumberField(x^3 + 2/3*x + 1)
            sage: a/a # indirect doctest
            1
            sage: 1/a # indirect doctest
            -a^2 - 2/3
            sage: a/0 # indirect doctest
            Traceback (most recent call last):
            ...
            ZeroDivisionError: number field element division by zero

        TESTS:

        For quadratic elements::

            sage: K.<a> = NumberField(x^2-5)
            sage: 2/a # indirect doctest
            2/5*a
            sage: (a+2)/(a+1)
            1/4*a + 3/4
            sage: (a+1)*(a+2)/(a+1)
            a + 2
            sage: (a+1/3)*(5*a+2/7)/(a+1/3)
            5*a + 2/7

        For order elements, see :trac:`4190`::

            sage: K = NumberField(x^2 - 17, 'a')
            sage: OK = K.ring_of_integers()
            sage: a = OK(K.gen())
            sage: (17/a).parent() is K # indirect doctest
            True
            sage: 17/a in OK
            True
            sage: (17/(2*a)).parent() is OK
            False
            sage: (17/(2*a)) in OK
            False
            sage: (17/(2*a)).parent() is K
            True

            sage: K = NumberField(x^3 - 17, 'a')
            sage: OK = K.ring_of_integers()
            sage: a = OK(K.gen())
            sage: (17/a) in OK # indirect doctest
            True
            sage: (17/a).parent() is K # indirect doctest
            True
            sage: (17/(2*a)).parent() is K # indirect doctest
            True
            sage: (17/(2*a)) in OK # indirect doctest
            False

            sage: K1.<a> = NumberField(x^3 - 17)
            sage: R.<y> = K1[]
            sage: K2 = K1.extension(y^2 - a, 'b')
            sage: OK2 = K2.order(K2.gen()) # (not maximal)
            sage: b = OK2.basis()[1]; b
            b
            sage: (17/b).parent() is K2 # indirect doctest
            True
            sage: (17/b) in OK2 # indirect doctest
            True
            sage: (17/b^7) in OK2 # indirect doctest
            False
        """
        cdef Element otherinv = <Element>(~other)
        otherparent = otherinv._parent
        if self._parent is not otherparent:
            # We know by the coercion model that self and other have
            # the same parent. Apparently inverting other changed
            # its parent, so it must have been an order element.
            # Convert self to the parent of ~other.
            return otherinv._mul_(otherparent(self))
        return otherinv._mul_(self)

    def __nonzero__(self):
        """
        Return True if this number field element is nonzero.

        EXAMPLES::

            sage: m.<b> = CyclotomicField(17)
            sage: bool(m(0))
            False
            sage: bool(b)
            True

        ``__bool__`` is used by the bool command::

            sage: bool(b + 1)
            True
        """
        return not IsZero_ZZX(self.__numerator)

    cpdef _neg_(self):
        r"""
        EXAMPLES::

            sage: K.<a> = NumberField(x^3 + 2)
            sage: -a # indirect doctest
            -a
        """
        cdef NumberFieldElement x
        x = self._new()
        ZZX_mul_long(x.__numerator, self.__numerator, -1)
        x.__denominator = self.__denominator
        return x

    def __copy__(self):
        r"""
        EXAMPLES::

            sage: K.<a> = NumberField(x^3 + 2)
            sage: b = copy(a)
            sage: b == a
            True
            sage: b is a
            False
        """
        cdef NumberFieldElement x
        x = self._new()
        x.__numerator = self.__numerator
        x.__denominator = self.__denominator
        return x

    def __int__(self):
        """
        Attempt to convert this number field element to a Python integer,
        if possible.

        EXAMPLES::

            sage: C.<I>=CyclotomicField(4)
            sage: int(1/I)
            Traceback (most recent call last):
            ...
            TypeError: cannot coerce nonconstant polynomial to int
            sage: int(I*I)
            -1

        ::

            sage: K.<a> = NumberField(x^10 - x - 1)
            sage: int(a)
            Traceback (most recent call last):
            ...
            TypeError: cannot coerce nonconstant polynomial to int
            sage: int(K(9390283))
            9390283

        The semantics are like in Python, so the value does not have to
        preserved.

        ::

            sage: int(K(393/29))
            13
        """
        return int(self.polynomial())

    def __long__(self):
        """
        Attempt to convert this number field element to a Python long, if
        possible.

        EXAMPLES::

            sage: K.<a> = NumberField(x^10 - x - 1)
            sage: long(a)  # py2
            Traceback (most recent call last):
            ...
            TypeError: cannot coerce nonconstant polynomial to long
            sage: long(K(1234)) # py2
            doctest:...: DeprecationWarning: converting polynomials to longs is deprecated, since long() will no longer be supported in Python 3
            See https://trac.sagemath.org/27675 for details.
            1234L

        The value does not have to be preserved, in the case of fractions.

        ::

            sage: long(K(393/29))
            13L
        """
        return long(self.polynomial())

    def __invert__(self):
        """
        Returns the multiplicative inverse of self in the number field.

        EXAMPLES::

            sage: C.<I>=CyclotomicField(4)
            sage: ~I
            -I
            sage: (2*I).__invert__()
            -1/2*I

        We check that :trac:`20693` has been resolved, i.e. number
        field elements with huge denominator can be inverted::

            sage: K.<zeta22> = CyclotomicField(22)
            sage: x = polygen(K)
            sage: f = x^9 + (zeta22^9 - zeta22^6 + zeta22^4 + 1)*x^8 + (2*zeta22^8 + 4*zeta22^7 - 6*zeta22^5 - 205*zeta22^4 - 6*zeta22^3 + 4*zeta22 + 2)*x^7 + (181*zeta22^9 - 354*zeta22^8 + 145*zeta22^7 - 253*zeta22^6 + 145*zeta22^5 - 354*zeta22^4 + 181*zeta22^3 + 189*zeta22 - 189)*x^6 + (902*zeta22^9 + 13116*zeta22^8 + 902*zeta22^7 - 500*zeta22^5 - 322*zeta22^4 - 176*zeta22^3 + 176*zeta22^2 + 322*zeta22 + 500)*x^5 + (13196*zeta22^9 + 548*zeta22^8 + 9176*zeta22^7 - 17964*zeta22^6 + 8512*zeta22^5 - 8512*zeta22^4 + 17964*zeta22^3 - 9176*zeta22^2 - 548*zeta22 - 13196)*x^4 + (17104*zeta22^9 + 23456*zeta22^8 + 8496*zeta22^7 - 8496*zeta22^6 - 23456*zeta22^5 - 17104*zeta22^4 + 39680*zeta22^2 + 283184*zeta22 + 39680)*x^3 + (118736*zeta22^9 - 118736*zeta22^8 - 93520*zeta22^6 + 225600*zeta22^5 + 66496*zeta22^4 + 373744*zeta22^3 + 66496*zeta22^2 + 225600*zeta22 - 93520)*x^2 + (342176*zeta22^9 + 388928*zeta22^8 + 4800*zeta22^7 - 234464*zeta22^6 - 1601152*zeta22^5 - 234464*zeta22^4 + 4800*zeta22^3 + 388928*zeta22^2 + 342176*zeta22)*x + 431552*zeta22^9 - 1830400*zeta22^8 - 1196800*zeta22^7 - 1830400*zeta22^6 + 431552*zeta22^5 + 1196096*zeta22^3 - 12672*zeta22^2 + 12672*zeta22 - 1196096
            sage: L.<a> = K.extension(f)
            sage: alpha = (a^8 + (zeta22^9 - zeta22^6 + 2*zeta22^4 + 33)*a^7)/(10**2555) #long time
        """
        if IsZero_ZZX(self.__numerator):
            raise ZeroDivisionError("number field element division by zero")
        cdef NumberFieldElement x
        cdef ZZX_c temp
        try:
            # Try to use NTL to compute the inverse.  This is fast,
            # but may fail if NTL runs out of FFT primes.
            x = self._new()
            sig_on()
            ZZX_XGCD(x.__denominator, x.__numerator, temp, self.__numerator, self.__fld_numerator.x, 1)
            ZZX_mul_ZZ(x.__numerator, x.__numerator, self.__denominator)
            x._reduce_c_()
            sig_off()
        except NTLError:
            # In case NTL fails we fall back to PARI.
            x = self._parent(~self.__pari__())
        return x

    def _integer_(self, Z=None):
        """
        Returns an integer if this element is actually an integer.

        EXAMPLES::

            sage: C.<I>=CyclotomicField(4)
            sage: (~I)._integer_()
            Traceback (most recent call last):
            ...
            TypeError: Unable to coerce -I to an integer
            sage: (2*I*I)._integer_()
            -2
        """
        if ZZX_deg(self.__numerator) >= 1:
            raise TypeError("Unable to coerce %s to an integer" % self)
        return ZZ(self._rational_())

    def _rational_(self):
        """
        Returns a rational number if this element is actually a rational
        number.

        EXAMPLES::

            sage: C.<I>=CyclotomicField(4)
            sage: (~I)._rational_()
            Traceback (most recent call last):
            ...
            TypeError: Unable to coerce -I to a rational
            sage: (I*I/2)._rational_()
            -1/2
        """
        if ZZX_deg(self.__numerator) >= 1:
            raise TypeError("Unable to coerce %s to a rational"%self)
        cdef Integer num = Integer.__new__(Integer)
        ZZX_getitem_as_mpz(num.value, &self.__numerator, 0)
        return num / (<IntegerRing_class>ZZ)._coerce_ZZ(&self.__denominator)

    def _algebraic_(self, parent):
        r"""
        Convert this element to an algebraic number, if possible.

        EXAMPLES::

            sage: NF.<alpha> = NumberField(x^5 + 7*x + 3, embedding=CC(0,1))
            sage: QQbar(alpha)
            -1.032202770009288? + 1.168103873894207?*I
            sage: AA(alpha)
            Traceback (most recent call last):
            ...
            ValueError: Cannot coerce algebraic number with non-zero imaginary
            part to algebraic real

            sage: NF.<alpha> = NumberField(x^5 + 7*x + 3)
            sage: QQbar(alpha)
            Traceback (most recent call last):
            ...
            ValueError: need a real or complex embedding to convert a non
            rational element of a number field into an algebraic number
            sage: QQbar(NF.one())
            1

        TESTS::

            sage: C.<z> = CyclotomicField(7)
            sage: a = 2*z^2 + 5*z^4
            sage: E = C.algebraic_closure()
            sage: E(a)
            -4.949886207424724? - 0.2195628712241434?*I
        """
        if self.is_rational():
            return parent(self._rational_())
        emb = self._parent.coerce_embedding()
        if emb is None:
            raise ValueError("need a real or complex embedding to convert "
                             "a non rational element of a number field "
                             "into an algebraic number")
        from .number_field import refine_embedding
        emb = refine_embedding(emb, infinity)
        return parent(emb(self))

    def _symbolic_(self, SR):
        """
        If an embedding into CC is specified, then a representation of this
        element can be made in the symbolic ring (assuming roots of the
        minimal polynomial can be found symbolically).

        EXAMPLES::

            sage: K.<a> = QuadraticField(2)
            sage: SR(a) # indirect doctest
            sqrt(2)
            sage: SR(3*a-5) # indirect doctest
            3*sqrt(2) - 5
            sage: K.<a> = QuadraticField(2, embedding=-1.4)
            sage: SR(a) # indirect doctest
            -sqrt(2)
            sage: K.<a> = NumberField(x^2 - 2)
            sage: SR(a) # indirect doctest
            Traceback (most recent call last):
            ...
            TypeError: an embedding into RR or CC must be specified

        Now a more complicated example::

            sage: K.<a> = NumberField(x^3 + x - 1, embedding=0.68)
            sage: b = SR(a); b # indirect doctest
            (1/18*sqrt(31)*sqrt(3) + 1/2)^(1/3) - 1/3/(1/18*sqrt(31)*sqrt(3) + 1/2)^(1/3)
            sage: (b^3 + b - 1).canonicalize_radical()
            0

        Make sure we got the right one::

            sage: CC(a)
            0.682327803828019
            sage: CC(b)
            0.682327803828019

        Special case for cyclotomic fields::

            sage: K.<zeta> = CyclotomicField(19)
            sage: SR(zeta) # indirect doctest
            e^(2/19*I*pi)
            sage: CC(zeta)
            0.945817241700635 + 0.324699469204683*I
            sage: CC(SR(zeta))
            0.945817241700635 + 0.324699469204683*I

            sage: SR(zeta^5 + 2)
            e^(10/19*I*pi) + 2

        For degree greater than 5, sometimes Galois theory prevents a
        closed-form solution.  In this case, an algebraic number is
        embedded into the symbolic ring, which will usually get
        printed as a numerical approximation::

            sage: K.<a> = NumberField(x^5-x+1, embedding=-1)
            sage: SR(a)
            -1.167303978261419?

        ::

            sage: K.<a> = NumberField(x^6-x^3-1, embedding=1)
            sage: SR(a)
            (1/2*sqrt(5) + 1/2)^(1/3)

        In this field, general elements cannot be written in terms of
        radicals, but particular elements might be::

            sage: K.<a> = NumberField(x^10 + 6*x^6 + 9*x^2 + 1, embedding=CC(0.332*I))
            sage: SR(a)
            0.3319890295845093?*I
            sage: SR(a^5+3*a)
            I

        Conversely, some elements are too complicated to be written in
        terms of radicals directly. At least until :trac:`17516` gets
        addressed. In those cases, the generator might be converted
        and its expression be used to convert other elements. This
        avoids regressions but can lead to fairly complicated
        expressions::

            sage: K.<a> = NumberField(QQ['x']([6, -65, 163, -185, 81, -15, 1]), embedding=4.9)
            sage: b = a + a^3
            sage: SR(b.minpoly()).solve(SR('x'), explicit_solutions=True)
            []
            sage: SR(b)
            1/8*(sqrt(4*(1/9*sqrt(109)*sqrt(3) + 2)^(1/3) - 4/3/(1/9*sqrt(109)*sqrt(3) + 2)^(1/3) + 17) + 5)^3 + 1/2*sqrt(4*(1/9*sqrt(109)*sqrt(3) + 2)^(1/3) - 4/3/(1/9*sqrt(109)*sqrt(3) + 2)^(1/3) + 17) + 5/2

        """
        K = self._parent.fraction_field()

        embedding = K.specified_complex_embedding()
        if embedding is None:
            raise TypeError("an embedding into RR or CC must be specified")

        from .number_field import NumberField_cyclotomic
        if isinstance(K, NumberField_cyclotomic):
            # solution by radicals may be difficult, but we have a closed form
            from sage.all import exp, I, pi, ComplexField, RR
            CC = ComplexField(53)
            two_pi_i = 2 * pi * I
            k = ( K._n()*CC(K.gen()).log() / CC(two_pi_i) ).real().round() # n ln z / (2 pi i)
            gen_image = exp(k*two_pi_i/K._n())
            return self.polynomial()(gen_image)
        else:
            from .number_field import refine_embedding
            # Convert the embedding to an embedding into AA or QQbar
            embedding = refine_embedding(embedding, infinity)
            a = embedding(self).radical_expression()
            if a.parent() == SR:
                return a
            # Once #17516 gets fixed, the next three lines can be dropped
            # and the remaining lines be simplified to undo df03633.
            b = embedding.im_gens()[0].radical_expression()
            if b.parent() == SR:
                return self.polynomial()(b)
            return SR(a)

    def galois_conjugates(self, K):
        r"""
        Return all Gal(Qbar/Q)-conjugates of this number field element in
        the field K.

        EXAMPLES:

        In the first example the conjugates are obvious::

            sage: K.<a> = NumberField(x^2 - 2)
            sage: a.galois_conjugates(K)
            [a, -a]
            sage: K(3).galois_conjugates(K)
            [3]

        In this example the field is not Galois, so we have to pass to an
        extension to obtain the Galois conjugates.

        ::

            sage: K.<a> = NumberField(x^3 - 2)
            sage: c = a.galois_conjugates(K); c
            [a]
            sage: K.<a> = NumberField(x^3 - 2)
            sage: c = a.galois_conjugates(K.galois_closure('a1')); c
            [1/18*a1^4, -1/36*a1^4 + 1/2*a1, -1/36*a1^4 - 1/2*a1]
            sage: c[0]^3
            2
            sage: parent(c[0])
            Number Field in a1 with defining polynomial x^6 + 108
            sage: parent(c[0]).is_galois()
            True

        There is only one Galois conjugate of `\sqrt[3]{2}` in
        `\QQ(\sqrt[3]{2})`.

        ::

            sage: a.galois_conjugates(K)
            [a]

        Galois conjugates of `\sqrt[3]{2}` in the field
        `\QQ(\zeta_3,\sqrt[3]{2})`::

            sage: L.<a> = CyclotomicField(3).extension(x^3 - 2)
            sage: a.galois_conjugates(L)
            [a, (-zeta3 - 1)*a, zeta3*a]
        """
        f = self.absolute_minpoly()
        g = K['x'](f)
        return [a for a,_ in g.roots()]

    def conjugate(self):
        """
        Return the complex conjugate of the number field element.

        This is only well-defined for fields contained in CM fields
        (i.e. for totally real fields and CM fields). Recall that a CM
        field is a totally imaginary quadratic extension of a totally
        real field. For other fields, a ValueError is raised.

        EXAMPLES::

            sage: k.<I> = QuadraticField(-1)
            sage: I.conjugate()
            -I
            sage: (I/(1+I)).conjugate()
            -1/2*I + 1/2
            sage: z6 = CyclotomicField(6).gen(0)
            sage: (2*z6).conjugate()
            -2*zeta6 + 2

        The following example now works.

        ::

            sage: F.<b> = NumberField(x^2 - 2)
            sage: K.<j> = F.extension(x^2 + 1)
            sage: j.conjugate()
            -j

        Raise a ValueError if the field is not contained in a CM field.

        ::

            sage: K.<b> = NumberField(x^3 - 2)
            sage: b.conjugate()
            Traceback (most recent call last):
            ...
            ValueError: Complex conjugation is only well-defined for fields contained in CM fields.

        An example of a non-quadratic totally real field.

        ::

            sage: F.<a> = NumberField(x^4 + x^3 - 3*x^2 - x + 1)
            sage: a.conjugate()
            a

        An example of a non-cyclotomic CM field.

        ::

            sage: K.<a> = NumberField(x^4 - x^3 + 2*x^2 + x + 1)
            sage: a.conjugate()
            -1/2*a^3 - a - 1/2
            sage: (2*a^2 - 1).conjugate()
            a^3 - 2*a^2 - 2

        """

        nf = self.number_field()
        return nf.complex_conjugation()(self)

    def polynomial(self, var='x'):
        """
        Return the underlying polynomial corresponding to this number field
        element.

        The resulting polynomial is currently *not* cached.

        EXAMPLES::

            sage: K.<a> = NumberField(x^5 - x - 1)
            sage: f = (-2/3 + 1/3*a)^4; f
            1/81*a^4 - 8/81*a^3 + 8/27*a^2 - 32/81*a + 16/81
            sage: g = f.polynomial(); g
            1/81*x^4 - 8/81*x^3 + 8/27*x^2 - 32/81*x + 16/81
            sage: parent(g)
            Univariate Polynomial Ring in x over Rational Field

        Note that the result of this function is not cached (should this be
        changed?)::

            sage: g is f.polynomial()
            False
        """
        return QQ[var](self._coefficients())

    def __hash__(self):
        """
        Return hash of this number field element.

        It respects the hash values of rational numbers.

        EXAMPLES::

            sage: K.<b> = NumberField(x^3 - 2)
            sage: hash(b^2 + 1)   # random
            175247765440
            sage: hash(K(13)) == hash(13)
            True
            sage: hash(K(-2/3)) == hash(-2/3)
            True

        No collisions (even on low bits)::

            sage: from itertools import product
            sage: elts = []
            sage: for (i,j,k) in product((-1,0,1,2,3), repeat=3):
            ....:     x = i + j*b + k*b^2
            ....:     elts.append(x)
            ....:     if gcd([2,i,j,k]) == 1:
            ....:         elts.append(x / 2)
            ....:     if gcd([3,i,j,k]) == 1:
            ....:         elts.append(x / 3)
            sage: len(set(map(hash, elts))) == len(elts)
            True
            sage: len(set(hash(x)%(2^18) for x in elts)) == len(elts)
            True
        """
        cdef Py_hash_t h
        cdef int i
        cdef mpz_t z

        mpz_init(z)
        ZZX_getitem_as_mpz(z, &self.__numerator, 0)
        h = mpz_pythonhash(z)

        for i from 1 <= i <= ZZX_deg(self.__numerator):
            ZZX_getitem_as_mpz(z, &self.__numerator, i)
            # magic number below is floor(2^63 / (2+sqrt(2)))
            h ^= mpz_pythonhash(z) + (<Py_hash_t> 2701463124188384701) + (h << 16) + (h >> 2)

        ZZ_to_mpz(z, &self.__denominator)
        # magic number below is floor((1+sqrt(5)) * 2^61)
        h += (mpz_pythonhash(z) - 1) * (<Py_hash_t> 7461864723258187525)

        mpz_clear(z)

        return h

    cpdef list _coefficients(self):
        """
        Return the coefficients of the underlying polynomial corresponding
        to this number field element.

        OUTPUT:

        - a list whose length corresponding to the degree of this
          element written in terms of a generator

        EXAMPLES::

            sage: K.<b> = NumberField(x^3 - 2)
            sage: (b^2 + 1)._coefficients()
            [1, 0, 1]
        """
        cdef Rational coeff
        cdef int i
        cdef mpz_t den
        mpz_init(den)
        ZZ_to_mpz(den, &self.__denominator)
        cdef int size = ZZX_deg(self.__numerator) + 1
        cdef list coeffs = [None]*size
        for i in range(size):
            coeff = Rational.__new__(Rational)
            ZZX_getitem_as_mpz(mpq_numref(coeff.value), &self.__numerator, i)
            mpz_set(mpq_denref(coeff.value), den)
            mpq_canonicalize(coeff.value)
            coeffs[i] = coeff
        mpz_clear(den)
        return coeffs

    cdef void _ntl_coeff_as_mpz(self, mpz_t z, long i):
        if i > ZZX_deg(self.__numerator):
            mpz_set_ui(z, 0)
        else:
            ZZX_getitem_as_mpz(z, &self.__numerator, i)

    cdef void _ntl_denom_as_mpz(self, mpz_t z):
        cdef Integer denom = (<IntegerRing_class>ZZ)._coerce_ZZ(&self.__denominator)
        mpz_set(z, denom.value)

    def denominator(self):
        """
        Return the denominator of this element, which is by definition the
        denominator of the corresponding polynomial representation. I.e.,
        elements of number fields are represented as a polynomial (in
        reduced form) modulo the modulus of the number field, and the
        denominator is the denominator of this polynomial.

        EXAMPLES::

            sage: K.<z> = CyclotomicField(3)
            sage: a = 1/3 + (1/5)*z
            sage: a.denominator()
            15
        """
        return (<IntegerRing_class>ZZ)._coerce_ZZ(&self.__denominator)

    def _set_multiplicative_order(self, n):
        """
        Set the multiplicative order of this number field element.

        .. warning::

           Use with caution - only for internal use! End users should
           never call this unless they have a very good reason to do
           so.

        EXAMPLES::

            sage: K.<a> = NumberField(x^2 + x + 1)
            sage: a._set_multiplicative_order(3)
            sage: a.multiplicative_order()
            3

        You can be evil with this so be careful. That's why the function
        name begins with an underscore.

        ::

            sage: a._set_multiplicative_order(389)
            sage: a.multiplicative_order()
            389
        """
        self.__multiplicative_order = n

    def multiplicative_order(self):
        """
        Return the multiplicative order of this number field element.

        EXAMPLES::

            sage: K.<z> = CyclotomicField(5)
            sage: z.multiplicative_order()
            5
            sage: (-z).multiplicative_order()
            10
            sage: (1+z).multiplicative_order()
            +Infinity

            sage: x = polygen(QQ)
            sage: K.<a>=NumberField(x^40 - x^20 + 4)
            sage: u = 1/4*a^30 + 1/4*a^10 + 1/2
            sage: u.multiplicative_order()
            6
            sage: a.multiplicative_order()
            +Infinity

        An example in a relative extension::

            sage: K.<a, b> = NumberField([x^2 + x + 1, x^2 - 3])
            sage: z = (a - 1)*b/3
            sage: z.multiplicative_order()
            12
            sage: z^12==1 and z^6!=1 and z^4!=1
            True

        """
        if self.__multiplicative_order is None:
            from .number_field import NumberField_cyclotomic
            if self.is_rational():
                if self.is_one():
                    self.__multiplicative_order = ZZ(1)
                elif (-self).is_one():
                    self.__multiplicative_order = ZZ(2)
                else:
                    self.__multiplicative_order = sage.rings.infinity.infinity
            elif not (self.is_integral() and self.norm().is_one()):
                self.__multiplicative_order = sage.rings.infinity.infinity
            elif isinstance(self.number_field(), NumberField_cyclotomic):
                t = self.number_field()._multiplicative_order_table()
                f = self.polynomial()
                if f in t:
                    self.__multiplicative_order = t[f]
                else:
                    self.__multiplicative_order = sage.rings.infinity.infinity
            else:
                # Now we have a unit of norm 1, and check if it is a root of unity
                n = self.number_field().zeta_order()
                if not self**n ==1:
                    self.__multiplicative_order = sage.rings.infinity.infinity
                else:
                    from sage.groups.generic import order_from_multiple
                    self.__multiplicative_order = order_from_multiple(self,n,operation='*')

        return self.__multiplicative_order

    def additive_order(self):
        r"""
        Return the additive order of this element (i.e. infinity if
        self != 0, 1 if self == 0)

        EXAMPLES::

            sage: K.<u> = NumberField(x^4 - 3*x^2 + 3)
            sage: u.additive_order()
            +Infinity
            sage: K(0).additive_order()
            1
            sage: K.ring_of_integers().characteristic() # implicit doctest
            0
        """
        if not self: return ZZ.one()
        else: return sage.rings.infinity.infinity

    cpdef bint is_one(self):
        r"""
        Test whether this number field element is `1`.

        EXAMPLES::

            sage: K.<a> = NumberField(x^3 + 3)
            sage: K(1).is_one()
            True
            sage: K(0).is_one()
            False
            sage: K(-1).is_one()
            False
            sage: K(1/2).is_one()
            False
            sage: a.is_one()
            False
        """
        return ZZX_IsOne(self.__numerator) == 1 and \
               ZZ_IsOne(self.__denominator) == 1

    cpdef bint is_rational(self):
        r"""
        Test whether this number field element is a rational number

        .. SEEALSO::

            - :meth:`is_integer` to test if this element is an integer
            - :meth:`is_integral` to test if this element is an algebraic integer

        EXAMPLES::

            sage: K.<cbrt3> = NumberField(x^3 - 3)
            sage: cbrt3.is_rational()
            False
            sage: (cbrt3**2 - cbrt3 + 1/2).is_rational()
            False
            sage: K(-12).is_rational()
            True
            sage: K(0).is_rational()
            True
            sage: K(1/2).is_rational()
            True
        """
        return ZZX_deg(self.__numerator) <= 0

    def is_integer(self):
        r"""
        Test whether this number field element is an integer

        .. SEEALSO::

            - :meth:`is_rational` to test if this element is a rational number
            - :meth:`is_integral` to test if this element is an algebraic integer

        EXAMPLES::

            sage: K.<cbrt3> = NumberField(x^3 - 3)
            sage: cbrt3.is_integer()
            False
            sage: (cbrt3**2 - cbrt3 + 2).is_integer()
            False
            sage: K(-12).is_integer()
            True
            sage: K(0).is_integer()
            True
            sage: K(1/2).is_integer()
            False
        """
        return ZZX_deg(self.__numerator) <= 0 and ZZ_IsOne(self.__denominator) == 1

    def trace(self, K=None):
        """
        Return the absolute or relative trace of this number field
        element.

        If K is given then K must be a subfield of the parent L of self, in
        which case the trace is the relative trace from L to K. In all
        other cases, the trace is the absolute trace down to QQ.

        EXAMPLES::

            sage: K.<a> = NumberField(x^3 -132/7*x^2 + x + 1); K
            Number Field in a with defining polynomial x^3 - 132/7*x^2 + x + 1
            sage: a.trace()
            132/7
            sage: (a+1).trace() == a.trace() + 3
            True

        If we are in an order, the trace is an integer::

            sage: K.<zeta> = CyclotomicField(17)
            sage: R = K.ring_of_integers()
            sage: R(zeta).trace().parent()
            Integer Ring

        TESTS::

            sage: F.<z> = CyclotomicField(5) ; t = 3*z**3 + 4*z**2 + 2
            sage: t.trace(F)
            3*z^3 + 4*z^2 + 2
        """
        if K is None:
            trace = self.__pari__('x').trace()
            return QQ(trace) if self._parent.is_field() else ZZ(trace)
        return self.matrix(K).trace()

    def norm(self, K=None):
        """
        Return the absolute or relative norm of this number field element.

        If K is given then K must be a subfield of the parent L of self, in
        which case the norm is the relative norm from L to K. In all other
        cases, the norm is the absolute norm down to QQ.

        EXAMPLES::

            sage: K.<a> = NumberField(x^3 + x^2 + x - 132/7); K
            Number Field in a with defining polynomial x^3 + x^2 + x - 132/7
            sage: a.norm()
            132/7
            sage: factor(a.norm())
            2^2 * 3 * 7^-1 * 11
            sage: K(0).norm()
            0

        Some complicated relatives norms in a tower of number fields.

        ::

            sage: K.<a,b,c> = NumberField([x^2 + 1, x^2 + 3, x^2 + 5])
            sage: L = K.base_field(); M = L.base_field()
            sage: a.norm()
            1
            sage: a.norm(L)
            1
            sage: a.norm(M)
            1
            sage: a
            a
            sage: (a+b+c).norm()
            121
            sage: (a+b+c).norm(L)
            2*c*b - 7
            sage: (a+b+c).norm(M)
            -11

        We illustrate that norm is compatible with towers::

            sage: z = (a+b+c).norm(L); z.norm(M)
            -11

        If we are in an order, the norm is an integer::

            sage: K.<a> = NumberField(x^3-2)
            sage: a.norm().parent()
            Rational Field
            sage: R = K.ring_of_integers()
            sage: R(a).norm().parent()
            Integer Ring

        When the base field is given by an embedding::

            sage: K.<a> = NumberField(x^4 + 1)
            sage: L.<a2> = NumberField(x^2 + 1)
            sage: v = L.embeddings(K)
            sage: a.norm(v[1])
            a2
            sage: a.norm(v[0])
            -a2

        TESTS::

            sage: F.<z> = CyclotomicField(5)
            sage: t = 3*z**3 + 4*z**2 + 2
            sage: t.norm(F)
            3*z^3 + 4*z^2 + 2
        """
        if K is None or (K in Fields and K.absolute_degree() == 1):
            norm = self.__pari__('x').norm()
            return QQ(norm) if self._parent in Fields else ZZ(norm)
        return self.matrix(K).determinant()

    def absolute_norm(self):
        """
        Return the absolute norm of this number field element.

        EXAMPLES::

            sage: K1.<a1> = CyclotomicField(11)
            sage: K2.<a2> = K1.extension(x^2 - 3)
            sage: K3.<a3> = K2.extension(x^2 + 1)
            sage: (a1 + a2 + a3).absolute_norm()
            1353244757701

            sage: QQ(7/5).absolute_norm()
            7/5
        """
        return self.norm()

    def relative_norm(self):
        """
        Return the relative norm of this number field element over the next field
        down in some tower of number fields.

        EXAMPLES::

            sage: K1.<a1> = CyclotomicField(11)
            sage: K2.<a2> = K1.extension(x^2 - 3)
            sage: (a1 + a2).relative_norm()
            a1^2 - 3
            sage: (a1 + a2).relative_norm().relative_norm() == (a1 + a2).absolute_norm()
            True

            sage: K.<x,y,z> = NumberField([x^2 + 1, x^3 - 3, x^2 - 5])
            sage: (x + y + z).relative_norm()
            y^2 + 2*z*y + 6
        """
        return self.norm(self.parent().base_field())

    def vector(self):
        """
        Return vector representation of self in terms of the basis for the
        ambient number field.

        EXAMPLES::

            sage: K.<a> = NumberField(x^2 + 1)
            sage: (2/3*a - 5/6).vector()
            (-5/6, 2/3)
            sage: (-5/6, 2/3)
            (-5/6, 2/3)
            sage: O = K.order(2*a)
            sage: (O.1).vector()
            (0, 2)
            sage: K.<a,b> = NumberField([x^2 + 1, x^2 - 3])
            sage: (a + b).vector()
            (b, 1)
            sage: O = K.order([a,b])
            sage: (O.1).vector()
            (-b, 1)
            sage: (O.2).vector()
            (1, -b)
        """
        return self.number_field().relative_vector_space()[2](self)

    def charpoly(self, var='x'):
        r"""
        Return the characteristic polynomial of this number field element.

        EXAMPLES::

            sage: K.<a> = NumberField(x^3 + 7)
            sage: a.charpoly()
            x^3 + 7
            sage: K(1).charpoly()
            x^3 - 3*x^2 + 3*x - 1
        """
        raise NotImplementedError("Subclasses of NumberFieldElement must override charpoly()")

    def minpoly(self, var='x'):
        """
        Return the minimal polynomial of this number field element.

        EXAMPLES::

            sage: K.<a> = NumberField(x^2+3)
            sage: a.minpoly('x')
            x^2 + 3
            sage: R.<X> = K['X']
            sage: L.<b> = K.extension(X^2-(22 + a))
            sage: b.minpoly('t')
            t^2 - a - 22
            sage: b.absolute_minpoly('t')
            t^4 - 44*t^2 + 487
            sage: b^2 - (22+a)
            0
        """
        return self.charpoly(var).radical() # square free part of charpoly

    def is_integral(self):
        r"""
        Determine if a number is in the ring of integers of this number
        field.

        EXAMPLES::

            sage: K.<a> = NumberField(x^2 + 23)
            sage: a.is_integral()
            True
            sage: t = (1+a)/2
            sage: t.is_integral()
            True
            sage: t.minpoly()
            x^2 - x + 6
            sage: t = a/2
            sage: t.is_integral()
            False
            sage: t.minpoly()
            x^2 + 23/4

        An example in a relative extension::

            sage: K.<a,b> = NumberField([x^2+1, x^2+3])
            sage: (a+b).is_integral()
            True
            sage: ((a-b)/2).is_integral()
            False
        """
        return all(a in ZZ for a in self.absolute_minpoly())

    def matrix(self, base=None):
        r"""
        If base is None, return the matrix of right multiplication by the
        element on the power basis `1, x, x^2, \ldots, x^{d-1}` for
        the number field. Thus the *rows* of this matrix give the images of
        each of the `x^i`.

        If base is not None, then base must be either a field that embeds
        in the parent of self or a morphism to the parent of self, in which
        case this function returns the matrix of multiplication by self on
        the power basis, where we view the parent field as a field over
        base.

        Specifying base as the base field over which the parent of self
        is a relative extension is equivalent to base being None

        INPUT:


        -  ``base`` - field or morphism


        EXAMPLES:

        Regular number field::

            sage: K.<a> = NumberField(QQ['x'].0^3 - 5)
            sage: M = a.matrix(); M
            [0 1 0]
            [0 0 1]
            [5 0 0]
            sage: M.base_ring() is QQ
            True

        Relative number field::

            sage: L.<b> = K.extension(K['x'].0^2 - 2)
            sage: M = b.matrix(); M
            [0 1]
            [2 0]
            sage: M.base_ring() is K
            True

        Absolute number field::

            sage: M = L.absolute_field('c').gen().matrix(); M
            [  0   1   0   0   0   0]
            [  0   0   1   0   0   0]
            [  0   0   0   1   0   0]
            [  0   0   0   0   1   0]
            [  0   0   0   0   0   1]
            [-17 -60 -12 -10   6   0]
            sage: M.base_ring() is QQ
            True

        More complicated relative number field::

            sage: L.<b> = K.extension(K['x'].0^2 - a); L
            Number Field in b with defining polynomial x^2 - a over its base field
            sage: M = b.matrix(); M
            [0 1]
            [a 0]
            sage: M.base_ring() is K
            True

        An example where we explicitly give the subfield or the embedding::

            sage: K.<a> = NumberField(x^4 + 1); L.<a2> = NumberField(x^2 + 1)
            sage: a.matrix(L)
            [ 0  1]
            [a2  0]

        Notice that if we compute all embeddings and choose a different
        one, then the matrix is changed as it should be::

            sage: v = L.embeddings(K)
            sage: a.matrix(v[1])
            [  0   1]
            [-a2   0]

        The norm is also changed::

            sage: a.norm(v[1])
            a2
            sage: a.norm(v[0])
            -a2

        TESTS::

            sage: F.<z> = CyclotomicField(5) ; t = 3*z**3 + 4*z**2 + 2
            sage: t.matrix(F)
            [3*z^3 + 4*z^2 + 2]
            sage: x = QQ['x'].gen()
            sage: K.<v> = NumberField(x^4 + 514*x^2 + 64321)
            sage: R.<r> = NumberField(x^2 + 4*v*x + 5*v^2 + 514)
            sage: r.matrix()
            [           0            1]
            [-5*v^2 - 514         -4*v]
            sage: r.matrix(K)
            [           0            1]
            [-5*v^2 - 514         -4*v]
            sage: r.matrix(R)
            [r]
            sage: foo = R.random_element()
            sage: foo.matrix(R) == matrix(1,1,[foo])
            True
        """
        from sage.matrix.matrix_space import MatrixSpace
        if base is self.parent():
            return MatrixSpace(base,1)([self])
        if base is not None and base is not self.base_ring():
            from sage.rings.number_field.number_field_base import is_NumberField
            if is_NumberField(base):
                return self._matrix_over_base(base)
            else:
                return self._matrix_over_base_morphism(base)
        # Multiply each power of field generator on
        # the left by this element; make matrix
        # whose rows are the coefficients of the result,
        # and transpose.
        if self.__matrix is None:
            K = self.number_field()
            d = K.relative_degree()
            cur = self.vector()
            X = K._generator_matrix()
            v = cur.list()
            for n in range(d-1):
                cur = cur * X
                v += cur.list()
            M = MatrixSpace(K.base_ring(), d)
            self.__matrix = M(v)
            self.__matrix.set_immutable()
        return self.__matrix

    def valuation(self, P):
        """
        Returns the valuation of self at a given prime ideal P.

        INPUT:


        -  ``P`` - a prime ideal of the parent of self


        .. NOTE::

           The function ``ord()`` is an alias for ``valuation()``.

        EXAMPLES::

            sage: R.<x> = QQ[]
            sage: K.<a> = NumberField(x^4+3*x^2-17)
            sage: P = K.ideal(61).factor()[0][0]
            sage: b = a^2 + 30
            sage: b.valuation(P)
            1
            sage: b.ord(P)
            1
            sage: type(b.valuation(P))
            <type 'sage.rings.integer.Integer'>

        The function can be applied to elements in relative number fields::

            sage: L.<b> = K.extension(x^2 - 3)
            sage: [L(6).valuation(P) for P in L.primes_above(2)]
            [4]
            sage: [L(6).valuation(P) for P in L.primes_above(3)]
            [2, 2]
        """
        from .number_field_ideal import is_NumberFieldIdeal
        if not is_NumberFieldIdeal(P):
            if is_NumberFieldElement(P):
                P = self.number_field().fractional_ideal(P)
            else:
                raise TypeError("P must be an ideal")
        if not P.is_prime():
            raise ValueError("P must be prime")
        if self == 0:
            return infinity
        return Integer_sage(self.number_field().pari_nf().nfeltval(self, P.pari_prime()))

    ord = valuation

    def local_height(self, P, prec=None, weighted=False):
        r"""
        Returns the local height of self at a given prime ideal `P`.

        INPUT:


        -  ``P`` - a prime ideal of the parent of self

        - ``prec`` (int) -- desired floating point precision (default:
          default RealField precision).

        - ``weighted`` (bool, default False) -- if True, apply local
          degree weighting.

        OUTPUT:

        (real) The local height of this number field element at the
        place `P`.  If ``weighted`` is True, this is multiplied by the
        local degree (as required for global heights).

        EXAMPLES::

            sage: R.<x> = QQ[]
            sage: K.<a> = NumberField(x^4+3*x^2-17)
            sage: P = K.ideal(61).factor()[0][0]
            sage: b = 1/(a^2 + 30)
            sage: b.local_height(P)
            4.11087386417331
            sage: b.local_height(P, weighted=True)
            8.22174772834662
            sage: b.local_height(P, 200)
            4.1108738641733112487513891034256147463156817430812610629374
            sage: (b^2).local_height(P)
            8.22174772834662
            sage: (b^-1).local_height(P)
            0.000000000000000

        A relative example::

            sage: PK.<y> = K[]
            sage: L.<c> = NumberField(y^2 + a)
            sage: L(1/4).local_height(L.ideal(2, c-a+1))
            1.38629436111989
        """
        if self.valuation(P) >= 0: ## includes the case self=0
            from sage.rings.real_mpfr import RealField
            if prec is None:
                return RealField().zero()
            else:
                return RealField(prec).zero()
        ht = self.abs_non_arch(P,prec).log()
        if not weighted:
            return ht
        nP = P.residue_class_degree()*P.absolute_ramification_index()
        return nP*ht

    def local_height_arch(self, i, prec=None, weighted=False):
        r"""
        Returns the local height of self at the `i`'th infinite place.

        INPUT:


        - ``i`` (int) - an integer in ``range(r+s)`` where `(r,s)` is the
           signature of the parent field (so `n=r+2s` is the degree).

        - ``prec`` (int) -- desired floating point precision (default:
          default RealField precision).

        - ``weighted`` (bool, default False) -- if True, apply local
          degree weighting, i.e. double the value for complex places.

        OUTPUT:

        (real) The archimedean local height of this number field
        element at the `i`'th infinite place.  If ``weighted`` is
        True, this is multiplied by the local degree (as required for
        global heights), i.e. 1 for real places and 2 for complex
        places.

        EXAMPLES::

            sage: R.<x> = QQ[]
            sage: K.<a> = NumberField(x^4+3*x^2-17)
            sage: [p.codomain() for p in K.places()]
            [Real Field with 106 bits of precision,
            Real Field with 106 bits of precision,
            Complex Field with 53 bits of precision]
            sage: [a.local_height_arch(i) for i in range(3)]
            [0.5301924545717755083366563897519,
            0.5301924545717755083366563897519,
            0.886414217456333]
            sage: [a.local_height_arch(i, weighted=True) for i in range(3)]
            [0.5301924545717755083366563897519,
            0.5301924545717755083366563897519,
            1.77282843491267]

        A relative example::

            sage: L.<b, c> = NumberFieldTower([x^2 - 5, x^3 + x + 3])
            sage: [(b + c).local_height_arch(i) for i in range(4)]
            [1.238223390757884911842206617439,
            0.02240347229957875780769746914391,
            0.780028961749618,
            1.16048938497298]
        """
        K = self.number_field()
        emb = K.places(prec=prec)[i]
        a = emb(self).abs()
        Kv = emb.codomain()
        if a <= Kv.one():
            return Kv.zero()
        ht = a.log()
        from sage.rings.real_mpfr import is_RealField
        if weighted and not is_RealField(Kv):
            ht*=2
        return ht

    def global_height_non_arch(self, prec=None):
        """
        Returns the total non-archimedean component of the height of self.

        INPUT:

        - ``prec`` (int) -- desired floating point precision (default:
          default RealField precision).

        OUTPUT:

        (real) The total non-archimedean component of the height of
        this number field element; that is, the sum of the local
        heights at all finite places, weighted by the local degrees.

        ALGORITHM:

        An alternative formula is `\log(d)` where `d` is the norm of
        the denominator ideal; this is used to avoid factorization.

        EXAMPLES::

            sage: R.<x> = QQ[]
            sage: K.<a> = NumberField(x^4+3*x^2-17)
            sage: b = a/6
            sage: b.global_height_non_arch()
            7.16703787691222

        Check that this is equal to the sum of the non-archimedean
        local heights::

            sage: [b.local_height(P) for P in b.support()]
            [0.000000000000000, 0.693147180559945, 1.09861228866811, 1.09861228866811]
            sage: [b.local_height(P, weighted=True) for P in b.support()]
            [0.000000000000000, 2.77258872223978, 2.19722457733622, 2.19722457733622]
            sage: sum([b.local_height(P,weighted=True) for P in b.support()])
            7.16703787691222

        A relative example::

            sage: PK.<y> = K[]
            sage: L.<c> = NumberField(y^2 + a)
            sage: (c/10).global_height_non_arch()
            18.4206807439524
        """
        from sage.rings.real_mpfr import RealField
        if prec is None:
            R = RealField()
        else:
            R = RealField(prec)
        if self.is_zero():
            return R.zero()
        return R(self.denominator_ideal().absolute_norm()).log()

    def global_height_arch(self, prec=None):
        """
        Returns the total archimedean component of the height of self.

        INPUT:

        - ``prec`` (int) -- desired floating point precision (default:
          default RealField precision).

        OUTPUT:

        (real) The total archimedean component of the height of
        this number field element; that is, the sum of the local
        heights at all infinite places.

        EXAMPLES::

            sage: R.<x> = QQ[]
            sage: K.<a> = NumberField(x^4+3*x^2-17)
            sage: b = a/2
            sage: b.global_height_arch()
            0.38653407379277...
        """
        r,s = self.number_field().signature()
        hts = [self.local_height_arch(i, prec, weighted=True) for i in range(r+s)]
        return sum(hts, hts[0].parent().zero())

    def global_height(self, prec=None):
        """
        Returns the absolute logarithmic height of this number field element.

        INPUT:

        - ``prec`` (int) -- desired floating point precision (default:
          default RealField precision).

        OUTPUT:

        (real) The absolute logarithmic height of this number field
        element; that is, the sum of the local heights at all finite
        and infinite places, scaled by the degree to make the result independent of
        the parent field.

        EXAMPLES::

            sage: R.<x> = QQ[]
            sage: K.<a> = NumberField(x^4+3*x^2-17)
            sage: b = a/2
            sage: b.global_height()
            0.789780699008...
            sage: b.global_height(prec=200)
            0.78978069900813892060267152032141577237037181070060784564457

        The global height of an algebraic number is absolute, i.e. it
        does not depend on the parent field::

            sage: QQ(6).global_height()
            1.79175946922805
            sage: K(6).global_height()
            1.79175946922805

            sage: L.<b> = NumberField((a^2).minpoly())
            sage: L.degree()
            2
            sage: b.global_height() # element of L (degree 2 field)
            1.41660667202811
            sage: (a^2).global_height() # element of K (degree 4 field)
            1.41660667202811

        And of course every element has the same height as it's inverse::

            sage: K.<s> = QuadraticField(2)
            sage: s.global_height()
            0.346573590279973
            sage: (1/s).global_height()   #make sure that 11758 is fixed
            0.346573590279973

        """
        return (self.global_height_non_arch(prec)+self.global_height_arch(prec))/self.number_field().absolute_degree()

    def numerator_ideal(self):
        """
        Return the numerator ideal of this number field element.

        The numerator ideal of a number field element `a` is the ideal of
        the ring of integers `R` obtained by intersecting `aR` with `R`.

        .. SEEALSO::

            :meth:`denominator_ideal`

        EXAMPLES::

            sage: K.<a> = NumberField(x^2+5)
            sage: b = (1+a)/2
            sage: b.norm()
            3/2
            sage: N = b.numerator_ideal(); N
            Fractional ideal (3, a + 1)
            sage: N.norm()
            3
            sage: (1/b).numerator_ideal()
            Fractional ideal (2, a + 1)
            sage: K(0).numerator_ideal()
            Ideal (0) of Number Field in a with defining polynomial x^2 + 5
        """
        if self.is_zero():
            return self.number_field().ideal(0)
        return self.number_field().ideal(self).numerator()

    def denominator_ideal(self):
        """
        Return the denominator ideal of this number field element.

        The denominator ideal of a number field element `a` is the
        integral ideal consisting of all elements of the ring of
        integers `R` whose product with `a` is also in `R`.

        .. SEEALSO::

            :meth:`numerator_ideal`

        EXAMPLES::

            sage: K.<a> = NumberField(x^2+5)
            sage: b = (1+a)/2
            sage: b.norm()
            3/2
            sage: D = b.denominator_ideal(); D
            Fractional ideal (2, a + 1)
            sage: D.norm()
            2
            sage: (1/b).denominator_ideal()
            Fractional ideal (3, a + 1)
            sage: K(0).denominator_ideal()
            Fractional ideal (1)
        """
        if self.is_zero():
            return self.number_field().ideal(1)
        return self.number_field().ideal(self).denominator()

    def support(self):
        """
        Return the support of this number field element.

        OUTPUT: A sorted list of the primes ideals at which this number
        field element has nonzero valuation. An error is raised if the
        element is zero.

        EXAMPLES::

            sage: x = ZZ['x'].gen()
            sage: F.<t> = NumberField(x^3 - 2)

        ::

            sage: P5s = F(5).support()
            sage: P5s
            [Fractional ideal (-t^2 - 1), Fractional ideal (t^2 - 2*t - 1)]
            sage: all(5 in P5 for P5 in P5s)
            True
            sage: all(P5.is_prime() for P5 in P5s)
            True
            sage: [ P5.norm() for P5 in P5s ]
            [5, 25]

        TESTS:

        It doesn't make sense to factor the ideal (0)::

            sage: F(0).support()
            Traceback (most recent call last):
            ...
            ArithmeticError: Support of 0 is not defined.
        """
        if self.is_zero():
            raise ArithmeticError("Support of 0 is not defined.")
        return self.number_field().primes_above(self)

    def _matrix_over_base(self, L):
        """
        Return the matrix of self over the base field L.

        EXAMPLES::

            sage: K.<a> = NumberField(ZZ['x'].0^3-2, 'a')
            sage: L.<b> = K.extension(ZZ['x'].0^2+3, 'b')
            sage: L(a)._matrix_over_base(K) == L(a).matrix()
            True
        """
        K = self.number_field()
        E = L.embeddings(K)
        if len(E) == 0:
            raise ValueError("no way to embed L into parent's base ring K")
        phi = E[0]
        return self._matrix_over_base_morphism(phi)

    def _matrix_over_base_morphism(self, phi):
        """
        Return the matrix of self over a specified base, where phi gives a
        map from the specified base to self.parent().

        EXAMPLES::

            sage: F.<alpha> = NumberField(ZZ['x'].0^5-2)
            sage: h = Hom(QQ,F)([1])
            sage: alpha._matrix_over_base_morphism(h) == alpha.matrix()
            True
            sage: alpha._matrix_over_base_morphism(h) == alpha.matrix(QQ)
            True
        """
        L = phi.domain()

        ## the code below doesn't work if the morphism is
        ## over QQ, since QQ.primitive_element() doesn't
        ## make sense
        if L is QQ:
            K = phi.codomain()
            if K != self.number_field():
                raise ValueError("codomain of phi must be parent of self")
            ## the variable name is irrelevant below, because the
            ## matrix is over QQ
            F = K.absolute_field('alpha')
            from_f, to_F = F.structure()
            return to_F(self).matrix()

        alpha = L.primitive_element()
        beta = phi(alpha)
        K = phi.codomain()
        if K != self.number_field():
            raise ValueError("codomain of phi must be parent of self")

        # Construct a relative extension over L (= QQ(beta))
        M = K.relativize(beta, (K.variable_name()+'0', L.variable_name()+'0') )

        # Carry self over to M.
        from_M, to_M = M.structure()
        try:
            z = to_M(self)
        except Exception:
            return to_M, self, K, beta

        # Compute the relative matrix of self, but in M
        R = z.matrix()

        # Map back to L.
        psi = M.base_field().hom([alpha])
        return R.apply_morphism(psi)


    def list(self):
        """
        Return the list of coefficients of self written in terms of a power
        basis.

        EXAMPLES::

            sage: K.<a> = NumberField(x^3 - x + 2); ((a + 1)/(a + 2)).list()
            [1/4, 1/2, -1/4]
            sage: K.<a, b> = NumberField([x^3 - x + 2, x^2 + 23]); ((a + b)/(a + 2)).list()
            [3/4*b - 1/2, -1/2*b + 1, 1/4*b - 1/2]
        """
        raise NotImplementedError

    def inverse_mod(self, I):
        """
        Returns the inverse of self mod the integral ideal I.

        INPUT:

        -  ``I`` - may be an ideal of self.parent(), or an element or list
           of elements of self.parent() generating a nonzero ideal. A ValueError
           is raised if I is non-integral or zero. A ZeroDivisionError is
           raised if I + (x) != (1).

        NOTE: It's not implemented yet for non-integral elements.

        EXAMPLES::

            sage: k.<a> = NumberField(x^2 + 23)
            sage: N = k.ideal(3)
            sage: d = 3*a + 1
            sage: d.inverse_mod(N)
            1

        ::

            sage: k.<a> = NumberField(x^3 + 11)
            sage: d = a + 13
            sage: d.inverse_mod(a^2)*d - 1 in k.ideal(a^2)
            True
            sage: d.inverse_mod((5, a + 1))*d - 1 in k.ideal(5, a + 1)
            True
            sage: K.<b> = k.extension(x^2 + 3)
            sage: b.inverse_mod([37, a - b])
            7
            sage: 7*b - 1 in K.ideal(37, a - b)
            True
            sage: b.inverse_mod([37, a - b]).parent() == K
            True
        """
        R = self.number_field().ring_of_integers()
        try:
            return _inverse_mod_generic(R(self), I)
        except TypeError: # raised by failure of R(self)
            raise NotImplementedError("inverse_mod is not implemented for non-integral elements")


    def residue_symbol(self, P, m, check=True):
        r"""
        The m-th power residue symbol for an element self and proper ideal P.

        .. MATH:: \left(\frac{\alpha}{\mathbf{P}}\right) \equiv \alpha^{\frac{N(\mathbf{P})-1}{m}} \operatorname{mod} \mathbf{P}

        .. NOTE:: accepts m=1, in which case returns 1

        .. NOTE:: can also be called for an ideal from sage.rings.number_field_ideal.residue_symbol

        .. NOTE:: self is coerced into the number field of the ideal P

        .. NOTE:: if m=2, self is an integer, and P is an ideal of a number field of absolute degree 1 (i.e. it is a copy of the rationals), then this calls kronecker_symbol, which is implemented using GMP.

        INPUT:

        - ``P`` - proper ideal of the number field (or an extension)

        - ``m`` - positive integer

        OUTPUT:

        - an m-th root of unity in the number field

        EXAMPLES:

        Quadratic Residue (11 is not a square modulo 17)::

            sage: K.<a> = NumberField(x - 1)
            sage: K(11).residue_symbol(K.ideal(17),2)
            -1
            sage: kronecker_symbol(11,17)
            -1

        The result depends on the number field of the ideal::

            sage: K.<a> = NumberField(x - 1)
            sage: L.<b> = K.extension(x^2 + 1)
            sage: K(7).residue_symbol(K.ideal(11),2)
            -1
            sage: K(7).residue_symbol(L.ideal(11),2)
            1

        Cubic Residue::

            sage: K.<w> = NumberField(x^2 - x + 1)
            sage: (w^2 + 3).residue_symbol(K.ideal(17),3)
            -w

        The field must contain the m-th roots of unity::

            sage: K.<w> = NumberField(x^2 - x + 1)
            sage: (w^2 + 3).residue_symbol(K.ideal(17),5)
            Traceback (most recent call last):
            ...
            ValueError: The residue symbol to that power is not defined for the number field

        """
        return P.residue_symbol(self,m,check)

    def descend_mod_power(self, K=QQ, d=2):
        r"""
        Return a list of elements of the subfield `K` equal to
        ``self`` modulo `d`'th powers.

        INPUT:

        - ``K`` (number field, default \QQ) -- a subfield of the
          parent number field `L` of ``self``

        - ``d`` (positive integer, default 2) -- an integer at least 2

        OUTPUT:

        A list, possibly empty, of elements of ``K`` equal to ``self``
        modulo `d`'th powers, i.e. the preimages of ``self`` under the
        map `K^*/(K^*)^d \rightarrow L^*/(L^*)^d` where `L` is the
        parent of ``self``.  A ``ValueError`` is raised if `K` does
        not embed into `L`.

        ALGORITHM:

        All preimages must lie in the Selmer group `K(S,d)` for a
        suitable finite set of primes `S`, which reduces the question
        to a finite set of possibilities.  We may take `S` to be the
        set of primes which ramify in `L` together with those for
        which the valuation of ``self`` is not divisible by `d`.

        EXAMPLES:

        A relative example::

            sage: Qi.<i> = QuadraticField(-1)
            sage: K.<zeta> = CyclotomicField(8)
            sage: f = Qi.embeddings(K)[0]
            sage: a = f(2+3*i) * (2-zeta)^2
            sage: a.descend_mod_power(Qi,2)
            [-3*i - 2, -2*i + 3]

        An absolute example::

            sage: K.<zeta> = CyclotomicField(8)
            sage: K(1).descend_mod_power(QQ,2)
            [1, 2, -1, -2]
            sage: a = 17*K.random_element()^2
            sage: a.descend_mod_power(QQ,2)
            [17, 34, -17, -34]
        """
        if not self:
            raise ValueError("element must be nonzero")
        L = self.parent()
        if K is L:
            return [self]

        from sage.sets.set import Set

        if K is QQ: # simpler special case avoids relativizing
            # First set of primes: those which ramify in L/K:
            S1 = L.absolute_discriminant().prime_factors()
            # Second set of primes: those where self has nonzero valuation mod d:
            S2 = Set([p.norm().support()[0]
                      for p in self.support()
                      if self.valuation(p)%d !=0])
            S = S1 + [p for p in S2 if not p in S1]
            return [a for a in K.selmer_group_iterator(S,d)
                    if (self/a).is_nth_power(d)]

        embs = K.embeddings(L)
        if len(embs) == 0:
            raise ValueError("K = %s does not embed into %s" % (K,L))
        f = embs[0]
        LK = L.relativize(f, L.variable_name()+'0')
        # Unfortunately the base field of LK is not K but an
        # isomorphic field, and we must make sure to use the correct
        # isomorphism!
        KK = LK.base_field()
        h = [h for h in KK.embeddings(K) if f(h(KK.gen())) == L(LK(KK.gen()))][0]

        # First set of primes: those which ramify in L/K:
        S1 = LK.relative_discriminant().prime_factors()
        # Second set of primes: those where self has nonzero valuation mod d:
        S2 = Set([p.relative_norm().prime_factors()[0]
                  for p in LK(self).support()
                  if LK(self).valuation(p) % d != 0])
        S = S1 + [p for p in S2 if p not in S1]
        candidates = [h(a) for a in K.selmer_group_iterator(S,d)]
        return [a for a in candidates if (self/f(a)).is_nth_power(d)]

cdef class NumberFieldElement_absolute(NumberFieldElement):

    def _magma_init_(self, magma):
        """
        Return Magma version of this number field element.

        INPUT:


        -  ``magma`` - a Magma interpreter


        OUTPUT: MagmaElement that has parent the Magma object corresponding
        to the parent number field.

        EXAMPLES::

            sage: K.<a> = NumberField(x^3 + 2) # optional - magma
            sage: a._magma_init_(magma)            # optional - magma
            '(_sage_[...]![0, 1, 0])'
            sage: m = magma((2/3)*a^2 - 17/3); m   # optional - magma
            1/3*(2*a^2 - 17)
            sage: m.sage()                         # optional - magma
            2/3*a^2 - 17/3

        An element of a cyclotomic field.

        ::

            sage: K = CyclotomicField(9) # optional - magma
            sage: K.gen() # optional - magma
            zeta9
            sage: K.gen()._magma_init_(magma)     # optional - magma
            '(_sage_[...]![0, 1, 0, 0, 0, 0])'
            sage: magma(K.gen())                  # optional - magma
            zeta9
            sage: _.sage()                        # optional - magma
            zeta9
        """
        K = magma(self.parent())
        return '(%s!%s)'%(K.name(), self.list())

    def absolute_charpoly(self, var='x', algorithm=None):
        r"""
        Return the characteristic polynomial of this element over `\QQ`.

        For the meaning of the optional argument ``algorithm``, see :meth:`charpoly`.

        EXAMPLES::

            sage: x = ZZ['x'].0
            sage: K.<a> = NumberField(x^4 + 2, 'a')
            sage: a.absolute_charpoly()
            x^4 + 2
            sage: a.absolute_charpoly('y')
            y^4 + 2
            sage: (-a^2).absolute_charpoly()
            x^4 + 4*x^2 + 4
            sage: (-a^2).absolute_minpoly()
            x^2 + 2

            sage: a.absolute_charpoly(algorithm='pari') == a.absolute_charpoly(algorithm='sage')
            True
        """
        # this hack is necessary because quadratic fields override
        # charpoly(), and they don't take the argument 'algorithm'
        if algorithm is None:
            return self.charpoly(var)
        return self.charpoly(var, algorithm)

    def absolute_minpoly(self, var='x', algorithm=None):
        r"""
        Return the minimal polynomial of this element over
        `\QQ`.

        For the meaning of the optional argument algorithm, see :meth:`charpoly`.

        EXAMPLES::

            sage: x = ZZ['x'].0
            sage: f = x^10 - 5*x^9 + 15*x^8 - 68*x^7 + 81*x^6 - 221*x^5 + 141*x^4 - 242*x^3 - 13*x^2 - 33*x - 135
            sage: K.<a> = NumberField(f, 'a')
            sage: a.absolute_charpoly()
            x^10 - 5*x^9 + 15*x^8 - 68*x^7 + 81*x^6 - 221*x^5 + 141*x^4 - 242*x^3 - 13*x^2 - 33*x - 135
            sage: a.absolute_charpoly('y')
            y^10 - 5*y^9 + 15*y^8 - 68*y^7 + 81*y^6 - 221*y^5 + 141*y^4 - 242*y^3 - 13*y^2 - 33*y - 135
            sage: b = -79/9995*a^9 + 52/9995*a^8 + 271/9995*a^7 + 1663/9995*a^6 + 13204/9995*a^5 + 5573/9995*a^4 + 8435/1999*a^3 - 3116/9995*a^2 + 7734/1999*a + 1620/1999
            sage: b.absolute_charpoly()
            x^10 + 10*x^9 + 25*x^8 - 80*x^7 - 438*x^6 + 80*x^5 + 2950*x^4 + 1520*x^3 - 10439*x^2 - 5130*x + 18225
            sage: b.absolute_minpoly()
            x^5 + 5*x^4 - 40*x^2 - 19*x + 135

            sage: b.absolute_minpoly(algorithm='pari') == b.absolute_minpoly(algorithm='sage')
            True
        """
        # this hack is necessary because quadratic fields override
        # minpoly(), and they don't take the argument 'algorithm'
        if algorithm is None:
            return self.minpoly(var)
        return self.minpoly(var, algorithm)

    def charpoly(self, var='x', algorithm=None):
        r"""
        The characteristic polynomial of this element, over
        `\QQ` if self is an element of a field, and over
        `\ZZ` is self is an element of an order.

        This is the same as ``self.absolute_charpoly`` since
        this is an element of an absolute extension.

        The optional argument algorithm controls how the
        characteristic polynomial is computed: 'pari' uses PARI,
        'sage' uses charpoly for Sage matrices.  The default value
        None means that 'pari' is used for small degrees (up to the
        value of the constant TUNE_CHARPOLY_NF, currently at 25),
        otherwise 'sage' is used.  The constant TUNE_CHARPOLY_NF
        should give reasonable performance on all architectures;
        however, if you feel the need to customize it to your own
        machine, see :trac:`5213` for a tuning script.

        EXAMPLES:

        We compute the characteristic polynomial of the cube root of `2`.

        ::

            sage: R.<x> = QQ[]
            sage: K.<a> = NumberField(x^3-2)
            sage: a.charpoly('x')
            x^3 - 2
            sage: a.charpoly('y').parent()
            Univariate Polynomial Ring in y over Rational Field

        TESTS::

            sage: R = K.ring_of_integers()
            sage: R(a).charpoly()
            x^3 - 2
            sage: R(a).charpoly().parent()
            Univariate Polynomial Ring in x over Integer Ring

            sage: R(a).charpoly(algorithm='pari') == R(a).charpoly(algorithm='sage')
            True
        """
        if algorithm is None:
            if self._parent.degree() <= TUNE_CHARPOLY_NF:
                algorithm = 'pari'
            else:
                algorithm = 'sage'
        R = self._parent.base_ring()[var]
        if algorithm == 'pari':
            return R(self.__pari__('x').charpoly())
        if algorithm == 'sage':
            return R(self.matrix().charpoly())

    def minpoly(self, var='x', algorithm=None):
        """
        Return the minimal polynomial of this number field element.

        For the meaning of the optional argument algorithm, see charpoly().

        EXAMPLES:

        We compute the characteristic polynomial of cube root of `2`.

        ::

            sage: R.<x> = QQ[]
            sage: K.<a> = NumberField(x^3-2)
            sage: a.minpoly('x')
            x^3 - 2
            sage: a.minpoly('y').parent()
            Univariate Polynomial Ring in y over Rational Field

        TESTS::

            sage: R = K.ring_of_integers()
            sage: R(a).minpoly()
            x^3 - 2
            sage: R(a).minpoly().parent()
            Univariate Polynomial Ring in x over Integer Ring

            sage: R(a).minpoly(algorithm='pari') == R(a).minpoly(algorithm='sage')
            True

        """
        return self.charpoly(var, algorithm).radical() # square free part of charpoly

    def list(self):
        """
        Return the list of coefficients of self written in terms of a power
        basis.

        EXAMPLES::

            sage: K.<z> = CyclotomicField(3)
            sage: (2+3/5*z).list()
            [2, 3/5]
            sage: (5*z).list()
            [0, 5]
            sage: K(3).list()
            [3, 0]
        """
        n = self.number_field().degree()
        v = self._coefficients()
        z = sage.rings.rational.Rational(0)
        return v + [z]*(n - len(v))

    def lift(self, var='x'):
        """
        Return an element of QQ[x], where this number field element
        lives in QQ[x]/(f(x)).

        EXAMPLES::

            sage: K.<a> = QuadraticField(-3)
            sage: a.lift()
            x

        """
        R = self.number_field().base_field()[var]
        return R(self.list())

    def is_real_positive(self, min_prec=53):
        r"""
        Using the ``n`` method of approximation, return ``True`` if
        ``self`` is a real positive number and ``False`` otherwise.
        This method is completely dependent of the embedding used by
        the ``n`` method.

        The algorithm first checks that ``self`` is not a strictly
        complex number. Then if ``self`` is not zero, by approximation
        more and more precise, the method answers True if the
        number is positive. Using `RealInterval`, the result is
        guaranteed to be correct.

        For CyclotomicField, the embedding is the natural one
        sending `zetan` on `cos(2*pi/n)`.

        EXAMPLES::

            sage: K.<a> = CyclotomicField(3)
            sage: (a+a^2).is_real_positive()
            False
            sage: (-a-a^2).is_real_positive()
            True
            sage: K.<a> = CyclotomicField(1000)
            sage: (a+a^(-1)).is_real_positive()
            True
            sage: K.<a> = CyclotomicField(1009)
            sage: d = a^252
            sage: (d+d.conjugate()).is_real_positive()
            True
            sage: d = a^253
            sage: (d+d.conjugate()).is_real_positive()
            False
            sage: K.<a> = QuadraticField(3)
            sage: a.is_real_positive()
            True
            sage: K.<a> = QuadraticField(-3)
            sage: a.is_real_positive()
            False
            sage: (a-a).is_real_positive()
            False
        """
        if self != self.conjugate() or self.is_zero():
            return False
        else:
            approx = RealInterval(self.n(min_prec).real())
            if approx.lower() > 0:
                return True
            else:
                if approx.upper() < 0:
                    return False
                else:
                    return self.is_real_positive(min_prec+20)

cdef class NumberFieldElement_relative(NumberFieldElement):
    r"""
    The current relative number field element implementation
    does everything in terms of absolute polynomials.

    All conversions from relative polynomials, lists, vectors, etc
    should happen in the parent.
    """
    def __init__(self, parent, f):
        r"""
        EXAMPLES::

            sage: L.<a, b> = NumberField([x^2 + 1, x^2 + 2])
            sage: type(a) # indirect doctest
            <type 'sage.rings.number_field.number_field_element.NumberFieldElement_relative'>
        """
        NumberFieldElement.__init__(self, parent, f)

    def __getitem__(self, n):
        """
        Return the n-th coefficient of this relative number field element, written
        as a polynomial in the generator.

        Note that `n` must be between 0 and `d-1`, where
        `d` is the relative degree of the number field.

        EXAMPLES::

            sage: K.<a, b> = NumberField([x^3 - 5, x^2 + 3])
            sage: c = (a + b)^3; c
            3*b*a^2 - 9*a - 3*b + 5
            sage: c[0]
            -3*b + 5

        We illustrate bounds checking::

            sage: c[-1]
            Traceback (most recent call last):
            ...
            IndexError: index must be between 0 and the relative degree minus 1.
            sage: c[4]
            Traceback (most recent call last):
            ...
            IndexError: index must be between 0 and the relative degree minus 1.

        The list method implicitly calls ``__getitem__``::

            sage: list(c)
            [-3*b + 5, -9, 3*b]
            sage: K(list(c)) == c
            True
        """
        if n < 0 or n >= self.parent().relative_degree():
            raise IndexError("index must be between 0 and the relative degree minus 1.")
        return self.vector()[n]

    def _magma_init_(self, magma):
        """
        EXAMPLES::

            sage: K.<a, b> = NumberField([x^3 - 5, x^2 + 3])
            sage: a._magma_init_(magma)
            Traceback (most recent call last):
            ...
            TypeError: coercion of relative number field elements to Magma is not implemented
        """
        raise TypeError("coercion of relative number field elements to Magma is not implemented")

    def list(self):
        """
        Return the list of coefficients of self written in terms of a power
        basis.

        EXAMPLES::

            sage: K.<a,b> = NumberField([x^3+2, x^2+1])
            sage: a.list()
            [0, 1, 0]
            sage: v = (K.base_field().0 + a)^2 ; v
            a^2 + 2*b*a - 1
            sage: v.list()
            [-1, 2*b, 1]
        """
        return self.vector().list()

    def lift(self, var='x'):
        """
        Return an element of K[x], where this number field element
        lives in the relative number field K[x]/(f(x)).

        EXAMPLES::

            sage: K.<a> = QuadraticField(-3)
            sage: x = polygen(K)
            sage: L.<b> = K.extension(x^7 + 5)
            sage: u = L(1/2*a + 1/2 + b + (a-9)*b^5)
            sage: u.lift()
            (a - 9)*x^5 + x + 1/2*a + 1/2

        """
        K = self.number_field()
        # Compute representation of self in terms of relative vector space.
        R = K.base_field()[var]
        return R(self.list())

    def _repr_(self):
        r"""
        EXAMPLES::

            sage: L.<a, b> = NumberField([x^3 - x + 1, x^2 + 23])
            sage: repr(a^4*b) # indirect doctest
            'b*a^2 - b*a'
        """
        K = self.number_field()
        # Compute representation of self in terms of relative vector space.
        R = K.base_field()[K.variable_name()]
        return repr(R(self.list()))

    def _latex_(self):
        r"""
        Returns the latex representation for this element.

        EXAMPLES::

            sage: C.<zeta> = CyclotomicField(12)
            sage: PC.<x> = PolynomialRing(C)
            sage: K.<alpha> = NumberField(x^2 - 7)
            sage: latex((alpha + zeta)^4) # indirect doctest
            \left(4 \zeta_{12}^{3} + 28 \zeta_{12}\right) \alpha + 43 \zeta_{12}^{2} + 48
            sage: PK.<y> = PolynomialRing(K)
            sage: L.<beta> = NumberField(y^3 + y + alpha)
            sage: latex((beta + zeta)^3) # indirect doctest
            3 \zeta_{12} \beta^{2} + \left(3 \zeta_{12}^{2} - 1\right) \beta - \alpha + \zeta_{12}^{3}
        """
        K = self.number_field()
        R = K.base_field()[K.variable_name()]
        return R(self.list())._latex_()

    def charpoly(self, var='x'):
        r"""
        The characteristic polynomial of this element over its base field.

        EXAMPLES::

            sage: x = ZZ['x'].0
            sage: K.<a, b> = QQ.extension([x^2 + 2, x^5 + 400*x^4 + 11*x^2 + 2])
            sage: a.charpoly()
            x^2 + 2
            sage: b.charpoly()
            x^2 - 2*b*x + b^2
            sage: b.minpoly()
            x - b

            sage: K.<a, b> = NumberField([x^2 + 2, x^2 + 1000*x + 1])
            sage: y = K['y'].0
            sage: L.<c> = K.extension(y^2 + a*y + b)
            sage: c.charpoly()
            x^2 + a*x + b
            sage: c.minpoly()
            x^2 + a*x + b
            sage: L(a).charpoly()
            x^2 - 2*a*x - 2
            sage: L(a).minpoly()
            x - a
            sage: L(b).charpoly()
            x^2 - 2*b*x - 1000*b - 1
            sage: L(b).minpoly()
            x - b
        """
        R = self._parent.base_ring()[var]
        return R(self.matrix().charpoly())

    def absolute_charpoly(self, var='x', algorithm=None):
        r"""
        The characteristic polynomial of this element over
        `\QQ`.

        We construct a relative extension and find the characteristic
        polynomial over `\QQ`.

        The optional argument algorithm controls how the
        characteristic polynomial is computed: 'pari' uses PARI,
        'sage' uses charpoly for Sage matrices.  The default value
        None means that 'pari' is used for small degrees (up to the
        value of the constant TUNE_CHARPOLY_NF, currently at 25),
        otherwise 'sage' is used.  The constant TUNE_CHARPOLY_NF
        should give reasonable performance on all architectures;
        however, if you feel the need to customize it to your own
        machine, see :trac:`5213` for a tuning script.

        EXAMPLES::

            sage: R.<x> = QQ[]
            sage: K.<a> = NumberField(x^3-2)
            sage: S.<X> = K[]
            sage: L.<b> = NumberField(X^3 + 17); L
            Number Field in b with defining polynomial X^3 + 17 over its base field
            sage: b.absolute_charpoly()
            x^9 + 51*x^6 + 867*x^3 + 4913
            sage: b.charpoly()(b)
            0
            sage: a = L.0; a
            b
            sage: a.absolute_charpoly('x')
            x^9 + 51*x^6 + 867*x^3 + 4913
            sage: a.absolute_charpoly('y')
            y^9 + 51*y^6 + 867*y^3 + 4913

            sage: a.absolute_charpoly(algorithm='pari') == a.absolute_charpoly(algorithm='sage')
            True
        """
        if algorithm is None:
            # this might not be the optimal condition; maybe it should
            # be .degree() instead of .absolute_degree()
            # there are too many bugs in relative number fields to
            # figure this out now
            if self._parent.absolute_degree() <= TUNE_CHARPOLY_NF:
                algorithm = 'pari'
            else:
                algorithm = 'sage'
        R = QQ[var]
        if algorithm == 'pari':
            return R(self.__pari__().charpoly())
        if algorithm == 'sage':
            return R(self.matrix(QQ).charpoly())

    def absolute_minpoly(self, var='x', algorithm=None):
        r"""
        Return the minimal polynomial over `\QQ` of this element.

        For the meaning of the optional argument ``algorithm``, see :meth:`absolute_charpoly`.

        EXAMPLES::

            sage: K.<a, b> = NumberField([x^2 + 2, x^2 + 1000*x + 1])
            sage: y = K['y'].0
            sage: L.<c> = K.extension(y^2 + a*y + b)
            sage: c.absolute_charpoly()
            x^8 - 1996*x^6 + 996006*x^4 + 1997996*x^2 + 1
            sage: c.absolute_minpoly()
            x^8 - 1996*x^6 + 996006*x^4 + 1997996*x^2 + 1
            sage: L(a).absolute_charpoly()
            x^8 + 8*x^6 + 24*x^4 + 32*x^2 + 16
            sage: L(a).absolute_minpoly()
            x^2 + 2
            sage: L(b).absolute_charpoly()
            x^8 + 4000*x^7 + 6000004*x^6 + 4000012000*x^5 + 1000012000006*x^4 + 4000012000*x^3 + 6000004*x^2 + 4000*x + 1
            sage: L(b).absolute_minpoly()
            x^2 + 1000*x + 1
        """
        return self.absolute_charpoly(var, algorithm).radical()

    def valuation(self, P):
        """
        Returns the valuation of self at a given prime ideal P.

        INPUT:


        -  ``P`` - a prime ideal of relative number field which is the parent of self


        EXAMPLES::

            sage: K.<a, b, c> = NumberField([x^2 - 2, x^2 - 3, x^2 - 5])
            sage: P = K.prime_factors(5)[0]
            sage: (2*a + b - c).valuation(P)
            1
        """
        P_abs = P.absolute_ideal()
        abs = P_abs.number_field()
        to_abs = abs.structure()[1]
        return to_abs(self).valuation(P_abs)


cdef class OrderElement_absolute(NumberFieldElement_absolute):
    """
    Element of an order in an absolute number field.

    EXAMPLES::

        sage: K.<a> = NumberField(x^2 + 1)
        sage: O2 = K.order(2*a)
        sage: w = O2.1; w
        2*a
        sage: parent(w)
        Order in Number Field in a with defining polynomial x^2 + 1

        sage: w.absolute_charpoly()
        x^2 + 4
        sage: w.absolute_charpoly().parent()
        Univariate Polynomial Ring in x over Integer Ring
        sage: w.absolute_minpoly()
        x^2 + 4
        sage: w.absolute_minpoly().parent()
        Univariate Polynomial Ring in x over Integer Ring
    """
    def __init__(self, order, f):
        r"""
        EXAMPLES::

            sage: K.<a> = NumberField(x^3 + 2)
            sage: O2 = K.order(2*a)
            sage: type(O2.1) # indirect doctest
            <type 'sage.rings.number_field.number_field_element.OrderElement_absolute'>
        """
        K = order.number_field()
        NumberFieldElement_absolute.__init__(self, K, f)
        self._number_field = K
        (<Element>self)._parent = order

    cdef _new(self):
        """
        Quickly creates a new initialized NumberFieldElement with the same
        parent as self.

        EXAMPLES:

        This is called implicitly in multiplication::

            sage: O = EquationOrder(x^3 + 18, 'a')
            sage: O.1 * O.1 * O.1
            -18
        """
        cdef type t = type(self)
        cdef OrderElement_absolute x = <OrderElement_absolute>t.__new__(t)
        x._parent = self._parent
        x._number_field = self._parent.number_field()
        x.__fld_numerator = self.__fld_numerator
        x.__fld_denominator = self.__fld_denominator
        return x

    cdef number_field(self):
        r"""
        Return the number field of self. Only accessible from Cython.

        EXAMPLES::

            sage: K = NumberField(x^3 - 17, 'a')
            sage: OK = K.ring_of_integers()
            sage: a = OK(K.gen())
            sage: a._number_field() is K # indirect doctest
            True
        """
        return self._number_field

    def inverse_mod(self, I):
        r"""
        Return an inverse of self modulo the given ideal.

        INPUT:


        -  ``I`` - may be an ideal of self.parent(), or an
           element or list of elements of self.parent() generating a nonzero
           ideal. A ValueError is raised if I is non-integral or is zero.
           A ZeroDivisionError is raised if I + (x) != (1).


        EXAMPLES::

            sage: OE.<w> = EquationOrder(x^3 - x + 2)
            sage: w.inverse_mod(13*OE)
            6*w^2 - 6
            sage: w * (w.inverse_mod(13)) - 1 in 13*OE
            True
            sage: w.inverse_mod(13).parent() == OE
            True
            sage: w.inverse_mod(2*OE)
            Traceback (most recent call last):
            ...
            ZeroDivisionError: w is not invertible modulo Fractional ideal (2)
        """
        R = self.parent()
        return R(_inverse_mod_generic(self, I))

    def __invert__(self):
        r"""
        Implement inversion, checking that the return value has the right
        parent.

        See :trac:`4190`.

        EXAMPLES::

            sage: K = NumberField(x^3 -x + 2, 'a')
            sage: OK = K.ring_of_integers()
            sage: a = OK(K.gen())
            sage: (~a).parent() is K
            True
            sage: (~a) in OK
            False
            sage: a**(-1) in OK
            False
        """
        return self._parent.number_field()(NumberFieldElement_absolute.__invert__(self))


cdef class OrderElement_relative(NumberFieldElement_relative):
    """
    Element of an order in a relative number field.

    EXAMPLES::

        sage: O = EquationOrder([x^2 + x + 1, x^3 - 2],'a,b')
        sage: c = O.1; c
        (-2*b^2 - 2)*a - 2*b^2 - b
        sage: type(c)
        <type 'sage.rings.number_field.number_field_element.OrderElement_relative'>
    """
    def __init__(self, order, f):
        r"""
        EXAMPLES::

            sage: O = EquationOrder([x^2 + x + 1, x^3 - 2],'a,b')
            sage: type(O.1) # indirect doctest
            <type 'sage.rings.number_field.number_field_element.OrderElement_relative'>
        """
        K = order.number_field()
        NumberFieldElement_relative.__init__(self, K, f)
        (<Element>self)._parent = order
        self._number_field = K

    cdef number_field(self):
        return self._number_field

    cdef _new(self):
        """
        Quickly creates a new initialized NumberFieldElement with the same
        parent as self.

        EXAMPLES:

        This is called implicitly in multiplication::

            sage: O = EquationOrder([x^2 + 18, x^3 + 2], 'a,b')
            sage: c = O.1 * O.2; c
            (-23321*b^2 - 9504*b + 10830)*a + 10152*b^2 - 104562*b - 110158
            sage: parent(c) == O
            True
        """
        cdef type t = type(self)
        cdef OrderElement_relative x = <OrderElement_relative>t.__new__(t)
        x._parent = self._parent
        x._number_field = self._parent.number_field()
        x.__fld_numerator = self.__fld_numerator
        x.__fld_denominator = self.__fld_denominator
        return x

    def __invert__(self):
        r"""
        Implement division, checking that the result has the right parent.

        See :trac:`4190`.

        EXAMPLES::

            sage: K1.<a> = NumberField(x^3 - 17)
            sage: R.<y> = K1[]
            sage: K2 = K1.extension(y^2 - a, 'b')
            sage: OK2 = K2.order(K2.gen()) # (not maximal)
            sage: b = OK2.basis()[1]; b
            b
            sage: b.parent() is OK2
            True
            sage: (~b).parent() is K2
            True
            sage: (~b) in OK2 # indirect doctest
            False
            sage: b**(-1) in OK2 # indirect doctest
            False
        """
        return self._parent.number_field()(NumberFieldElement_relative.__invert__(self))

    def inverse_mod(self, I):
        r"""
        Return an inverse of self modulo the given ideal.

        INPUT:


        -  ``I`` - may be an ideal of self.parent(), or an
           element or list of elements of self.parent() generating a nonzero
           ideal. A ValueError is raised if I is non-integral or is zero.
           A ZeroDivisionError is raised if I + (x) != (1).


        EXAMPLES::

            sage: E.<a,b> = NumberField([x^2 - x + 2, x^2 + 1])
            sage: OE = E.ring_of_integers()
            sage: t = OE(b - a).inverse_mod(17*b)
            sage: t*(b - a) - 1 in E.ideal(17*b)
            True
            sage: t.parent() == OE
            True
        """
        R = self.parent()
        return R(_inverse_mod_generic(self, I))

    def charpoly(self, var='x'):
        r"""
        The characteristic polynomial of this order element over its base ring.

        This special implementation works around bug \#4738.  At this
        time the base ring of relative order elements is ZZ; it should
        be the ring of integers of the base field.

        EXAMPLES::

            sage: x = ZZ['x'].0
            sage: K.<a,b> = NumberField([x^2 + 1, x^2 - 3])
            sage: OK = K.maximal_order(); OK.basis()
            [1, 1/2*a - 1/2*b, -1/2*b*a + 1/2, a]
            sage: charpoly(OK.1)
            x^2 + b*x + 1
            sage: charpoly(OK.1).parent()
            Univariate Polynomial Ring in x over Maximal Order in Number Field in b with defining polynomial x^2 - 3
            sage: [ charpoly(t) for t in OK.basis() ]
            [x^2 - 2*x + 1, x^2 + b*x + 1, x^2 - x + 1, x^2 + 1]
        """
        R = self.parent().number_field().base_field().ring_of_integers()[var]
        return R(self.matrix().charpoly(var))

    def minpoly(self, var='x'):
        r"""
        The minimal polynomial of this order element over its base ring.

        This special implementation works around bug \#4738.  At this
        time the base ring of relative order elements is ZZ; it should
        be the ring of integers of the base field.

        EXAMPLES::

            sage: x = ZZ['x'].0
            sage: K.<a,b> = NumberField([x^2 + 1, x^2 - 3])
            sage: OK = K.maximal_order(); OK.basis()
            [1, 1/2*a - 1/2*b, -1/2*b*a + 1/2, a]
            sage: minpoly(OK.1)
            x^2 + b*x + 1
            sage: charpoly(OK.1).parent()
            Univariate Polynomial Ring in x over Maximal Order in Number Field in b with defining polynomial x^2 - 3
            sage: _, u, _, v = OK.basis()
            sage: t = 2*u - v; t
            -b
            sage: t.charpoly()
            x^2 + 2*b*x + 3
            sage: t.minpoly()
            x + b

            sage: t.absolute_charpoly()
            x^4 - 6*x^2 + 9
            sage: t.absolute_minpoly()
            x^2 - 3
        """
        K = self.parent().number_field()
        R = K.base_field().ring_of_integers()[var]
        return R(K(self).minpoly(var))

    def absolute_charpoly(self, var='x'):
        r"""
        The absolute characteristic polynomial of this order element over ZZ.

        EXAMPLES::

            sage: x = ZZ['x'].0
            sage: K.<a,b> = NumberField([x^2 + 1, x^2 - 3])
            sage: OK = K.maximal_order()
            sage: _, u, _, v = OK.basis()
            sage: t = 2*u - v; t
            -b
            sage: t.absolute_charpoly()
            x^4 - 6*x^2 + 9
            sage: t.absolute_minpoly()
            x^2 - 3
            sage: t.absolute_charpoly().parent()
            Univariate Polynomial Ring in x over Integer Ring
        """
        K = self.parent().number_field()
        R = ZZ[var]
        return R(K(self).absolute_charpoly(var))

    def absolute_minpoly(self, var='x'):
        r"""
        The absolute minimal polynomial of this order element over ZZ.

        EXAMPLES::

            sage: x = ZZ['x'].0
            sage: K.<a,b> = NumberField([x^2 + 1, x^2 - 3])
            sage: OK = K.maximal_order()
            sage: _, u, _, v = OK.basis()
            sage: t = 2*u - v; t
            -b
            sage: t.absolute_charpoly()
            x^4 - 6*x^2 + 9
            sage: t.absolute_minpoly()
            x^2 - 3
            sage: t.absolute_minpoly().parent()
            Univariate Polynomial Ring in x over Integer Ring
        """
        K = self.parent().number_field()
        R = ZZ[var]
        return R(K(self).absolute_minpoly(var))



class CoordinateFunction(object):
    r"""
    This class provides a callable object which expresses
    elements in terms of powers of a fixed field generator `\alpha`.

    EXAMPLES::

        sage: K.<a> = NumberField(x^2 + x + 3)
        sage: f = (a + 1).coordinates_in_terms_of_powers(); f
        Coordinate function that writes elements in terms of the powers of a + 1
        sage: f.__class__
        <class 'sage.rings.number_field.number_field_element.CoordinateFunction'>
        sage: f(a)
        [-1, 1]
        sage: f == loads(dumps(f))
        True
    """
    def __init__(self, NumberFieldElement alpha, W, to_V):
        r"""
        EXAMPLES::

            sage: K.<a> = NumberField(x^2 + x + 3)
            sage: f = (a + 1).coordinates_in_terms_of_powers(); f # indirect doctest
            Coordinate function that writes elements in terms of the powers of a + 1
        """
        self.__alpha = alpha
        self.__W = W
        self.__to_V = to_V
        self.__K = alpha.number_field()

    def __repr__(self):
        r"""
        EXAMPLES::

            sage: K.<a> = NumberField(x^2 + x + 3)
            sage: f = (a + 1).coordinates_in_terms_of_powers(); repr(f) # indirect doctest
            'Coordinate function that writes elements in terms of the powers of a + 1'
        """
        return "Coordinate function that writes elements in terms of the powers of %s"%self.__alpha

    def alpha(self):
        r"""
        EXAMPLES::

            sage: K.<a> = NumberField(x^3 + 2)
            sage: (a + 2).coordinates_in_terms_of_powers().alpha()
            a + 2
        """
        return self.__alpha

    def __call__(self, x):
        r"""
        EXAMPLES::

            sage: K.<a> = NumberField(x^3 + 2)
            sage: f = (a + 2).coordinates_in_terms_of_powers()
            sage: f(1/a)
            [-2, 2, -1/2]
            sage: f(ZZ(2))
            [2, 0, 0]
            sage: L.<b> = K.extension(x^2 + 7)
            sage: g = (a + b).coordinates_in_terms_of_powers()
            sage: g(a/b)
            [-3379/5461, -371/10922, -4125/38227, -15/5461, -14/5461, -9/76454]
            sage: g(a)
            [4459/10922, -4838/5461, -273/5461, -980/5461, -9/10922, -42/5461]
            sage: f(b)
            Traceback (most recent call last):
            ...
            TypeError: Cannot coerce element into this number field
        """
        if not self.__K.has_coerce_map_from(parent(x)):
            raise TypeError("Cannot coerce element into this number field")
        return self.__W.coordinates(self.__to_V(self.__K(x)))

    def __eq__(self, other):
        """
        Test equality

        EXAMPLES::

            sage: K.<a> = NumberField(x^3 + 2)
            sage: c = (a + 2).coordinates_in_terms_of_powers()
            sage: c == (a - 3).coordinates_in_terms_of_powers()
            False

            sage: K.<a> = NumberField(x^4 + 1)
            sage: f = (a + 1).coordinates_in_terms_of_powers()
            sage: f == loads(dumps(f))
            True
            sage: f == (a + 2).coordinates_in_terms_of_powers()
            False
            sage: f == NumberField(x^2 + 3,'b').gen().coordinates_in_terms_of_powers()
            False
        """
        if not isinstance(other, CoordinateFunction):
            return False

        return self.__K == other.__K and self.__alpha ==  other.__alpha

    def __ne__(self, other):
        """
        Test inequality

        EXAMPLES::

            sage: K.<a> = NumberField(x^3 + 2)
            sage: c = (a + 2).coordinates_in_terms_of_powers()
            sage: c != (a - 3).coordinates_in_terms_of_powers()
            True
        """
        return not self.__eq__(other)


#################

cdef void _ntl_poly(f, ZZX_c *num, ZZ_c *den):
    cdef long i
    cdef ZZ_c coeff
    cdef ntl_ZZX _num
    cdef ntl_ZZ _den

    __den = f.denominator()
    (<Integer>ZZ(__den))._to_ZZ(den)

    __num = f * __den
    for i from 0 <= i <= __num.degree():
        (<Integer>ZZ(__num[i]))._to_ZZ(&coeff)
        ZZX_SetCoeff( num[0], i, coeff )

<|MERGE_RESOLUTION|>--- conflicted
+++ resolved
@@ -482,11 +482,7 @@
         # The current implementation won't productively use base_map
         # since the coefficients of f are in QQ.
         if base_map is not None:
-<<<<<<< HEAD
-            f = f.change_ring(base_map)
-=======
             f = f.map_coefficients(base_map)
->>>>>>> 37051638
         return codomain(f(im_gens[0]))
 
     def _latex_(self):
