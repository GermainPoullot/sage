--- conflicted
+++ resolved
@@ -178,10 +178,7 @@
 
         EXAMPLES::
 
-<<<<<<< HEAD
-            sage: x = polygen(ZZ, 'x')
-=======
->>>>>>> 3202f651
+            sage: x = polygen(ZZ, 'x')
             sage: K.<a, b> = NumberField([x^3 + 2, x^2 + x + 1])
             sage: K.hom(a, K).abs_hom()
             Ring morphism:
@@ -212,10 +209,7 @@
 
         EXAMPLES::
 
-<<<<<<< HEAD
-            sage: x = polygen(ZZ, 'x')
-=======
->>>>>>> 3202f651
+            sage: x = polygen(ZZ, 'x')
             sage: K.<a, b> = NumberField([x^3 + 2, x^2 + x + 1])
             sage: K.hom(a, K).im_gens()
             [a, b]
@@ -244,10 +238,7 @@
 
         EXAMPLES::
 
-<<<<<<< HEAD
-            sage: x = polygen(ZZ, 'x')
-=======
->>>>>>> 3202f651
+            sage: x = polygen(ZZ, 'x')
             sage: K.<a, b> = NumberField([x^3 + 2, x^2 + x + 1])
             sage: K.hom(a, K)._repr_defn()
             'a |--> a\nb |--> b'
@@ -267,10 +258,7 @@
 
         EXAMPLES::
 
-<<<<<<< HEAD
-            sage: x = polygen(ZZ, 'x')
-=======
->>>>>>> 3202f651
+            sage: x = polygen(ZZ, 'x')
             sage: K.<a, b> = NumberField([x^3 + 2, x^2 + x + 1])
             sage: K.hom(a*b, K)(17 + 3*a + 2*b) # indirect doctest
             3*b*a + 2*b + 17
