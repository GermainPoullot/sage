--- conflicted
+++ resolved
@@ -346,8 +346,6 @@
         x = F.base_field().gen()
         return (self._f.valuation(place) + 2*min(F(x).valuation(place), 0)
                 + F.different().valuation(place))
-<<<<<<< HEAD
-=======
 
 class FunctionFieldDifferential_global(FunctionFieldDifferential):
     """
@@ -359,7 +357,6 @@
         sage: f = x/(x^2 + x + 1)
         sage: f.differential()
         ((6*x^2 + 1)/(x^4 + 2*x^3 + 3*x^2 + 2*x + 1)) d(x)
->>>>>>> 9b91a096
 
         sage: K.<x> = FunctionField(GF(4)); _.<Y> = K[]
         sage: L.<y> = K.extension(Y^3 + x + x^3*Y)
