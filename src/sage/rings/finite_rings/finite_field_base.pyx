"""
Base Classes for Finite Fields

TESTS::

    sage: K.<a> = NumberField(x^2 + 1)
    sage: F = K.factor(3)[0][0].residue_field()
    sage: loads(dumps(F)) == F
    True

AUTHORS:

- Adrien Brochard, David Roe, Jeroen Demeyer, Julian Rueth, Niles Johnson,
  Peter Bruin, Travis Scrimshaw, Xavier Caruso: initial version

"""
#*****************************************************************************
#       Copyright (C) 2009 David Roe <roed@math.harvard.edu>
#       Copyright (C) 2010 Niles Johnson <nilesj@gmail.com>
#       Copyright (C) 2011 Jeroen Demeyer <jdemeyer@cage.ugent.be>
#       Copyright (C) 2012 Adrien Brochard <aaa.brochard@gmail.com>
#       Copyright (C) 2012 Travis Scrimshaw <tscrim@ucdavis.edu>
#       Copyright (C) 2012 Xavier Caruso <xavier.caruso@normalesup.org>
#       Copyright (C) 2013 Peter Bruin <P.Bruin@warwick.ac.uk>
#       Copyright (C) 2014 Julian Rueth <julian.rueth@fsfe.org>
#
#  Distributed under the terms of the GNU General Public License (GPL)
#  as published by the Free Software Foundation; either version 2 of
#  the License, or (at your option) any later version.
#                  http://www.gnu.org/licenses/
#*****************************************************************************

from __future__ import absolute_import

cimport cython
from cysignals.signals cimport sig_check
from cpython.array cimport array

from sage.categories.finite_fields import FiniteFields
from sage.structure.parent cimport Parent
from sage.misc.persist import register_unpickle_override
from sage.misc.cachefunc import cached_method
from sage.misc.prandom import randrange
from sage.rings.integer cimport Integer
from sage.misc.superseded import deprecation

# Copied from sage.misc.fast_methods, used in __hash__() below.
cdef int SIZEOF_VOID_P_SHIFT = 8*sizeof(void *) - 4

cdef class FiniteField(Field):
    """
    Abstract base class for finite fields.

    TESTS::

        sage: GF(997).is_finite()
        True
    """
    def __init__(self, base, names, normalize, category=None):
        """
        Initialize ``self``.

        EXAMPLES::

            sage: K = GF(7); K
            Finite Field of size 7
            sage: loads(K.dumps()) == K
            True
            sage: GF(7^10, 'a')
            Finite Field in a of size 7^10
            sage: K = GF(7^10, 'a'); K
            Finite Field in a of size 7^10
            sage: loads(K.dumps()) == K
            True
        """
        if category is None:
            category = FiniteFields()
        Field.__init__(self, base, names, normalize, category)

    # The methods __hash__ and __richcmp__ below were copied from
    # sage.misc.fast_methods.WithEqualityById; we cannot inherit from
    # this since Cython does not support multiple inheritance.

    def __hash__(self):
        """
        The hash provided by this class coincides with that of ``<type 'object'>``.

        TESTS::

            sage: F.<a> = FiniteField(2^3)
            sage: hash(F) == hash(F)
            True
            sage: hash(F) == object.__hash__(F)
            True

        """
        # This is the default hash function in Python's object.c:
        cdef long x
        cdef size_t y = <size_t><void *>self
        y = (y >> 4) | (y << SIZEOF_VOID_P_SHIFT)
        x = <long>y
        if x==-1:
            x = -2
        return x

    def __richcmp__(self, other, int m):
        """
        Compare ``self`` with ``other``.

        Finite fields compare equal if and only if they are identical.
        In particular, they are not equal unless they have the same
        cardinality, modulus, variable name and implementation.

        EXAMPLES::

            sage: x = polygen(GF(3))
            sage: F = FiniteField(3^2, 'c', modulus=x^2+1)
            sage: F == F
            True
            sage: F == FiniteField(3^3, 'c')
            False
            sage: F == FiniteField(3^2, 'c', modulus=x^2+x+2)
            False
            sage: F == FiniteField(3^2, 'd')
            False
            sage: F == FiniteField(3^2, 'c', impl='pari_ffelt')
            False
        """
        if self is other:
            if m == 2: # ==
                return True
            elif m == 3: # !=
                return False
            else:
                # <= or >= or NotImplemented
                return m==1 or m==5 or NotImplemented
        else:
            if m == 2:
                return False
            elif m == 3:
                return True
            else:
                return NotImplemented

    def is_perfect(self):
        r"""
        Return whether this field is perfect, i.e., every element has a `p`-th
        root. Always returns ``True`` since finite fields are perfect.

        EXAMPLES::

            sage: GF(2).is_perfect()
            True

        """
        return True

    def __repr__(self):
        """
        String representation of this finite field.

        EXAMPLES::

            sage: k = GF(127)
            sage: k # indirect doctest
            Finite Field of size 127

            sage: k.<b> = GF(2^8)
            sage: k
            Finite Field in b of size 2^8

            sage: k.<c> = GF(2^20)
            sage: k
            Finite Field in c of size 2^20

            sage: k.<d> = GF(7^20)
            sage: k
            Finite Field in d of size 7^20
        """
        if self.degree()>1:
            return "Finite Field in %s of size %s^%s"%(self.variable_name(),self.characteristic(),self.degree())
        else:
            return "Finite Field of size %s"%(self.characteristic())

    def _latex_(self):
        r"""
        Returns a string denoting the name of the field in LaTeX.

        The :func:`~sage.misc.latex.latex` function calls the
        ``_latex_`` attribute when available.

        EXAMPLES:

        The ``latex`` command parses the string::

            sage: GF(81, 'a')._latex_()
            '\\Bold{F}_{3^{4}}'
            sage: latex(GF(81, 'a'))
            \Bold{F}_{3^{4}}
            sage: GF(3)._latex_()
            '\\Bold{F}_{3}'
            sage: latex(GF(3))
            \Bold{F}_{3}
        """
        if self.degree() > 1:
            e = "^{%s}"%self.degree()
        else:
            e = ""
        return "\\Bold{F}_{%s%s}"%(self.characteristic(), e)

    def _gap_init_(self):
        """
        Return string that initializes the GAP version of
        this finite field.

        EXAMPLES::

            sage: GF(9,'a')._gap_init_()
            'GF(9)'
        """
        return 'GF(%s)'%self.order()

    def _magma_init_(self, magma):
        """
        Return string representation of ``self`` that Magma can
        understand.

        EXAMPLES::

            sage: GF(97,'a')._magma_init_(magma)            # optional - magma
            'GF(97)'
            sage: GF(9,'a')._magma_init_(magma)             # optional - magma
            'SageCreateWithNames(ext<GF(3)|_sage_[...]![GF(3)!2,GF(3)!2,GF(3)!1]>,["a"])'
            sage: magma(GF(9,'a'))                          # optional - magma
            Finite field of size 3^2
            sage: magma(GF(9,'a')).1                        # optional - magma
            a
        """
        if self.degree() == 1:
            return 'GF(%s)'%self.order()
        B = self.base_ring()
        p = self.polynomial()
        s = "ext<%s|%s>"%(B._magma_init_(magma),p._magma_init_(magma))
        return magma._with_names(s, self.variable_names())

    def _macaulay2_init_(self, macaulay2=None):
        """
        Return the string representation of this finite field that Macaulay2
        can understand.

        Note that, in the case of a prime field, this returns ``ZZ/p`` instead
        of the Galois field ``GF p``, since computations in polynomial rings
        over ``ZZ/p`` are faster in Macaulay2 (as of 2019).

<<<<<<< HEAD
        EXAMPLES::
=======
            sage: GF(97,'a')._macaulay2_init_()
            'GF(97,Variable=>symbol x)'
>>>>>>> 21025bd8

            sage: macaulay2(GF(97, 'a'))       # indirect doctest, optional - macaulay2
            ZZ
            --
            97
            sage: macaulay2(GF(49, 'a'))       # indirect doctest, optional - macaulay2
            GF 49

        TESTS:

        The variable name is preserved (:trac:`28566`)::

            sage: K = macaulay2(GF(49, 'b'))  # optional - macaulay2
            sage: K.gens()                    # optional - macaulay2
            {b}
            sage: K._sage_()                  # optional - macaulay2
            Finite Field in b of size 7^2
        """
<<<<<<< HEAD
        if self.is_prime_field():
            return "ZZ/%s" % self.order()
        else:
            return "GF %s" % self.order()
=======
        return "GF(%s,Variable=>symbol %s)" % (self.order(),
                                               self.variable_name())
>>>>>>> 21025bd8

    def _sage_input_(self, sib, coerced):
        r"""
        Produce an expression which will reproduce this value when evaluated.

        EXAMPLES::

            sage: sage_input(GF(5), verify=True)
            # Verified
            GF(5)
            sage: sage_input(GF(32, 'a'), verify=True)
            # Verified
            R.<x> = GF(2)[]
            GF(2^5, 'a', x^5 + x^2 + 1)
            sage: K = GF(125, 'b')
            sage: sage_input((K, K), verify=True)
            # Verified
            R.<x> = GF(5)[]
            GF_5_3 = GF(5^3, 'b', x^3 + 3*x + 3)
            (GF_5_3, GF_5_3)
            sage: from sage.misc.sage_input import SageInputBuilder
            sage: GF(81, 'a')._sage_input_(SageInputBuilder(), False)
            {call: {atomic:GF}({binop:** {atomic:3} {atomic:4}}, {atomic:'a'}, {binop:+ {binop:+ {binop:** {gen:x {constr_parent: {subscr: {call: {atomic:GF}({atomic:3})}[{atomic:'x'}]} with gens: ('x',)}} {atomic:4}} {binop:* {atomic:2} {binop:** {gen:x {constr_parent: {subscr: {call: {atomic:GF}({atomic:3})}[{atomic:'x'}]} with gens: ('x',)}} {atomic:3}}}} {atomic:2}})}
        """
        if self.degree() == 1:
            v = sib.name('GF')(sib.int(self.characteristic()))
            name = 'GF_%d' % self.characteristic()
        else:
            v = sib.name('GF')(sib.int(self.characteristic()) ** sib.int(self.degree()),
                               self.variable_name(),
                               self.modulus())
            name = 'GF_%d_%d' % (self.characteristic(), self.degree())
        sib.cache(self, v, name)
        return v

    @cython.boundscheck(False)
    @cython.wraparound(False)
    def __iter__(self):
        """
        Iterate over all elements of this finite field.

        EXAMPLES::

            sage: k.<a> = FiniteField(9, impl="pari")
            sage: list(k)
            [0, 1, 2, a, a + 1, a + 2, 2*a, 2*a + 1, 2*a + 2]

        Partial iteration of a very large finite field::

            sage: p = next_prime(2^64)
            sage: k.<a> = FiniteField(p^2, impl="pari")
            sage: it = iter(k); it
            <generator object at ...>
            sage: [next(it) for i in range(10)]
            [0, 1, 2, 3, 4, 5, 6, 7, 8, 9]

        TESTS:

        Check that the generic implementation works in all cases::

            sage: L = []
            sage: from sage.rings.finite_rings.finite_field_base import FiniteField
            sage: for impl in ("givaro", "pari", "ntl"):
            ....:     k = GF(8, impl=impl, names="z")
            ....:     print(list(FiniteField.__iter__(k)))
            [0, 1, z, z + 1, z^2, z^2 + 1, z^2 + z, z^2 + z + 1]
            [0, 1, z, z + 1, z^2, z^2 + 1, z^2 + z, z^2 + z + 1]
            [0, 1, z, z + 1, z^2, z^2 + 1, z^2 + z, z^2 + z + 1]
        """
        cdef Py_ssize_t n = self.degree()
        cdef unsigned long lim  # maximum value for coefficients
        try:
            lim = (<unsigned long>self.characteristic()) - 1
        except OverflowError:
            # If the characteristic is too large to represent in an
            # "unsigned long", it is reasonable to assume that we won't
            # be able to iterate over all elements. Typically n >= 2,
            # so that would mean >= 2^64 elements on a 32-bit system.
            # Just in case that we iterate to the end anyway, we raise
            # an exception at the end.
            lim = <unsigned long>(-1)

        elt = self.zero()
        one = self.one()
        x = self.gen()

        # coeffs[] is an array of coefficients of the current finite
        # field element (as unsigned longs)
        #
        # Stack represents an element
        #   sum_{i=0}^{n-1}  coeffs[i] x^i
        # as follows:
        #   stack[k] = sum_{i=k}^{n-1} coeffs[i] x^(i-k)
        #
        # This satisfies the recursion
        #   stack[k-1] = x * stack[k] + coeffs[k-1]
        #
        # Finally, elt is a shortcut for stack[k]
        #
        cdef list stack = [elt] * n
        cdef array coeffsarr = array('L', [0] * n)
        cdef unsigned long* coeffs = coeffsarr.data.as_ulongs

        yield elt  # zero
        cdef Py_ssize_t k = 0
        while k < n:
            # Find coefficients of next element
            coeff = coeffs[k]
            if coeff >= lim:
                # We cannot increase coeffs[k], so we wrap around to 0
                # and try to increase the next coefficient
                coeffs[k] = 0
                k += 1
                continue
            coeffs[k] = coeff + 1

            # Now compute and yield the finite field element
            sig_check()
            elt = stack[k] + one
            stack[k] = elt
            # Fix lower elements of stack, until k == 0
            while k > 0:
                elt *= x
                k -= 1
                stack[k] = elt

            yield elt

        if lim == <unsigned long>(-1):
            raise NotImplementedError("iterating over all elements of a large finite field is not supported")

    def _is_valid_homomorphism_(self, codomain, im_gens):
        """
        Return ``True`` if the map from self to codomain sending
        ``self.0`` to the unique element of ``im_gens`` is a valid field
        homomorphism. Otherwise, return ``False``.

        EXAMPLES::

        Between prime fields::

            sage: k0 = FiniteField(73, modulus='primitive')
            sage: k1 = FiniteField(73)
            sage: k0._is_valid_homomorphism_(k1, (k1(5),) )
            True
            sage: k1._is_valid_homomorphism_(k0, (k0(1),) )
            True

        Now for extension fields::

            sage: k.<a> = FiniteField(73^2)
            sage: K.<b> = FiniteField(73^3)
            sage: L.<c> = FiniteField(73^4)
            sage: k0._is_valid_homomorphism_(k, (k(5),) )
            True
            sage: k.hom([c]) # indirect doctest
            Traceback (most recent call last):
            ...
            TypeError: images do not define a valid homomorphism

            sage: k.hom([c^(73*73+1)])
            Ring morphism:
            From: Finite Field in a of size 73^2
            To:   Finite Field in c of size 73^4
            Defn: a |--> 7*c^3 + 13*c^2 + 65*c + 71

            sage: k.hom([b])
            Traceback (most recent call last):
            ...
            TypeError: images do not define a valid homomorphism
        """
        if self.characteristic() != codomain.characteristic():
            raise ValueError("no map from %s to %s" % (self, codomain))
        if len(im_gens) != 1:
            raise ValueError("only one generator for finite fields")

        return self.modulus()(im_gens[0]).is_zero()

    def _Hom_(self, codomain, category=None):
        """
        Return the set of homomorphisms from ``self`` to ``codomain``
        in ``category``.

        This function is implicitly called by the ``Hom`` method or
        function.

        EXAMPLES::

            sage: K.<a> = GF(25); K
            Finite Field in a of size 5^2
            sage: K.Hom(K) # indirect doctest
            Automorphism group of Finite Field in a of size 5^2
        """
        from sage.rings.finite_rings.homset import FiniteFieldHomset
        if category.is_subcategory(FiniteFields()):
            return FiniteFieldHomset(self, codomain, category)
        return super(FiniteField, self)._Hom_(codomain, category)

    def _squarefree_decomposition_univariate_polynomial(self, f):
        """
        Return the square-free decomposition of this polynomial.  This is a
        partial factorization into square-free, coprime polynomials.

        This is a helper method for
        :meth:`sage.rings.polynomial.squarefree_decomposition`.

        INPUT:

        - ``f`` -- a univariate non-zero polynomial over this field

        ALGORITHM; [Coh1993]_, algorithm 3.4.2 which is basically the algorithm in
        [Yun1976]_ with special treatment for powers divisible by `p`.

        EXAMPLES::

            sage: K.<a> = GF(3^2)
            sage: R.<x> = K[]
            sage: f = x^243+2*x^81+x^9+1
            sage: f.squarefree_decomposition()
            (x^27 + 2*x^9 + x + 1)^9
            sage: f = x^243+a*x^27+1
            sage: f.squarefree_decomposition()
            (x^9 + (2*a + 1)*x + 1)^27

        TESTS::

            sage: for K in [GF(2^18,'a'), GF(3^2,'a'), GF(47^3,'a')]:
            ....:     R.<x> = K[]
            ....:     if K.characteristic() < 5: m = 4
            ....:     else: m = 1
            ....:     for _ in range(m):
            ....:         f = (R.random_element(4)^3*R.random_element(m)^(m+1))(x^6)
            ....:         F = f.squarefree_decomposition()
            ....:         assert F.prod() == f
            ....:         for i in range(len(F)):
            ....:             assert gcd(F[i][0], F[i][0].derivative()) == 1
            ....:             for j in range(len(F)):
            ....:                 if i == j: continue
            ....:                 assert gcd(F[i][0], F[j][0]) == 1
            ....:
        """
        from sage.structure.factorization import Factorization
        if f.degree() == 0:
            return Factorization([], unit=f[0])

        factors = []
        p = self.characteristic()
        unit = f.leading_coefficient()
        T0 = f.monic()
        e = 1
        if T0.degree() > 0:
            der = T0.derivative()
            while der.is_zero():
                T0 = T0.parent()([T0[p*i].pth_root() for i in range(T0.degree()//p + 1)])
                if T0 == 1:
                    raise RuntimeError
                der = T0.derivative()
                e = e*p
            T = T0.gcd(der)
            V = T0 // T
            k = 0
            while T0.degree() > 0:
                k += 1
                if p.divides(k):
                    T = T // V
                    k += 1
                W = V.gcd(T)
                if W.degree() < V.degree():
                    factors.append((V // W, e*k))
                    V = W
                    T = T // V
                    if V.degree() == 0:
                        if T.degree() == 0:
                            break
                        # T is of the form sum_{i=0}^n t_i X^{pi}
                        T0 = T0.parent()([T[p*i].pth_root() for i in range(T.degree()//p + 1)])
                        der = T0.derivative()
                        e = p*e
                        while der.is_zero():
                            T0 = T0.parent()([T0[p*i].pth_root() for i in range(T0.degree()//p + 1)])
                            der = T0.derivative()
                            e = p*e
                        T = T0.gcd(der)
                        V = T0 // T
                        k = 0
                else:
                    T = T//V

        return Factorization(factors, unit=unit, sort=False)

    def gen(self):
        r"""
        Return a generator of this field (over its prime field). As this is an
        abstract base class, this just raises a ``NotImplementedError``.

        EXAMPLES::

            sage: K = GF(17)
            sage: sage.rings.finite_rings.finite_field_base.FiniteField.gen(K)
            Traceback (most recent call last):
            ...
            NotImplementedError
        """
        raise NotImplementedError

    def zeta_order(self):
        """
        Return the order of the distinguished root of unity in ``self``.

        EXAMPLES::

            sage: GF(9,'a').zeta_order()
            8
            sage: GF(9,'a').zeta()
            a
            sage: GF(9,'a').zeta().multiplicative_order()
            8
        """
        return self.order() - 1

    def zeta(self, n=None):
        """
        Return an element of multiplicative order ``n`` in this finite
        field. If there is no such element, raise ``ValueError``.

        .. WARNING::

            In general, this returns an arbitrary element of the correct
            order. There are no compatibility guarantees:
            ``F.zeta(9)^3`` may not be equal to ``F.zeta(3)``.

        EXAMPLES::

            sage: k = GF(7)
            sage: k.zeta()
            3
            sage: k.zeta().multiplicative_order()
            6
            sage: k.zeta(3)
            2
            sage: k.zeta(3).multiplicative_order()
            3
            sage: k = GF(49, 'a')
            sage: k.zeta().multiplicative_order()
            48
            sage: k.zeta(6)
            3
            sage: k.zeta(5)
            Traceback (most recent call last):
            ...
            ValueError: no 5th root of unity in Finite Field in a of size 7^2

        Even more examples::

            sage: GF(9,'a').zeta_order()
            8
            sage: GF(9,'a').zeta()
            a
            sage: GF(9,'a').zeta(4)
            a + 1
            sage: GF(9,'a').zeta()^2
            a + 1

        This works even in very large finite fields, provided that ``n``
        can be factored (see :trac:`25203`)::

            sage: k.<a> = GF(2^2000)
            sage: p = 8877945148742945001146041439025147034098690503591013177336356694416517527310181938001
            sage: z = k.zeta(p)
            sage: z
            a^1999 + a^1996 + a^1995 + a^1994 + ... + a^7 + a^5 + a^4 + 1
            sage: z ^ p
            1
        """
        if n is None:
            return self.multiplicative_generator()

        n = Integer(n)
        grouporder = self.order() - 1
        co_order = grouporder // n
        if co_order * n != grouporder:
            raise ValueError("no {}th root of unity in {}".format(n, self))

        # If the co_order is small or we know a multiplicative
        # generator, use a multiplicative generator
        mg = self.multiplicative_generator
        if mg.cache is not None or co_order <= 500000:
            return mg() ** co_order
        return self._element_of_factored_order(n.factor())

    @cached_method
    def multiplicative_generator(self):
        """
        Return a primitive element of this finite field, i.e. a
        generator of the multiplicative group.

        You can use :meth:`multiplicative_generator()` or
        :meth:`primitive_element()`, these mean the same thing.

        .. WARNING::

           This generator might change from one version of Sage to another.

        EXAMPLES::

            sage: k = GF(997)
            sage: k.multiplicative_generator()
            7
            sage: k.<a> = GF(11^3)
            sage: k.primitive_element()
            a
            sage: k.<b> = GF(19^32)
            sage: k.multiplicative_generator()
            b + 4

        TESTS:

        Check that large characteristics work (:trac:`11946`)::

            sage: p = 10^20 + 39
            sage: x = polygen(GF(p))
            sage: K.<a> = GF(p^2, modulus=x^2+1)
            sage: K.multiplicative_generator()
            a + 12
        """
        if self.degree() == 1:
            from sage.arith.all import primitive_root
            return self(primitive_root(self.order()))
        F, = self.factored_unit_order()
        return self._element_of_factored_order(F)

    primitive_element = multiplicative_generator

    def _element_of_factored_order(self, F):
        """
        Return an element of ``self`` of order ``n`` where ``n`` is
        given in factored form.

        INPUT:

        - ``F`` -- the factorization of the required order. The order
          must be a divisor of ``self.order() - 1`` but this is not
          checked.

        EXAMPLES::

            sage: k.<a> = GF(16, modulus=cyclotomic_polynomial(5))
            sage: k._element_of_factored_order(factor(15))
            a^2 + a + 1
            sage: k._element_of_factored_order(factor(5))
            a^3
            sage: k._element_of_factored_order(factor(3))
            a^3 + a^2 + 1
            sage: k._element_of_factored_order(factor(30))
            Traceback (most recent call last):
            ...
            AssertionError: no element found
        """
        n = Integer(1)
        cdef list primes = []
        for p, e in F:
            primes.append(p)
            n *= p ** e

        N = self.order() - 1
        c = N // n

        # We check whether (x + g)^c has the required order, where
        # x runs through the finite field.
        # This has the advantage that g is the first element we try,
        # so if that was a chosen to be a multiplicative generator,
        # we are done immediately. Second, the PARI finite field
        # iterator gives all the constant elements first, so we try
        # (g+(constant))^c before anything else.
        g = self.gen(0)
        for x in self:
            a = (g + x) ** c
            if not a:
                continue
            if all(a ** (n // p) != 1 for p in primes):
                return a
        raise AssertionError("no element found")

    def ngens(self):
        """
        The number of generators of the finite field.  Always 1.

        EXAMPLES::

            sage: k = FiniteField(3^4, 'b')
            sage: k.ngens()
            1
        """
        return 1

    def is_field(self, proof = True):
        """
        Returns whether or not the finite field is a field, i.e.,
        always returns ``True``.

        EXAMPLES::

            sage: k.<a> = FiniteField(3^4)
            sage: k.is_field()
            True
        """
        return True

    def order(self):
        """
        Return the order of this finite field.

        EXAMPLES::

            sage: GF(997).order()
            997
        """
        return self.characteristic()**self.degree()

    # cached because constructing the Factorization is slow;
    # see trac #11628.
    @cached_method
    def factored_order(self):
        """
        Returns the factored order of this field.  For compatibility with
        :mod:`~sage.rings.finite_rings.integer_mod_ring`.

        EXAMPLES::

            sage: GF(7^2,'a').factored_order()
            7^2
        """
        from sage.structure.factorization import Factorization
        return Factorization([(self.characteristic(), self.degree())])

    @cached_method
    def factored_unit_order(self):
        """
        Returns the factorization of ``self.order()-1``, as a 1-tuple.

        The format is for compatibility with
        :mod:`~sage.rings.finite_rings.integer_mod_ring`.

        EXAMPLES::

            sage: GF(7^2,'a').factored_unit_order()
            (2^4 * 3,)
        """
        F = (self.order() - 1).factor()
        return (F,)

    def cardinality(self):
        """
        Return the cardinality of ``self``.

        Same as :meth:`order`.

        EXAMPLES::

            sage: GF(997).cardinality()
            997
        """
        return self.order()

    __len__ = cardinality

    def is_prime_field(self):
        """
        Return ``True`` if ``self`` is a prime field, i.e., has degree 1.

        EXAMPLES::

            sage: GF(3^7, 'a').is_prime_field()
            False
            sage: GF(3, 'a').is_prime_field()
            True
        """
        return self.degree()==1

    def modulus(self):
        r"""
        Return the minimal polynomial of the generator of ``self`` over
        the prime finite field.

        The minimal polynomial of an element `a` in a field is the
        unique monic irreducible polynomial of smallest degree with
        coefficients in the base field that has `a` as a root. In
        finite field extensions, `\GF{p^n}`, the base field is `\GF{p}`.

        OUTPUT:

        - a monic polynomial over `\GF{p}` in the variable `x`.

        EXAMPLES::

            sage: F.<a> = GF(7^2); F
            Finite Field in a of size 7^2
            sage: F.polynomial_ring()
            Univariate Polynomial Ring in a over Finite Field of size 7
            sage: f = F.modulus(); f
            x^2 + 6*x + 3
            sage: f(a)
            0

        Although `f` is irreducible over the base field, we can double-check
        whether or not `f` factors in `F` as follows. The command
        ``F['x'](f)`` coerces `f` as a polynomial with coefficients in `F`.
        (Instead of a polynomial with coefficients over the base field.)

        ::

            sage: f.factor()
            x^2 + 6*x + 3
            sage: F['x'](f).factor()
            (x + a + 6) * (x + 6*a)

        Here is an example with a degree 3 extension::

            sage: G.<b> = GF(7^3); G
            Finite Field in b of size 7^3
            sage: g = G.modulus(); g
            x^3 + 6*x^2 + 4
            sage: g.degree(); G.degree()
            3
            3

        For prime fields, this returns `x - 1` unless a custom modulus
        was given when constructing this field::

            sage: k = GF(199)
            sage: k.modulus()
            x + 198
            sage: var('x')
            x
            sage: k = GF(199, modulus=x+1)
            sage: k.modulus()
            x + 1

        The given modulus is always made monic::

            sage: k.<a> = GF(7^2, modulus=2*x^2-3, impl="pari_ffelt")
            sage: k.modulus()
            x^2 + 2

        TESTS:

        We test the various finite field implementations::

            sage: GF(2, impl="modn").modulus()
            x + 1
            sage: GF(2, impl="givaro").modulus()
            x + 1
            sage: GF(2, impl="ntl").modulus()
            x + 1
            sage: GF(2, impl="modn", modulus=x).modulus()
            x
            sage: GF(2, impl="givaro", modulus=x).modulus()
            x
            sage: GF(2, impl="ntl", modulus=x).modulus()
            x
            sage: GF(13^2, 'a', impl="givaro", modulus=x^2+2).modulus()
            x^2 + 2
            sage: GF(13^2, 'a', impl="pari_ffelt", modulus=x^2+2).modulus()
            x^2 + 2
        """
        # Normally, this is set by the constructor of the implementation
        try:
            return self._modulus
        except AttributeError:
            pass

        from sage.rings.all import PolynomialRing
        from .finite_field_constructor import GF
        R = PolynomialRing(GF(self.characteristic()), 'x')
        self._modulus = R((-1,1))  # Polynomial x - 1
        return self._modulus

    def polynomial(self, name=None):
        """
        Return the minimal polynomial of the generator of ``self`` over
        the prime finite field.

        INPUT:

        - ``name`` -- a variable name to use for the polynomial. By
          default, use the name given when constructing this field.

        OUTPUT:

        - a monic polynomial over `\GF{p}` in the variable ``name``.

        .. SEEALSO::

            Except for the ``name`` argument, this is identical to the
            :meth:`modulus` method.

        EXAMPLES::

            sage: k.<a> = FiniteField(9)
            sage: k.polynomial('x')
            x^2 + 2*x + 2
            sage: k.polynomial()
            a^2 + 2*a + 2

            sage: F = FiniteField(9, 'a', impl='pari_ffelt')
            sage: F.polynomial()
            a^2 + 2*a + 2

            sage: F = FiniteField(7^20, 'a', impl='pari_ffelt')
            sage: f = F.polynomial(); f
            a^20 + a^12 + 6*a^11 + 2*a^10 + 5*a^9 + 2*a^8 + 3*a^7 + a^6 + 3*a^5 + 3*a^3 + a + 3
            sage: f(F.gen())
            0

            sage: k.<a> = GF(2^20, impl='ntl')
            sage: k.polynomial()
            a^20 + a^10 + a^9 + a^7 + a^6 + a^5 + a^4 + a + 1
            sage: k.polynomial('FOO')
            FOO^20 + FOO^10 + FOO^9 + FOO^7 + FOO^6 + FOO^5 + FOO^4 + FOO + 1
            sage: a^20
            a^10 + a^9 + a^7 + a^6 + a^5 + a^4 + a + 1
        """
        if name is None:
            name = self.variable_name()
        return self.modulus().change_variable_name(name)

    def unit_group_exponent(self):
        """
        The exponent of the unit group of the finite field.  For a
        finite field, this is always the order minus 1.

        EXAMPLES::

            sage: k = GF(2^10, 'a')
            sage: k.order()
            1024
            sage: k.unit_group_exponent()
            1023
        """
        return self.order() - 1


    def random_element(self, *args, **kwds):
        r"""
        A random element of the finite field.  Passes arguments to
        ``random_element()`` function of underlying vector space.

        EXAMPLES::

            sage: k = GF(19^4, 'a')
            sage: k.random_element()
            a^3 + 3*a^2 + 6*a + 9

        Passes extra positional or keyword arguments through::

            sage: k.random_element(prob=0)
            0

        """
        if self.degree() == 1:
            return self(randrange(self.order()))
        v = self.vector_space(map=False).random_element(*args, **kwds)
        return self(v)

    def some_elements(self):
        """
        Returns a collection of elements of this finite field for use in unit
        testing.

        EXAMPLES::

            sage: k = GF(2^8,'a')
            sage: k.some_elements() # random output
            [a^4 + a^3 + 1, a^6 + a^4 + a^3, a^5 + a^4 + a, a^2 + a]
        """
        return [self.random_element() for i in range(4)]

    def polynomial_ring(self, variable_name=None):
        """
        Returns the polynomial ring over the prime subfield in the
        same variable as this finite field.

        EXAMPLES::

            sage: k.<alpha> = FiniteField(3^4)
            sage: k.polynomial_ring()
            Univariate Polynomial Ring in alpha over Finite Field of size 3
        """
        from sage.rings.polynomial.polynomial_ring_constructor import PolynomialRing
        from sage.rings.finite_rings.finite_field_constructor import GF

        if variable_name is None and self.__polynomial_ring is not None:
            return self.__polynomial_ring
        else:
            if variable_name is None:
                self.__polynomial_ring = PolynomialRing(GF(self.characteristic()), self.variable_name())
                return self.__polynomial_ring
            else:
                return PolynomialRing(GF(self.characteristic()), variable_name)

    def free_module(self, base=None, basis=None, map=None, subfield=None):
        """
        Return the vector space over the subfield isomorphic to this
        finite field as a vector space, along with the isomorphisms.

        INPUT:

        - ``base`` -- a subfield of or a morphism into this finite field.
          If not given, the prime subfield is assumed. A subfield means
          a finite field with coercion to this finite field.

        - ``basis`` -- a basis of the finite field as a vector space
          over the subfield. If not given, one is chosen automatically.

        - ``map`` -- boolean (default: ``True``); if ``True``, isomorphisms
          from and to the vector space are also returned.

        The ``basis`` maps to the standard basis of the vector space
        by the isomorphisms.

        OUTPUT: if ``map`` is ``False``,

        - vector space over the subfield or the domain of the morphism,
          isomorphic to this finite field.

        and if ``map`` is ``True``, then also

        - an isomorphism from the vector space to the finite field.

        - the inverse isomorphism to the vector space from the finite field.

        EXAMPLES::

            sage: GF(27,'a').vector_space(map=False)
            Vector space of dimension 3 over Finite Field of size 3

            sage: F = GF(8)
            sage: E = GF(64)
            sage: V, from_V, to_V = E.vector_space(F, map=True)
            sage: V
            Vector space of dimension 2 over Finite Field in z3 of size 2^3
            sage: to_V(E.gen())
            (0, 1)
            sage: all(from_V(to_V(e)) == e for e in E)
            True
            sage: all(to_V(e1 + e2) == to_V(e1) + to_V(e2) for e1 in E for e2 in E)
            True
            sage: all(to_V(c * e) == c * to_V(e) for e in E for c in F)
            True

            sage: basis = [E.gen(), E.gen() + 1]
            sage: W, from_W, to_W = E.vector_space(F, basis, map=True)
            sage: all(from_W(to_W(e)) == e for e in E)
            True
            sage: all(to_W(c * e) == c * to_W(e) for e in E for c in F)
            True
            sage: all(to_W(e1 + e2) == to_W(e1) + to_W(e2) for e1 in E for e2 in E)  # long time
            True
            sage: to_W(basis[0]); to_W(basis[1])
            (1, 0)
            (0, 1)

            sage: F = GF(9, 't', modulus=(x^2+x-1))
            sage: E = GF(81)
            sage: h = Hom(F,E).an_element()
            sage: V, from_V, to_V = E.vector_space(h, map=True)
            sage: V
            Vector space of dimension 2 over Finite Field in t of size 3^2
            sage: V.base_ring() is F
            True
            sage: all(from_V(to_V(e)) == e for e in E)
            True
            sage: all(to_V(e1 + e2) == to_V(e1) + to_V(e2) for e1 in E for e2 in E)
            True
            sage: all(to_V(h(c) * e) == c * to_V(e) for e in E for c in F)
            True
        """
        from sage.modules.all import VectorSpace
        from sage.categories.morphism import is_Morphism
        if subfield is not None:
            if base is not None:
                raise ValueError
            deprecation(28481, "The subfield keyword argument has been renamed to base")
            base = subfield
        if map is None:
            deprecation(28481, "The default value for map will be changing to True.  To keep the current behavior, explicitly pass map=False.")
            map = False

        if base is None:
            base = self.prime_subfield()
            s = self.degree()
            if self.__vector_space is None:
                self.__vector_space = VectorSpace(base, s)
            V = self.__vector_space
            inclusion_map = None
        elif is_Morphism(base):
            inclusion_map = base
            base = inclusion_map.domain()
            s = self.degree() // base.degree()
            V = VectorSpace(base, s)
        elif base.is_subring(self):
            s = self.degree() // base.degree()
            V = VectorSpace(base, s)
            inclusion_map = None
        else:
            raise ValueError("{} is not a subfield".format(base))

        if map is False: # shortcut
            return V

        if inclusion_map is None:
            inclusion_map = self.coerce_map_from(base)

        from sage.modules.all import vector
        from sage.matrix.all import matrix
        from .maps_finite_field import (
            MorphismVectorSpaceToFiniteField, MorphismFiniteFieldToVectorSpace)

        E = self
        F = base

        alpha = E.gen()
        beta = F.gen()

        if basis is None:
            basis = [alpha**i for i in range(s)] # of E over F

        F_basis = [beta**i for i in range(F.degree())]

        # E_basis_alpha is the implicit basis of E over the prime subfield
        E_basis_beta = [inclusion_map(F_basis[i]) * basis[j]
                        for j in range(s)
                        for i in range(F.degree())]

        C = matrix(E.prime_subfield(), E.degree(), E.degree(),
                   [E_basis_beta[i]._vector_() for i in range(E.degree())])
        C.set_immutable()
        Cinv = C.inverse()
        Cinv.set_immutable()

        phi = MorphismVectorSpaceToFiniteField(V, self, C)
        psi = MorphismFiniteFieldToVectorSpace(self, V, Cinv)

        return V, phi, psi

    cpdef _coerce_map_from_(self, R):
        r"""
        Canonical coercion to ``self``.

        TESTS::

            sage: k.<a> = GF(2^8)
            sage: a + 1
            a + 1
            sage: a + int(1)
            a + 1
            sage: a + GF(2)(1)
            a + 1

            sage: k.<a> = GF(3^8)
            sage: a + 1
            a + 1
            sage: a + int(1)
            a + 1
            sage: a + GF(3)(1)
            a + 1

            sage: k = GF(4, 'a')
            sage: k._coerce_(GF(2)(1))
            1
            sage: k._coerce_(k.0)
            a
            sage: k._coerce_(3)
            1
            sage: k._coerce_(2/3)
            Traceback (most recent call last):
            ...
            TypeError: no canonical coercion from Rational Field to Finite Field in a of size 2^2

            sage: FiniteField(16)._coerce_(FiniteField(4).0)
            z4^2 + z4

            sage: FiniteField(8, 'a')._coerce_(FiniteField(4, 'a').0)
            Traceback (most recent call last):
            ...
            TypeError: no canonical coercion from Finite Field in a of size 2^2 to Finite Field in a of size 2^3

            sage: FiniteField(8, 'a')._coerce_(FiniteField(7, 'a')(2))
            Traceback (most recent call last):
            ...
            TypeError: no canonical coercion from Finite Field of size 7 to Finite Field in a of size 2^3

        There is no coercion from a `p`-adic ring to its residue field::

            sage: R.<a> = Zq(81); k = R.residue_field()
            sage: k.has_coerce_map_from(R)
            False
        """
        from sage.rings.integer_ring import ZZ
        from sage.rings.finite_rings.integer_mod_ring import is_IntegerModRing
        if R is int or R is long or R is ZZ:
            return True
        if is_IntegerModRing(R) and self.characteristic().divides(R.characteristic()):
            return R.hom((self.one(),), check=False)
        if is_FiniteField(R):
            if R is self:
                return True
            from .residue_field import ResidueField_generic
            if isinstance(R, ResidueField_generic):
                return False
            if R.characteristic() == self.characteristic():
                if R.degree() == 1:
                    return R.hom((self.one(),), check=False)
                elif (R.degree().divides(self.degree())
                      and hasattr(self, '_prefix') and hasattr(R, '_prefix')):
                    return R.hom((self.gen() ** ((self.order() - 1)//(R.order() - 1)),))

    cpdef _convert_map_from_(self, R):
        """
        Conversion from p-adic fields.

        EXAMPLES::

            sage: K.<a> = Qq(49); k = K.residue_field()
            sage: k.convert_map_from(K)
            Reduction morphism:
              From: 7-adic Unramified Extension Field in a defined by x^2 + 6*x + 3
              To:   Finite Field in a0 of size 7^2

        Check that :trac:`8240 is resolved::

            sage: R.<a> = Zq(81); k = R.residue_field()
            sage: k.convert_map_from(R)
            Reduction morphism:
              From: 3-adic Unramified Extension Ring in a defined by x^4 + 2*x^3 + 2
              To:   Finite Field in a0 of size 3^4
        """
        from sage.rings.padics.padic_generic import pAdicGeneric, ResidueReductionMap
        if isinstance(R, pAdicGeneric) and R.residue_field() is self:
            return ResidueReductionMap._create_(R, self)

    def construction(self):
        """
        Return the construction of this finite field, as a ``ConstructionFunctor``
        and the base field.

        EXAMPLES::

            sage: v = GF(3^3).construction(); v
            (AlgebraicExtensionFunctor, Finite Field of size 3)
            sage: v[0].polys[0]
            3
            sage: v = GF(2^1000, 'a').construction(); v[0].polys[0]
            a^1000 + a^5 + a^4 + a^3 + 1
        """
        from sage.categories.pushout import AlgebraicExtensionFunctor
        if self.degree() == 1:
            # this is not of type FiniteField_prime_modn
            from sage.rings.integer import Integer
            return AlgebraicExtensionFunctor([self.polynomial()], [None], [None]), self.base_ring()
        elif hasattr(self, '_prefix'):
            return (AlgebraicExtensionFunctor([self.degree()], [self.variable_name()], [None],
                                              prefix=self._prefix),
                    self.base_ring())
        else:
            return (AlgebraicExtensionFunctor([self.polynomial()], [self.variable_name()], [None]),
                    self.base_ring())

    def extension(self, modulus, name=None, names=None, map=False, embedding=None, **kwds):
        """
        Return an extension of this finite field.

        INPUT:

        - ``modulus`` -- a polynomial with coefficients in ``self``,
          or an integer.

        - ``name`` -- string: the name of the generator in the new
          extension

        - ``map`` -- boolean (default: ``False``): if ``False``,
          return just the extension `E`; if ``True``, return a pair
          `(E, f)`, where `f` is an embedding of ``self`` into `E`.

        - ``embedding`` -- currently not used; for compatibility with
          other ``AlgebraicExtensionFunctor`` calls.

        - ``**kwds``: further keywords, passed to the finite field
          constructor.

        OUTPUT:

        An extension of the given modulus, or pseudo-Conway of the
        given degree if ``modulus`` is an integer.

        EXAMPLES::

            sage: k = GF(2)
            sage: R.<x> = k[]
            sage: k.extension(x^1000 + x^5 + x^4 + x^3 + 1, 'a')
            Finite Field in a of size 2^1000
            sage: k = GF(3^4)
            sage: R.<x> = k[]
            sage: k.extension(3)
            Finite Field in z12 of size 3^12
            sage: K = k.extension(2, 'a')
            sage: k.is_subring(K)
            True

        An example using the ``map`` argument::

            sage: F = GF(5)
            sage: E, f = F.extension(2, 'b', map=True)
            sage: E
            Finite Field in b of size 5^2
            sage: f
            Ring morphism:
              From: Finite Field of size 5
              To:   Finite Field in b of size 5^2
              Defn: 1 |--> 1
            sage: f.parent()
            Set of field embeddings from Finite Field of size 5 to Finite Field in b of size 5^2

        Extensions of non-prime finite fields by polynomials are not yet
        supported: we fall back to generic code::

            sage: k.extension(x^5 + x^2 + x - 1)
            Univariate Quotient Polynomial Ring in x over Finite Field in z4 of size 3^4 with modulus x^5 + x^2 + x + 2

        TESTS:

        We check that :trac:`18915` is fixed::

            sage: F = GF(2)
            sage: F.extension(int(3), 'a')
            Finite Field in a of size 2^3

            sage: F = GF(2 ** 4, 'a')
            sage: F.extension(int(3), 'aa')
            Finite Field in aa of size 2^12
        """
        from .finite_field_constructor import GF
        from sage.rings.polynomial.polynomial_element import is_Polynomial
        from sage.rings.integer import Integer
        if name is None and names is not None:
            name = names
        if self.degree() == 1:
            if isinstance(modulus, (int, Integer)):
                E = GF(self.characteristic()**modulus, name=name, **kwds)
            elif isinstance(modulus, (list, tuple)):
                E = GF(self.characteristic()**(len(modulus) - 1), name=name, modulus=modulus, **kwds)
            elif is_Polynomial(modulus):
                if modulus.change_ring(self).is_irreducible():
                    E = GF(self.characteristic()**(modulus.degree()), name=name, modulus=modulus, **kwds)
                else:
                    E = Field.extension(self, modulus, name=name, embedding=embedding, **kwds)
        elif isinstance(modulus, (int, Integer)):
            E = GF(self.order()**modulus, name=name, **kwds)
            if E is self:
                pass # coercion map (identity map) is automatically found
            elif hasattr(E, '_prefix') and hasattr(self, '_prefix'):
                pass # coercion map is automatically found
            else:
                if self.is_conway(): # and E is Conway
                    alpha = E.gen()**((E.order()-1)//(self.order()-1))
                else:
                    alpha = self.modulus().any_root(E)
                try: # to register a coercion map (embedding of self to E)
                    E.register_coercion(self.hom([alpha], codomain=E, check=False))
                except AssertionError: # coercion already exists
                    pass
        else:
            E = Field.extension(self, modulus, name=name, embedding=embedding, **kwds)
        if map:
            return (E, E.coerce_map_from(self))
        else:
            return E

    def subfields(self, degree=0, name=None):
        """
        Return all subfields of ``self`` of the given ``degree``,
        or all possible degrees if ``degree`` is `0`.

        The subfields are returned as absolute fields together with
        an embedding into ``self``.

        INPUT:

        - ``degree`` -- (default: `0`) an integer

        - ``name`` -- a string, a dictionary or ``None``:

          - If ``degree`` is nonzero, then ``name`` must be a string
            (or ``None``, if this is a pseudo-Conway extension),
            and will be the variable name of the returned field.
          - If ``degree`` is zero, the dictionary should have keys the divisors
            of the degree of this field, with the desired variable name for the
            field of that degree as an entry.
          - As a shortcut, you can provide a string and the degree of each
            subfield will be appended for the variable name of that subfield.
          - If ``None``, uses the prefix of this field.

        OUTPUT:

        A list of pairs ``(K, e)``, where ``K`` ranges over the subfields of
        this field and ``e`` gives an embedding of ``K`` into ``self``.

        EXAMPLES::

            sage: k = GF(2^21)
            sage: k.subfields()
            [(Finite Field of size 2,
              Ring morphism:
                  From: Finite Field of size 2
                  To:   Finite Field in z21 of size 2^21
                  Defn: 1 |--> 1),
             (Finite Field in z3 of size 2^3,
              Ring morphism:
                  From: Finite Field in z3 of size 2^3
                  To:   Finite Field in z21 of size 2^21
                  Defn: z3 |--> z21^20 + z21^19 + z21^17 + z21^15 + z21^11 + z21^9 + z21^8 + z21^6 + z21^2),
             (Finite Field in z7 of size 2^7,
              Ring morphism:
                  From: Finite Field in z7 of size 2^7
                  To:   Finite Field in z21 of size 2^21
                  Defn: z7 |--> z21^20 + z21^19 + z21^17 + z21^15 + z21^14 + z21^6 + z21^4 + z21^3 + z21),
             (Finite Field in z21 of size 2^21,
              Ring morphism:
                  From: Finite Field in z21 of size 2^21
                  To:   Finite Field in z21 of size 2^21
                  Defn: z21 |--> z21)]
        """
        from sage.rings.integer import Integer
        from .finite_field_constructor import GF
        p = self.characteristic()
        n = self.degree()
        if degree != 0:
            degree = Integer(degree)
            if not degree.divides(n):
                return []
            elif hasattr(self, '_prefix'):
                K = GF(p**degree, name=name, prefix=self._prefix)
                return [(K, self.coerce_map_from(K))]
            elif degree == 1:
                K = GF(p)
                return [(K, self.coerce_map_from(K))]
            else:
                gen = self.gen()**((self.order() - 1)//(p**degree - 1))
                K = GF(p**degree, modulus=gen.minimal_polynomial(), name=name)
                return [(K, K.hom((gen,)))]
        else:
            divisors = n.divisors()
            if name is None:
                if hasattr(self, '_prefix'):
                    name = self._prefix
                else:
                    name = self.variable_name()
            if isinstance(name, str):
                name = {m: name + str(m) for m in divisors}
            elif not isinstance(name, dict):
                raise ValueError("name must be None, a string or a dictionary indexed by divisors of the degree")
            return [self.subfields(m, name=name[m])[0] for m in divisors]

    @cached_method
    def algebraic_closure(self, name='z', **kwds):
        """
        Return an algebraic closure of ``self``.

        INPUT:

        - ``name`` -- string (default: 'z'): prefix to use for
          variable names of subfields

        - ``implementation`` -- string (optional): specifies how to
          construct the algebraic closure.  The only value supported
          at the moment is ``'pseudo_conway'``.  For more details, see
          :mod:`~sage.rings.algebraic_closure_finite_field`.

        OUTPUT:

        An algebraic closure of ``self``.  Note that mathematically
        speaking, this is only unique up to *non-unique* isomorphism.
        To obtain canonically defined algebraic closures, one needs an
        algorithm that also provides a canonical isomorphism between
        any two algebraic closures constructed using the algorithm.

        This non-uniqueness problem can in principle be solved by
        using *Conway polynomials*; see for example
        :wikipedia:`Conway_polynomial_(finite_fields)`. These have
        the drawback that computing them takes a long time.  Therefore
        Sage implements a variant called *pseudo-Conway polynomials*,
        which are easier to compute but do not determine an algebraic
        closure up to unique isomorphism.

        The output of this method is cached, so that within the same
        Sage session, calling it multiple times will return the same
        algebraic closure (i.e. the same Sage object).  Despite this,
        the non-uniqueness of the current implementation means that
        coercion and pickling cannot work as one might expect.  See
        below for an example.

        EXAMPLES::

            sage: F = GF(5).algebraic_closure()
            sage: F
            Algebraic closure of Finite Field of size 5
            sage: F.gen(3)
            z3

        The default name is 'z' but you can change it through the option
        ``name``::

            sage: Ft = GF(5).algebraic_closure('t')
            sage: Ft.gen(3)
            t3

        Because Sage currently only implements algebraic closures
        using a non-unique definition (see above), it is currently
        impossible to implement pickling in such a way that a pickled
        and unpickled element compares equal to the original::

            sage: F = GF(7).algebraic_closure()
            sage: x = F.gen(2)
            sage: loads(dumps(x)) == x
            False

        .. NOTE::

            This is currently only implemented for prime fields.

        TESTS::

            sage: GF(5).algebraic_closure() is GF(5).algebraic_closure()
            True
        """
        from sage.rings.algebraic_closure_finite_field import AlgebraicClosureFiniteField
        return AlgebraicClosureFiniteField(self, name, **kwds)

    @cached_method
    def is_conway(self):
        """
        Return ``True`` if self is defined by a Conway polynomial.

        EXAMPLES::

            sage: GF(5^3, 'a').is_conway()
            True
            sage: GF(5^3, 'a', modulus='adleman-lenstra').is_conway()
            False
            sage: GF(next_prime(2^16, 2), 'a').is_conway()
            False
        """
        from .conway_polynomials import conway_polynomial, exists_conway_polynomial
        p = self.characteristic()
        n = self.degree()
        return (exists_conway_polynomial(p, n)
                and self.polynomial() == self.polynomial_ring()(conway_polynomial(p, n)))

    def frobenius_endomorphism(self, n=1):
        """
        INPUT:

        -  ``n`` -- an integer (default: 1)

        OUTPUT:

        The `n`-th power of the absolute arithmetic Frobenius
        endomorphism on this finite field.

        EXAMPLES::

            sage: k.<t> = GF(3^5)
            sage: Frob = k.frobenius_endomorphism(); Frob
            Frobenius endomorphism t |--> t^3 on Finite Field in t of size 3^5

            sage: a = k.random_element()
            sage: Frob(a) == a^3
            True

        We can specify a power::

            sage: k.frobenius_endomorphism(2)
            Frobenius endomorphism t |--> t^(3^2) on Finite Field in t of size 3^5

        The result is simplified if possible::

            sage: k.frobenius_endomorphism(6)
            Frobenius endomorphism t |--> t^3 on Finite Field in t of size 3^5
            sage: k.frobenius_endomorphism(5)
            Identity endomorphism of Finite Field in t of size 3^5

        Comparisons work::

            sage: k.frobenius_endomorphism(6) == Frob
            True
            sage: from sage.categories.morphism import IdentityMorphism
            sage: k.frobenius_endomorphism(5) == IdentityMorphism(k)
            True

        AUTHOR:

        - Xavier Caruso (2012-06-29)
        """
        from sage.rings.finite_rings.hom_finite_field import FrobeniusEndomorphism_finite_field
        return FrobeniusEndomorphism_finite_field(self, n)

    def dual_basis(self, basis=None, check=True):
        r"""
        Return the dual basis of ``basis``, or the dual basis of the power
        basis if no basis is supplied.

        If `e = \{e_0, e_1, ..., e_{n-1}\}` is a basis of
        `\GF{p^n}` as a vector space over `\GF{p}`, then the dual basis of `e`,
        `d = \{d_0, d_1, ..., d_{n-1}\}`, is the unique basis such that
        `\mathrm{Tr}(e_i d_j) = \delta_{i,j}, 0 \leq i,j \leq n-1`, where
        `\mathrm{Tr}` is the trace function.

        INPUT:

        - ``basis`` -- (default: ``None``): a basis of the finite field
          ``self``, `\GF{p^n}`, as a vector space over the base field
          `\GF{p}`. Uses the power basis `\{x^i : 0 \leq i \leq n-1\}` as
          input if no basis is supplied, where `x` is the generator of
          ``self``.

        - ``check`` -- (default: ``True``): verifies that ``basis`` is
          a valid basis of ``self``.

        ALGORITHM:

        The algorithm used to calculate the dual basis comes from pages
        110--111 of [McE1987]_.

        Let `e = \{e_0, e_1, ..., e_{n-1}\}` be a basis of `\GF{p^n}` as a
        vector space over `\GF{p}` and `d = \{d_0, d_1, ..., d_{n-1}\}` be the
        dual basis of `e`. Since `e` is a basis, we can rewrite any
        `d_c, 0 \leq c \leq n-1`, as
        `d_c = \beta_0 e_0 + \beta_1 e_1 + ... + \beta_{n-1} e_{n-1}`, for some
        `\beta_0, \beta_1, ..., \beta_{n-1} \in \GF{p}`. Using properties of
        the trace function, we can rewrite the `n` equations of the form
        `\mathrm{Tr}(e_i d_c) = \delta_{i,c}` and express the result as the
        matrix vector product:
        `A [\beta_0, \beta_1, ..., \beta_{n-1}] = i_c`, where the `i,j`-th
        element of `A` is `\mathrm{Tr(e_i e_j)}` and `i_c` is the `i`-th
        column of the `n \times n` identity matrix. Since `A` is an invertible
        matrix, `[\beta_0, \beta_1, ..., \beta_{n-1}] = A^{-1} i_c`, from
        which we can easily calculate `d_c`.

        EXAMPLES::

            sage: F.<a> = GF(2^4)
            sage: F.dual_basis(basis=None, check=False)
            [a^3 + 1, a^2, a, 1]

        We can test that the dual basis returned satisfies the defining
        property of a dual basis:
        `\mathrm{Tr}(e_i d_j) = \delta_{i,j}, 0 \leq i,j \leq n-1` ::

            sage: F.<a> = GF(7^4)
            sage: e = [4*a^3, 2*a^3 + a^2 + 3*a + 5,
            ....:      3*a^3 + 5*a^2 + 4*a + 2, 2*a^3 + 2*a^2 + 2]
            sage: d = F.dual_basis(e, check=True); d
            [3*a^3 + 4*a^2 + 6*a + 2, a^3 + 6*a + 5,
            3*a^3 + 6*a^2 + 2*a + 5, 5*a^2 + 4*a + 3]
            sage: vals = [[(x * y).trace() for x in e] for y in d]
            sage: matrix(vals) == matrix.identity(4)
            True

        We can test that if `d` is the dual basis of `e`, then `e` is the dual
        basis of `d`::

            sage: F.<a> = GF(7^8)
            sage: e = [a^0, a^1, a^2, a^3, a^4, a^5, a^6, a^7]
            sage: d = F.dual_basis(e, check=False); d
            [6*a^6 + 4*a^5 + 4*a^4 + a^3 + 6*a^2 + 3,
            6*a^7 + 4*a^6 + 4*a^5 + 2*a^4 + a^2,
            4*a^6 + 5*a^5 + 5*a^4 + 4*a^3 + 5*a^2 + a + 6,
            5*a^7 + a^6 + a^4 + 4*a^3 + 4*a^2 + 1,
            2*a^7 + 5*a^6 + a^5 + a^3 + 5*a^2 + 2*a + 4,
            a^7 + 2*a^6 + 5*a^5 + a^4 + 5*a^2 + 4*a + 4,
            a^7 + a^6 + 2*a^5 + 5*a^4 + a^3 + 4*a^2 + 4*a + 6,
            5*a^7 + a^6 + a^5 + 2*a^4 + 5*a^3 + 6*a]
            sage: F.dual_basis(d)
            [1, a, a^2, a^3, a^4, a^5, a^6, a^7]

        We cannot calculate the dual basis if ``basis`` is not a valid basis.
        ::

            sage: F.<a> = GF(2^3)
            sage: F.dual_basis([a], check=True)
            Traceback (most recent call last):
            ...
            ValueError: basis length should be 3, not 1

            sage: F.dual_basis([a^0, a, a^0 + a], check=True)
            Traceback (most recent call last):
            ...
            ValueError: value of 'basis' keyword is not a basis

        AUTHOR:

        - Thomas Gagne (2015-06-16)
        """
        from sage.matrix.constructor import matrix

        if basis is None:
            basis = [self.gen() ** i for i in range(self.degree())]
            check = False

        if check:
            if len(basis) != self.degree():
                msg = 'basis length should be {0}, not {1}'
                raise ValueError(msg.format(self.degree(), len(basis)))
            V = self.vector_space(map=False)
            vec_reps = [V(b) for b in basis]
            if matrix(vec_reps).is_singular():
                raise ValueError("value of 'basis' keyword is not a basis")

        entries = [(bi * bj).trace() for bi in basis for bj in basis]
        B = matrix(self.base_ring(), self.degree(), entries).inverse()
        return [sum(x * y for x, y in zip(col, basis))
                for col in B.columns()]


def unpickle_FiniteField_ext(_type, order, variable_name, modulus, kwargs):
    r"""
    Used to unpickle extensions of finite fields. Now superseded (hence no
    doctest), but kept around for backward compatibility.
    """
    return _type(order, variable_name, modulus, **kwargs)


def unpickle_FiniteField_prm(_type, order, variable_name, kwargs):
    r"""
    Used to unpickle finite prime fields. Now superseded (hence no doctest),
    but kept around for backward compatibility.
    """
    return _type(order, variable_name, **kwargs)

register_unpickle_override(
    'sage.rings.ring', 'unpickle_FiniteField_prm', unpickle_FiniteField_prm)


def is_FiniteField(x):
    """
    Return ``True`` if ``x`` is of type finite field, and ``False`` otherwise.

    EXAMPLES::

        sage: from sage.rings.finite_rings.finite_field_base import is_FiniteField
        sage: is_FiniteField(GF(9,'a'))
        True
        sage: is_FiniteField(GF(next_prime(10^10)))
        True

    Note that the integers modulo n are not of type finite field,
    so this function returns ``False``::

        sage: is_FiniteField(Integers(7))
        False
    """
    return isinstance(x, FiniteField)<|MERGE_RESOLUTION|>--- conflicted
+++ resolved
@@ -252,13 +252,10 @@
         of the Galois field ``GF p``, since computations in polynomial rings
         over ``ZZ/p`` are faster in Macaulay2 (as of 2019).
 
-<<<<<<< HEAD
-        EXAMPLES::
-=======
-            sage: GF(97,'a')._macaulay2_init_()
+        EXAMPLES::
+
+            sage: GF(97,'x')._macaulay2_init_()
             'GF(97,Variable=>symbol x)'
->>>>>>> 21025bd8
-
             sage: macaulay2(GF(97, 'a'))       # indirect doctest, optional - macaulay2
             ZZ
             --
@@ -276,15 +273,11 @@
             sage: K._sage_()                  # optional - macaulay2
             Finite Field in b of size 7^2
         """
-<<<<<<< HEAD
         if self.is_prime_field():
             return "ZZ/%s" % self.order()
-        else:
-            return "GF %s" % self.order()
-=======
         return "GF(%s,Variable=>symbol %s)" % (self.order(),
                                                self.variable_name())
->>>>>>> 21025bd8
+
 
     def _sage_input_(self, sib, coerced):
         r"""
