--- conflicted
+++ resolved
@@ -4736,10 +4736,6 @@
             z + z^2 + z^4 + O(z^7)
             sage: f.revert()
             z - z^2 + 2*z^3 - 6*z^4 + 20*z^5 - 70*z^6 + 256*z^7 + O(z^8)
-<<<<<<< HEAD
-=======
-
->>>>>>> d3dc93c9
         """
         P = self.parent()
         if P._arity != 1:
