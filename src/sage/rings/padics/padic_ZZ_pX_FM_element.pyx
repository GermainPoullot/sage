--- conflicted
+++ resolved
@@ -1264,17 +1264,10 @@
             sage: W.<w> = R.ext(f)
             sage: y = W(775); y
             w^10 + 4*w^12 + 2*w^14 + w^15 + 2*w^16 + 4*w^17 + w^18 + w^20 + 2*w^21 + 3*w^22 + w^23 + w^24 + O(w^25)
-<<<<<<< HEAD
-            sage: (y>>9).list()
+            sage: (y>>9).expansion()
             [0, 1, 0, 4, 0, 2, 1, 2, 4, 1, 0, 1, 2, 3, 1, 1, 4, 1, 2, 4, 1, 0, 0, 3]
-            sage: (y>>9).list('smallest')
+            sage: (y>>9).expansion(lift_mode='smallest')
             [0, 1, 0, -1, 0, 2, 1, 2, 0, 1, 2, 1, 1, -1, -1, 2, -2, 0, -2, -2, -2, 0, -2, -2, 2]
-=======
-            sage: (y>>9).expansion()
-            [0, 1, 0, 4, 0, 2, 1, 2, 4, 1, 0, 1, 2, 3, 1, 1, 4, 1, 2, 4, 1, 0, 4, 3]
-            sage: (y>>9).expansion(lift_mode='smallest')
-            [0, 1, 0, -1, 0, 2, 1, 2, 0, 1, 2, 1, 1, -1, -1, 2, -2, 0, -2, -2, -2, 0, 2, -2, 2]
->>>>>>> 985a23a4
             sage: w^10 - w^12 + 2*w^14 + w^15 + 2*w^16 + w^18 + 2*w^19 + w^20 + w^21 - w^22 - w^23 + 2*w^24
             w^10 + 4*w^12 + 2*w^14 + w^15 + 2*w^16 + 4*w^17 + w^18 + w^20 + 2*w^21 + 3*w^22 + w^23 + w^24 + O(w^25)
             sage: g = x^3 + 3*x + 3
@@ -1620,17 +1613,10 @@
             sage: W.<w> = R.ext(f)
             sage: y = W(775); y
             w^10 + 4*w^12 + 2*w^14 + w^15 + 2*w^16 + 4*w^17 + w^18 + w^20 + 2*w^21 + 3*w^22 + w^23 + w^24 + O(w^25)
-<<<<<<< HEAD
-            sage: (y>>9).list() #indirect doctest
+            sage: (y>>9).expansion() #indirect doctest
             [0, 1, 0, 4, 0, 2, 1, 2, 4, 1, 0, 1, 2, 3, 1, 1, 4, 1, 2, 4, 1, 0, 0, 3]
-            sage: (y>>9).list('smallest') #indirect doctest
+            sage: (y>>9).expansion(lift_mode='smallest') #indirect doctest
             [0, 1, 0, -1, 0, 2, 1, 2, 0, 1, 2, 1, 1, -1, -1, 2, -2, 0, -2, -2, -2, 0, -2, -2, 2]
-=======
-            sage: (y>>9).expansion() #indirect doctest
-            [0, 1, 0, 4, 0, 2, 1, 2, 4, 1, 0, 1, 2, 3, 1, 1, 4, 1, 2, 4, 1, 0, 4, 3]
-            sage: (y>>9).expansion(lift_mode='smallest') #indirect doctest
-            [0, 1, 0, -1, 0, 2, 1, 2, 0, 1, 2, 1, 1, -1, -1, 2, -2, 0, -2, -2, -2, 0, 2, -2, 2]
->>>>>>> 985a23a4
             sage: w^10 - w^12 + 2*w^14 + w^15 + 2*w^16 + w^18 + 2*w^19 + w^20 + w^21 - w^22 - w^23 + 2*w^24
             w^10 + 4*w^12 + 2*w^14 + w^15 + 2*w^16 + 4*w^17 + w^18 + w^20 + 2*w^21 + 3*w^22 + w^23 + w^24 + O(w^25)
             sage: g = x^3 + 3*x + 3
