--- conflicted
+++ resolved
@@ -385,15 +385,6 @@
                 field = kwds.pop('field')
                 if field:
                     ring = ring.fraction_field()
-<<<<<<< HEAD
-                    if 'type' not in kwds:
-                        if self._prec_type() == 'capped-abs':
-                            kwds['type'] = 'capped-rel'
-                        elif self._prec_type() == 'fixed-mod':
-                            kwds['type'] = 'floating-point'
-                            kwds['show_prec'] = False # This can be removed once printing of fixed mod elements is changed.
-=======
->>>>>>> bc59ffa2
                 elif ring.is_field():
                     ring = ring.ring_of_integers()
             for atr in ('p', 'prec', 'type'):
