"""
This file gives a class from which all the `p`-adic templates inherit.

This file is included in the various precision template files (such as
sage/rings/padics/CR_template.pxi).  While this choice means that routines here
do have access to the inlined functions defined in the linkage files, the
downside is that there will be multiple ``pAdicTemplateElement``
classes, one for each `p`-adic template.

AUTHORS:

- David Roe -- initial version (2012-3-1)
"""

#*****************************************************************************
#       Copyright (C) 2007-2013 David Roe <roed.math@gmail.com>
#                               William Stein <wstein@gmail.com>
#
#  Distributed under the terms of the GNU General Public License (GPL)
#  as published by the Free Software Foundation; either version 2 of
#  the License, or (at your option) any later version.
#
#                  http://www.gnu.org/licenses/
#*****************************************************************************

from cpython.int cimport *

from sage.libs.gmp.all cimport *
import sage.rings.finite_rings.integer_mod
from cypari2.types cimport *
from cypari2.gen cimport Gen as pari_gen
from sage.libs.pari.convert_gmp cimport INT_to_mpz
from sage.rings.padics.common_conversion cimport get_ordp, get_preccap
from sage.rings.integer cimport Integer
from sage.rings.infinity import infinity
from sage.rings.rational import Rational
from sage.rings.padics.precision_error import PrecisionError
from sage.rings.padics.misc import trim_zeros
from sage.structure.element import canonical_coercion
from sage.misc.superseded import deprecation
import itertools

cdef long maxordp = (1L << (sizeof(long) * 8 - 2)) - 1
cdef long minusmaxordp = -maxordp

cdef inline int check_ordp(long ordp) except -1:
    """
    Checks for overflow after addition or subtraction of valuations.

    There is another variant, :meth:`check_ordp_mpz`, for ``mpz_t`` input.

    If overflow is detected, raises a OverflowError.
    """
    if ordp >= maxordp or ordp <= minusmaxordp:
        raise OverflowError("valuation overflow")

cdef class pAdicTemplateElement(pAdicGenericElement):
    """
    A class for common functionality among the `p`-adic template classes.

    INPUT:

    - ``parent`` -- a local ring or field

    - ``x`` -- data defining this element.  Various types are supported,
      including ints, Integers, Rationals, PARI p-adics, integers mod `p^k`
      and other Sage p-adics.

    - ``absprec`` -- a cap on the absolute precision of this element

    - ``relprec`` -- a cap on the relative precision of this element

    EXAMPLES::

        sage: Zp(17)(17^3, 8, 4)
        17^3 + O(17^7)
    """
    def __init__(self, parent, x, absprec=infinity, relprec=infinity):
        """
        Initialization.

        .. NOTE::

            This initialization function is not called for Integers
            and Rationals since a conversion morphism has been
            implemented.  It is, however, used for python ints and longs.

        EXAMPLES::

            sage: a = Zp(5)(1/2,3); a
            3 + 2*5 + 2*5^2 + O(5^3)
            sage: type(a)
            <type 'sage.rings.padics.padic_capped_relative_element.pAdicCappedRelativeElement'>
            sage: TestSuite(a).run()

        TESTS::

            sage: QQq.<zz> = Qq(25,4)
            sage: FFp = Zp(5,5).residue_field()
            sage: QQq(FFp.zero())
            O(5)
            sage: QQq(FFp.one())
            1 + O(5)
            sage: QQq(IntegerModRing(25)(15))
            3*5 + O(5^2)
            sage: QQq(IntegerModRing(9)(0))
            Traceback (most recent call last):
            ...
            TypeError: p does not divide modulus 9

        """
        self.prime_pow = <PowComputer_?>parent.prime_pow
        pAdicGenericElement.__init__(self, parent)
        cdef long val, xprec
        cdef GEN pari_tmp
        if isinstance(x, (int, long)):
            x = Integer(x)
        elif isinstance(x, pari_gen):
            pari_tmp = (<pari_gen>x).g
            if typ(pari_tmp) == t_INT:
                x = PY_NEW(Integer)
                INT_to_mpz((<Integer>x).value, pari_tmp)
            elif typ(pari_tmp) == t_FRAC:
                x = Rational(x)
        elif isinstance(x, pAdicGenericElement):
            if not ((<pAdicGenericElement>x)._is_base_elt(self.prime_pow.prime) or x.parent() is self.parent()):
                if x.parent().modulus().change_ring(self.base_ring()) == self.parent().modulus():
                    x = x.polynomial().change_ring(self.base_ring()).list()
                else:
                    raise NotImplementedError("conversion from %r to %r not implemented"%(x.parent(), self.parent()))
        elif sage.rings.finite_rings.integer_mod.is_IntegerMod(x):
            if not Integer(self.prime_pow.prime).divides(x.parent().order()):
                raise TypeError("p does not divide modulus %s"%x.parent().order())
        elif sage.rings.finite_rings.element_base.is_FiniteFieldElement(x):
            k = self.parent().residue_field()
            if not k.has_coerce_map_from(x.parent()):
                raise NotImplementedError("conversion from finite fields which do not embed into the residue field not implemented.")

            x = k(x)
            if not k.is_prime_field():
                x = [k.prime_subfield()(c) for c in x.polynomial().list()]
                x = x + [k.prime_subfield().zero()] * (k.degree() - len(x))
        elif isinstance(x, (Integer, Rational, list, tuple)):
            pass
        elif sage.rings.polynomial.polynomial_element.is_Polynomial(x) and x.variable_name() == self.parent().variable_name():
            x = x.list()
        else:
            x = Rational(x)
        val = get_ordp(x, self.prime_pow)
        if val < 0 and self.prime_pow.in_field == 0:
            raise ValueError("negative valuation")
        xprec = get_preccap(x, self.prime_pow)
        self._set(x, val, xprec, absprec, relprec)

    cdef int _set(self, x, long val, long xprec, absprec, relprec) except -1:
        """
        Sets this element from given data computed in :meth:`__init__`.

        INPUT:

        - ``x`` -- an int, Integer, Rational, PARI p-adic, integer mod `p^k` or Sage p-adic

        - ``val`` -- a long, the valuation of ``x``

        - ``xprec`` -- a long, the cap on the absolute precision imposed by ``x``

        - ``absprec`` -- an integer or infinity, a bound on the absolute precision

        - ``relprec`` -- an integer or infinity, a bound on the relative precision

        """
        raise NotImplementedError

    cdef pAdicTemplateElement _new_with_value(self, celement value, long absprec):
        """
        Creates a new element with a given value and absolute precision.

        Used by code that doesn't know the precision type.
        """
        raise NotImplementedError

    cdef int _get_unit(self, celement value) except -1:
        """
        Sets ``value`` to the unit of this p-adic element.
        """
        raise NotImplementedError

    def __lshift__(pAdicTemplateElement self, shift):
        """
        Multiplies ``self`` by ``pi^shift``.

        If ``shift`` is negative and this element does not lie in a field,
        digits may be truncated.  See ``__rshift__`` for details.

        EXAMPLES:

        We create some `p`-adic rings::

            sage: R = Zp(5, 20, 'capped-abs'); a = R(1000); a
            3*5^3 + 5^4 + O(5^20)
            sage: S = Zp(5); b = S(1000); b
            3*5^3 + 5^4 + O(5^23)

        Shifting to the right is the same as dividing by a power of
        the uniformizer `p` of the `p`-adic ring.::

            sage: a >> 1
            3*5^2 + 5^3 + O(5^19)
            sage: b >> 1
            3*5^2 + 5^3 + O(5^22)

        Shifting to the left is the same as multiplying by a power of
        `p`::

            sage: a << 2
            3*5^5 + 5^6 + O(5^20)
            sage: a*5^2
            3*5^5 + 5^6 + O(5^20)
            sage: b << 2
            3*5^5 + 5^6 + O(5^25)
            sage: b*5^2
            3*5^5 + 5^6 + O(5^25)

        Shifting by a negative integer to the left is the same as
        right shifting by the absolute value::

            sage: a << -3
            3 + 5 + O(5^17)
            sage: a >> 3
            3 + 5 + O(5^17)
            sage: b << -3
            3 + 5 + O(5^20)
            sage: b >> 3
            3 + 5 + O(5^20)
        """
        # TODO: move this up the hierarchy, perhaps this should go all the way to element?
        # The "verify that shift is an integer" part could be shared
        cdef long s
        if isinstance(shift, int):
            s = PyInt_AS_LONG(shift)
        else:
            if not isinstance(shift, Integer):
                shift = Integer(shift)
            if mpz_fits_slong_p((<Integer>shift).value) == 0:
                raise ValueError("valuation overflow")
            s = mpz_get_si((<Integer>shift).value)
        check_ordp(s)
        return self._lshift_c(s)

    cdef pAdicTemplateElement _lshift_c(self, long shift):
        raise NotImplementedError

    def __rshift__(pAdicTemplateElement self, shift):
        """
        Divides by ``p^shift``, and truncates (if the parent is not a field).

        EXAMPLES::

            sage: R = Zp(997, 7, 'capped-abs'); a = R(123456878908); a
            964*997 + 572*997^2 + 124*997^3 + O(997^7)
            sage: S = Zp(5); K = Qp(5); b = S(17); b
            2 + 3*5 + O(5^20)

        Shifting to the right divides by a power of `p`, but drops
        terms with negative valuation::

            sage: a >> 3
            124 + O(997^4)
            sage: b >> 1
            3 + O(5^19)
            sage: b >> 40
            O(5^0)

        If the parent is a field no truncation is performed::

            sage: K(17) >> 1
            2*5^-1 + 3 + O(5^19)

        A negative shift multiplies by that power of `p`::

            sage: a >> -3
            964*997^4 + 572*997^5 + 124*997^6 + O(997^7)
            sage: K(17) >> -5
            2*5^5 + 3*5^6 + O(5^25)
        """
        cdef long s
        if isinstance(shift, int):
            s = PyInt_AS_LONG(shift)
        else:
            if not isinstance(shift, Integer):
                shift = Integer(shift)
            if mpz_fits_slong_p((<Integer>shift).value) == 0:
                raise ValueError("valuation overflow")
            s = mpz_get_si((<Integer>shift).value)
        check_ordp(s)
        return self._rshift_c(s)

    cdef pAdicTemplateElement _rshift_c(self, long shift):
        """
        Divides by ``p^shift`` and truncates (if the parent is not a field).
        """
        raise NotImplementedError

    cdef int check_preccap(self) except -1:
        """
        Checks that this element doesn't have precision higher than allowed by
        the precision cap.
        """
        raise NotImplementedError

    def lift_to_precision(self, absprec=None):
        """
        Returns another element of the same parent with absolute precision at
        least ``absprec``, congruent to this `p`-adic element modulo the
        precision of this element.

        INPUT:

        - ``absprec`` -- an integer or ``None`` (default: ``None``), the
          absolute precision of the result. If ``None``, lifts to the maximum
          precision allowed.

        .. NOTE::

            If setting ``absprec`` that high would violate the precision cap,
            raises a precision error.  Note that the new digits will not
            necessarily be zero.

        EXAMPLES::

            sage: R = ZpCA(17)
            sage: R(-1,2).lift_to_precision(10)
            16 + 16*17 + O(17^10)
            sage: R(1,15).lift_to_precision(10)
            1 + O(17^15)
            sage: R(1,15).lift_to_precision(30)
            Traceback (most recent call last):
            ...
            PrecisionError: Precision higher than allowed by the precision cap.
            sage: R(-1,2).lift_to_precision().precision_absolute() == R.precision_cap()
            True

            sage: R = Zp(5); c = R(17,3); c.lift_to_precision(8)
            2 + 3*5 + O(5^8)
            sage: c.lift_to_precision().precision_relative() == R.precision_cap()
            True

        Fixed modulus elements don't raise errors::

            sage: R = ZpFM(5); a = R(5); a.lift_to_precision(7)
            5 + O(5^20)
            sage: a.lift_to_precision(10000)
            5 + O(5^20)

        """
        if absprec is None:
            absprec = maxordp
        if not isinstance(absprec, Integer):
            absprec = Integer(absprec)
        if mpz_fits_slong_p((<Integer>absprec).value) == 0:
            raise PrecisionError("Precision higher than allowed by the precision cap")
        ans = self.lift_to_precision_c(mpz_get_si((<Integer>absprec).value))
        ans.check_preccap()
        return ans

    cdef pAdicTemplateElement lift_to_precision_c(self, long absprec):
        """
        Lifts this element to another with precision at least absprec.
        """
        raise NotImplementedError

    def expansion(self, n = None, lift_mode = 'simple', start_val = None):
        r"""
        Return the coefficients in a `\pi`-adic expansion.
        If this is a field element, start at
        `\pi^{\mbox{valuation}}`, if a ring element at `\pi^0`.

        For each lift mode, this function returns a list of `a_i` so
        that this element can be expressed as

        .. MATH::

            \pi^v \cdot \sum_{i=0}^\infty a_i \pi^i

        where `v` is the valuation of this element when the parent is
        a field, and `v = 0` otherwise.

        Different lift modes affect the choice of `a_i`.  When
        ``lift_mode`` is ``'simple'``, the resulting `a_i` will be
        non-negative: if the residue field is `\mathbb{F}_p` then they
        will be integers with `0 \le a_i < p`; otherwise they will be
        a list of integers in the same range giving the coefficients
        of a polynomial in the indeterminant representing the maximal
        unramified subextension.

        Choosing ``lift_mode`` as ``'smallest'`` is similar to
        ``'simple'``, but uses a balanced representation `-p/2 < a_i
        \le p/2`.

        Finally, setting ``lift_mode = 'teichmuller'`` will yield
        Teichmuller representatives for the `a_i`: `a_i^q = a_i`.  In
        this case the `a_i` will lie in the ring of integers of the
        maximal unramified subextension of the parent of this element.

        INPUT:

        - ``n`` -- integer (default ``None``).  If given, returns the corresponding
          entry in the expansion.  Can also accept a slice (see :meth:`slice`)

        - ``lift_mode`` -- ``'simple'``, ``'smallest'`` or
          ``'teichmuller'`` (default: ``'simple'``)

        - ``start_val`` -- start at this valuation rather than the
          default (`0` or the valuation of this element).

        OUTPUT:

        - If ``n`` is ``None``, an iterable giving a `\pi`-adic expansion of this
          element.  For base elements the contents will be integers if
          ``lift_mode`` is ``'simple'`` or ``'smallest'``, and
          elements of ``self.parent()`` if ``lift_mode`` is
          ``'teichmuller'``.

        - If ``n`` is an integer, the coefficient of `\pi^n` in the
          `\pi`-adic expansion of this element.

        .. NOTE::

            Use slice operators to get a particular range.

        EXAMPLES::

            sage: R = Zp(7,6); a = R(12837162817); a
            3 + 4*7 + 4*7^2 + 4*7^4 + O(7^6)
            sage: E = a.expansion(); E
            7-adic expansion of 3 + 4*7 + 4*7^2 + 4*7^4 + O(7^6)
            sage: list(E)
            [3, 4, 4, 0, 4, 0]
            sage: sum([c * 7^i for i, c in enumerate(E)]) == a
            True
            sage: E = a.expansion(lift_mode='smallest'); E
            7-adic expansion of 3 + 4*7 + 4*7^2 + 4*7^4 + O(7^6) (balanced)
            sage: list(E)
            [3, -3, -2, 1, -3, 1]
            sage: sum([c * 7^i for i, c in enumerate(E)]) == a
            True
            sage: E = a.expansion(lift_mode='teichmuller'); E
            7-adic expansion of 3 + 4*7 + 4*7^2 + 4*7^4 + O(7^6) (teichmuller)
            sage: list(E)
            [3 + 4*7 + 6*7^2 + 3*7^3 + 2*7^5 + O(7^6),
            0,
            5 + 2*7 + 3*7^3 + O(7^4),
            1 + O(7^3),
            3 + 4*7 + O(7^2),
            5 + O(7)]
            sage: sum(c * 7^i for i, c in enumerate(E))
            3 + 4*7 + 4*7^2 + 4*7^4 + O(7^6)

        If the element has positive valuation then the list will start
        with some zeros::

            sage: a = R(7^3 * 17)
            sage: E = a.expansion(); E
            7-adic expansion of 3*7^3 + 2*7^4 + O(7^9)
            sage: list(E)
            [0, 0, 0, 3, 2, 0, 0, 0, 0]

        The expansion of 0 is truncated::

            sage: E = R(0, 7).expansion(); E
            7-adic expansion of O(7^7)
            sage: len(E)
            0
            sage: list(E)
            []

        In fields, on the other hand, the expansion starts at the valuation::

            sage: R = Qp(7,4); a = R(6*7+7**2); E = a.expansion(); E
            7-adic expansion of 6*7 + 7^2 + O(7^5)
            sage: list(E)
            [6, 1, 0, 0]
            sage: list(a.expansion(lift_mode='smallest'))
            [-1, 2, 0, 0]
            sage: list(a.expansion(lift_mode='teichmuller'))
            [6 + 6*7 + 6*7^2 + 6*7^3 + O(7^4),
            2 + 4*7 + 6*7^2 + O(7^3),
            3 + 4*7 + O(7^2),
            3 + O(7)]

        You can ask for a specific entry in the expansion::

            sage: a.expansion(1)
            6
            sage: a.expansion(1, lift_mode='smallest')
            -1
            sage: a.expansion(2, lift_mode='teichmuller')
            2 + 4*7 + 6*7^2 + O(7^3)

        TESTS:

        Check to see that :trac:`10292` is resolved::

            sage: E = EllipticCurve('37a')
            sage: R = E.padic_regulator(7)
            sage: len(R.expansion())
            19
        """
        if isinstance(n, slice):
            return self.slice(n.start, n.stop, n.step, lift_mode=lift_mode)

        cdef long shift, prec, val
        cdef expansion_mode mode
        prec = self.precision_relative()
        val = self.valuation_c()
        if prec == 0:
            shift = 0
        elif start_val is not None:
            if n is not None:
                raise ValueError("n and start_val are incompatible options")
            shift = val - start_val
        elif self.prime_pow.in_field:
            shift = 0
        else:
            shift = val

        if lift_mode == 'simple':
            mode = simple_mode
        elif lift_mode == 'smallest':
            mode = smallest_mode
        elif lift_mode == 'teichmuller':
            mode = teichmuller_mode
        else:
            raise ValueError("unknown lift_mode")

        cdef ExpansionIterable expansion = ExpansionIterable(self, prec, shift, mode)
        if n is None:
            return expansion
        else:
            if n < val:
                return _zero(mode, expansion.teich_ring)
            elif self.prime_pow.in_field:
                return expansion[n - val]
            else:
                return expansion[n]

    def list(self, lift_mode = 'simple', start_val = None):
        r"""
        Returns the list of coefficients in a `\pi`-adic expansion of this element.

        EXAMPLES::

            sage: R = Zp(7,6); a = R(12837162817); a
            3 + 4*7 + 4*7^2 + 4*7^4 + O(7^6)
            sage: L = a.list(); L
            doctest:warning
            ...
            DeprecationWarning: list is deprecated. Please use expansion instead.
            See http://trac.sagemath.org/14825 for details.
            [3, 4, 4, 0, 4, 0]

        .. SEEALSO::

            :meth:`expansion`

        """
        deprecation(14825, "list is deprecated. Please use expansion instead.")
        return list(self.expansion(lift_mode=lift_mode, start_val=start_val))

    def teichmuller_expansion(self, n = None):
        r"""
        Returns an iterator over coefficients `a_0, a_1, \dots, a_n` such that

        - `a_i^q = a_i`, where `q` is the cardinality of the residue field,

        - this element can be expressed as

        .. MATH::

            \pi^v \cdot \sum_{i=0}^\infty a_i \pi^i

        where `v` is the valuation of this element when the parent is
        a field, and `v = 0` otherwise.

        - if `a_i \ne 0`, the precision of `a_i` is `i` less
          than the precision of this element (relative in the case that
          the parent is a field, absolute otherwise)

        .. NOTE::

            The coefficients will lie in the ring of integers of the
            maximal unramified subextension.

        INPUT:

        - ``n`` -- integer (default ``None``).  If given, returns the
          coefficient of `\pi^n` in the expansion.

        EXAMPLES:

        For fields, the expansion starts at the valuation::

            sage: R = Qp(5,5); list(R(70).teichmuller_expansion())
            [4 + 4*5 + 4*5^2 + 4*5^3 + 4*5^4 + O(5^5),
            3 + 3*5 + 2*5^2 + 3*5^3 + O(5^4),
            2 + 5 + 2*5^2 + O(5^3),
            1 + O(5^2),
            4 + O(5)]

        But if you specify ``n``, you get the coefficient of `\pi^n`::

            sage: R(70).teichmuller_expansion(2)
            3 + 3*5 + 2*5^2 + 3*5^3 + O(5^4)
        """
        return self.expansion(n, lift_mode='teichmuller')

    def teichmuller_list(self):
        r"""
        Returns the list of coefficients in the Teichmuller expansion of this element.

        EXAMPLES::

            sage: R = Qp(5,5); R(70).teichmuller_list()[1]
            doctest:warning
            ...
            DeprecationWarning: teichmuller_list is deprecated. Please use teichmuller_expansion instead.
            See http://trac.sagemath.org/14825 for details.
            3 + 3*5 + 2*5^2 + 3*5^3 + O(5^4)

        .. SEEALSO::

            :meth:`teichmuller_expansion`

        """
        deprecation(14825, "teichmuller_list is deprecated. Please use teichmuller_expansion instead.")
        return list(self.teichmuller_expansion())

    def padded_list(self, n, lift_mode = 'simple'):
        """
        Returns a list of coefficients of the uniformizer `\pi`
        starting with `\pi^0` up to `\pi^n` exclusive (padded with
        zeros if needed).

        For a field element of valuation `v`, starts at `\pi^v`
        instead.

        INPUT:

        - ``n`` - an integer

        - ``lift_mode`` - 'simple', 'smallest' or 'teichmuller'

        EXAMPLES::

            sage: R = Zp(7,4,'capped-abs'); a = R(2*7+7**2); a.padded_list(5)
            doctest:warning
            ...
            DeprecationWarning: padded_list is deprecated.  Please use expansion or Integer.digits with the padto keyword instead.
            See http://trac.sagemath.org/14825 for details.
            [0, 2, 1, 0, 0]
            sage: R = Zp(7,4,'fixed-mod'); a = R(2*7+7**2); a.padded_list(5)
            [0, 2, 1, 0, 0]

        For elements with positive valuation, this function will
        return a list with leading 0s if the parent is not a field::

            sage: R = Zp(7,3,'capped-rel'); a = R(2*7+7**2); a.padded_list(5)
            [0, 2, 1, 0, 0]
            sage: R = Qp(7,3); a = R(2*7+7**2); a.padded_list(5)
            [2, 1, 0, 0]
            sage: a.padded_list(3)
            [2, 1]
        """
        deprecation(14825, "padded_list is deprecated.  Please use expansion or Integer.digits with the padto keyword instead.")
        L = list(self.expansion(lift_mode=lift_mode))
        if lift_mode == 'simple' or lift_mode == 'smallest':
            # defined in the linkage file.
            zero = _expansion_zero
        else:
            zero = self.parent()(0,0)
        if self.prime_pow.in_field == 1:
            if self._is_exact_zero():
                n = 0
            else:
                n -= self.valuation()
        return list(itertools.chain(itertools.islice(L, n), itertools.repeat(zero, n - len(L))))

    def _ext_p_list(self, pos):
        """
        Returns the p-adic expansion of the unit part.  Used in printing.

        EXAMPLES::

            sage: R.<a> = Qq(125)
            sage: b = a^2 + 5*a + 1
            sage: b._ext_p_list(True)
            [[1, 0, 1], [0, 1]]
        """
        if pos:
            return trim_zeros(list(self.unit_part().expansion(lift_mode='simple')))
        else:
            return trim_zeros(list(self.unit_part().expansion(lift_mode='smallest')))

    cpdef pAdicTemplateElement unit_part(self):
        """
        Returns the unit part of this element.

        This is the `p`-adic element `u` in the same ring so that this
        element is `\pi^v u`, where `\pi` is a uniformizer and `v` is
        the valuation of this element.
        """
        raise NotImplementedError

    cpdef bint _is_base_elt(self, p) except -1:
        """
        Return ``True`` if this element is an element of Zp or Qp (rather than
        an extension).

        INPUT:

        - ``p`` -- a prime, which is compared with the parent of this element.

        EXAMPLES::

            sage: a = Zp(5)(3); a._is_base_elt(5)
            True
            sage: a._is_base_elt(17)
            False

        """
        return self.prime_pow.prime == p and self.prime_pow.deg == 1

    def _prime_pow(self):
        """
        Provides access to this element's ``prime_pow``.

        EXAMPLES::

            sage: R = ZpCR(5,5)
            sage: R(1)._prime_pow()
            PowComputer for 5
        """
        return self.prime_pow

    def residue(self, absprec=1, field=None):
        r"""
        Reduce this element modulo `p^\mathrm{absprec}`.

        INPUT:

        - ``absprec`` -- ``0`` or ``1``.

        - ``field`` -- boolean (default ``None``).  For precision 1, whether to return
          an element of the residue field or a residue ring.  Currently unused.

        OUTPUT:

        This element reduced modulo `p^\mathrm{absprec}` as an element of the
        residue field or the null ring.

        EXAMPLES::

            sage: R.<a> = ZqFM(27, 4)
            sage: (3 + 3*a).residue()
            0
            sage: (a + 1).residue()
            a0 + 1

        TESTS::

            sage: a.residue(0)
            0
            sage: a.residue(2)
            Traceback (most recent call last):
            ...
            NotImplementedError: reduction modulo p^n with n>1.
            sage: a.residue(10)
            Traceback (most recent call last):
            ...
            PrecisionError: insufficient precision to reduce modulo p^10.

            sage: R.<a> = ZqCA(27, 4)
            sage: (3 + 3*a).residue()
            0
            sage: (a + 1).residue()
            a0 + 1

            sage: R.<a> = Qq(27, 4)
            sage: (3 + 3*a).residue()
            0
            sage: (a + 1).residue()
            a0 + 1
            sage: (a/3).residue()
            Traceback (most recent call last):
            ...
            ValueError: element must have non-negative valuation in order to compute residue.
        """
        if absprec < 0:
            raise ValueError("cannot reduce modulo a negative power of the uniformizer.")
        if self.valuation() < 0:
            raise ValueError("element must have non-negative valuation in order to compute residue.")
        if absprec > self.precision_absolute():
            raise PrecisionError("insufficient precision to reduce modulo p^%s."%absprec)
        if field and absprec != 1:
            raise ValueError("field keyword may only be set at precision 1")
        if absprec == 0:
            from sage.rings.all import IntegerModRing
            return IntegerModRing(1).zero()
        elif absprec == 1:
            parent = self.parent().residue_field()
            if self.valuation() > 0:
                return parent.zero()
            return parent(self.expansion(0))
        else:
            raise NotImplementedError("reduction modulo p^n with n>1.")

cdef Integer exact_pow_helper(long *ansrelprec, long relprec, _right, PowComputer_ prime_pow):
    """
    This function is used by exponentiation in both CR_template.pxi
    and CA_template.pxi to determine the extra precision gained from
    an exponent of positive valuation.  See __pow__ there and in
    padic_ZZ_pX_CR_element.pyx for more details on this phenomenon.

    INPUT:

    - ``ansrelprec`` -- (return value) the relative precision of the answer

    - ``relprec`` -- a positive integer: the relative precision of the base

    - ``_right`` -- the exponent, nonzero

    - ``prime_pow`` -- the Powcomputer for the ring.

    OUTPUT:

    an Integer congruent to the given exponent

    """
    ####### NOTE:  this function needs to be updated for extension elements. #######
    cdef Integer right, p = prime_pow.prime
    cdef long exp_val
    cdef bint isbase
    if isinstance(_right, (int, long)):
        _right = Integer(_right)
    if isinstance(_right, Integer):
        right = <Integer> _right
        exp_val = mpz_get_si((<Integer>right.valuation(p)).value)
    elif isinstance(_right, Rational):
        raise NotImplementedError
    ansrelprec[0] = relprec + exp_val
    if exp_val > 0 and mpz_cmp_ui(p.value, 2) == 0 and relprec == 1:
        ansrelprec[0] += 1

    return right

cdef long padic_pow_helper(celement result, celement base, long base_val, long base_relprec,
                           celement right_unit, long right_val, long right_relprec, PowComputer_ prime_pow) except -1:
    """
    INPUT:

    - ``result`` -- the result of exponentiation.

    - ``base`` -- a celement, the base of the exponentiation.

    - ``base_val`` -- a long, used to check that the base is a unit

    - ``base_relprec`` -- a positive integer: the relative precision
      of the base.

    - ``right_unit`` -- the unit part of the exponent

    - ``right_val`` -- the valuation of the exponent

    - ``right_relprec`` -- the relative precision of the exponent

    - ``prime_pow`` -- the Powcomputer for the ring.

    OUTPUT:

    the precision of the result

    EXAMPLES::

        sage: R = Zp(17,print_mode='digits')
        sage: a = R(9283732, 6); b = R(17^3*237, 7)
        sage: str(a)
        '...692AAF'
        sage: str(a^b) # indirect doctest
        '...55GA0001'
        sage: str((a // R.teichmuller(15))^b)
        '...55GA0001'
        sage: str((a.log()*b).exp())
        '...55GA0001'
    """
    if base_val != 0:
        raise ValueError("in order to raise to a p-adic exponent, base must be a unit")
    ####### NOTE:  this function needs to be updated for extension elements. #######
    cdef long loga_val, loga_aprec, bloga_val, bloga_aprec
    cdef Integer expcheck, right
    cteichmuller(prime_pow.powhelper_oneunit, base, base_relprec, prime_pow)
    cdivunit(prime_pow.powhelper_oneunit, base, prime_pow.powhelper_oneunit, base_relprec, prime_pow)
    csetone(prime_pow.powhelper_teichdiff, prime_pow)
    csub(prime_pow.powhelper_teichdiff, prime_pow.powhelper_oneunit, prime_pow.powhelper_teichdiff, base_relprec, prime_pow)
    ## For extension elements in ramified extensions, the computation of the
    ## valuation and precision of log(a) is more complicated)
    loga_val = cvaluation(prime_pow.powhelper_teichdiff, base_relprec, prime_pow)
    loga_aprec = base_relprec
    # valuation of b*log(a)
    bloga_val = loga_val + right_val
    bloga_aprec = bloga_val + min(right_relprec, loga_aprec - loga_val)
    if bloga_aprec > prime_pow.ram_prec_cap:
        bloga_aprec = prime_pow.ram_prec_cap
    expcheck = PY_NEW(Integer)
    mpz_sub_ui(expcheck.value, prime_pow.prime.value, 1)
    mpz_mul_si(expcheck.value, expcheck.value, bloga_val)
    if mpz_cmp_ui(expcheck.value, prime_pow.e) <= 0:
        raise ValueError("exponential does not converge")
    right = PY_NEW(Integer)
    try:
<<<<<<< HEAD
        cconstruct(oneunit, prime_pow)
        cconstruct(teichdiff, prime_pow)
        cteichmuller(oneunit, base, base_relprec, prime_pow)
        cdivunit(oneunit, base, oneunit, base_relprec, prime_pow)
        csetone(teichdiff, prime_pow)
        csub(teichdiff, oneunit, teichdiff, base_relprec, prime_pow)
        ## For extension elements in ramified extensions, the computation of the
        ## valuation and precision of log(a) is more complicated)
        loga_val = cvaluation(teichdiff, base_relprec, prime_pow)
        loga_aprec = base_relprec
        # valuation of b*log(a)
        bloga_val = loga_val + right_val
        bloga_aprec = bloga_val + min(right_relprec, loga_aprec - loga_val)
        if bloga_aprec > prime_pow.ram_prec_cap:
            bloga_aprec = prime_pow.ram_prec_cap
        expcheck = PY_NEW(Integer)
        mpz_sub_ui(expcheck.value, prime_pow.prime.value, 1)
        mpz_mul_si(expcheck.value, expcheck.value, bloga_val)
        if mpz_cmp_ui(expcheck.value, prime_pow.e) <= 0:
            raise ValueError("exponential does not converge")
        right = PY_NEW(Integer)
        try:
            cconv_mpz_t_out(right.value, right_unit, right_val, right_relprec, prime_pow)
        except ValueError:
            # Here we need to use the exp(b log(a)) definition,
            # since we can't convert the exponent to an integer
            raise NotImplementedError("exponents with negative valuation not yet supported")
        ## For extension elements in ramified extensions
        ## the following precision might need to be changed.
        cpow(result, oneunit, right.value, bloga_aprec, prime_pow)
    finally:
        cdestruct(oneunit, prime_pow)
        cdestruct(teichdiff, prime_pow)
    return bloga_aprec

cdef _zero(expansion_mode mode, teich_ring):
    """
    Return an appropriate zero for a given expansion mode.

    INPUT:

    - ``mode`` -- either ``simple_mode`` or ``smallest_mode`` or ``teichmuller_mode``
    - ``teich_ring`` -- the integer ring of the maximal unramified subextension
      of the parent.  Only used in ``teichmuller_mode``.
    """
    if mode == teichmuller_mode:
        return teich_ring(0)
    else:
        return _expansion_zero

cdef class ExpansionIter(object):
    """
    An iterator over a `p`-adic expansion.

    This class should not be instantiated directly, but instead using :meth:`expansion`.

    INPUT:

    - ``elt`` -- the `p`-adic element
    - ``prec`` -- the nunmber of terms to be emitted
    - ``mode`` -- either ``simple_mode``, ``smallest_mode`` or ``teichmuller_mode``

    EXAMPLES::

        sage: E = Zp(5,4)(373).expansion()
        sage: I = iter(E) # indirect doctest
        sage: type(I)
        <type 'sage.rings.padics.padic_capped_relative_element.ExpansionIter'>
    """
    cdef pAdicTemplateElement elt
    cdef celement tmp
    cdef celement curvalue
    cdef long curpower
    cdef bint tracks_prec
    cdef expansion_mode mode
    cdef object teich_ring

    def __cinit__(self, pAdicTemplateElement elt, long prec, expansion_mode mode):
        """
        Allocates memory for the iterator.

        TESTS::

            sage: E = Zp(5,4)(373).expansion()
            sage: I = iter(E)
            sage: next(I)
            3
        """
        self.elt = elt
        self.curpower = prec
        self.mode = mode
        if mode == teichmuller_mode:
            R = elt.parent()
            self.tracks_prec = R.is_capped_relative() or R.is_capped_absolute()
            self.teich_ring = R.maximal_unramified_subextension().integer_ring()
        cconstruct(self.tmp, elt.prime_pow)
        cconstruct(self.curvalue, elt.prime_pow)
        elt._get_unit(self.curvalue)

    def __dealloc__(self):
        """
        Deallocates memory for the iterator.

        TESTS::

            sage: E = Zp(5,4)(373).expansion()
            sage: I = iter(E)
            sage: del I
        """
        cdestruct(self.tmp, self.elt.prime_pow)
        cdestruct(self.curvalue, self.elt.prime_pow)

    def __iter__(self):
        """
        Chracteristic property of an iterator: ``__iter__`` returns itself.

        TESTS::

            sage: E = Zp(5,4)(373).expansion()
            sage: I = iter(E)
            sage: I is iter(I)
            True
        """
        return self

    def __len__(self):
        """
        Returns the number of terms that will be emitted.

        TESTS::

            sage: E = Zp(5,4)(373).expansion()
            sage: I = iter(E)
            sage: len(I)
            4
            sage: c = next(I); len(I)
            3
        """
        return self.curpower

    def __next__(self):
        """
        Provides the next coefficient in the `p`-adic expansion.

        EXAMPLES::

            sage: E = Zp(5,4)(373).expansion()
            sage: I = iter(E)
            sage: next(I)
            3
            sage: next(I), next(I), next(I)
            (4, 4, 2)
        """
        if self.curpower <= 0:
            raise StopIteration
        self.curpower -= 1
        cdef pAdicTemplateElement ans
        cdef PowComputer_ pp = self.elt.prime_pow
        cdef long prec
        if ciszero(self.curvalue, pp):
            return _zero(self.mode, self.teich_ring)
        if self.mode == teichmuller_mode:
            prec = self.curpower+1 if self.tracks_prec else pp.ram_prec_cap
            cteichmuller(self.tmp, self.curvalue, prec, pp)
            if ciszero(self.tmp, pp):
                cshift_notrunc(self.curvalue, self.curvalue, -1, prec-1, pp)
                return _zero(teichmuller_mode, self.teich_ring)
            else:
                csub(self.curvalue, self.curvalue, self.tmp, prec, pp)
                cshift_notrunc(self.curvalue, self.curvalue, -1, prec-1, pp)
                creduce(self.curvalue, self.curvalue, prec-1, pp)
                return self.teich_ring(self.elt._new_with_value(self.tmp, prec))
        else:
            return cexpansion_next(self.curvalue, self.mode, self.curpower, pp)

cdef class ExpansionIterable(object):
    """
    An iterable storing a `p`-adic expansion of an element.

    This class should not be instantiated directly, but instead using :meth:`expansion`.

    INPUT:

    - ``elt`` -- the `p`-adic element
    - ``prec`` -- the nunmber of terms to be emitted
    - ``val_shift`` -- how many zeros to add at the beginning of the expansion,
      or the number of initial terms to truncate (if negative)
    - ``mode`` -- either ``simple_mode``, ``smallest_mode`` or ``teichmuller_mode``

    EXAMPLES::

        sage: E = Zp(5,4)(373).expansion() # indirect doctest
        sage: type(E)
        <type 'sage.rings.padics.padic_capped_relative_element.ExpansionIterable'>
    """
    cdef pAdicTemplateElement elt
    cdef celement tmp
    cdef long prec
    cdef long val_shift
    cdef expansion_mode mode
    cdef object teich_ring

    def __cinit__(self, pAdicTemplateElement elt, long prec, long val_shift, expansion_mode mode):
        """
        Allocates memory for the iteratable.

        TESTS::

            sage: Zp(5,4)(373).expansion()
            5-adic expansion of 3 + 4*5 + 4*5^2 + 2*5^3 + O(5^4)
        """
        self.elt = elt
        cconstruct(self.tmp, elt.prime_pow)
        self.prec = prec
        self.val_shift = val_shift
        self.mode = mode
        if mode == teichmuller_mode:
            self.teich_ring = elt.parent().maximal_unramified_subextension().integer_ring()

    def __dealloc__(self):
        """
        Deallocates memory for the iteratable.

        TESTS::

            sage: E = Zp(5,4)(373).expansion()
            sage: del E
        """
        cdestruct(self.tmp, self.elt.prime_pow)

    def __iter__(self):
        """
        Returns an iterator, based on a corresponding :class:`ExpansionIter`.

        If ``val_shift`` is positive, will first emit that many zeros
        (of the approrpiate type: ``[]`` instead when the inertia degree
        is larger than one.

        If ``val_shift`` is negative, will truncate that many terms at
        the start of the expansion.

        EXAMPLES::

            sage: E = Zp(5,4)(373).expansion()
            sage: type(iter(E))
            <type 'sage.rings.padics.padic_capped_relative_element.ExpansionIter'>
            sage: E = Zp(5,4)(373).expansion(start_val=-1)
            sage: type(iter(E))
            <type 'itertools.chain'>
            sage: E = Zp(5,4)(373).expansion(start_val=1)
            sage: type(iter(E))
            <type 'itertools.islice'>
        """
        cdef ExpansionIter expansion = ExpansionIter(self.elt, self.prec, self.mode)
        if self.val_shift == 0:
            return expansion
        elif self.val_shift < 0:
            return itertools.islice(expansion, -self.val_shift, None)
        else:
            return itertools.chain(itertools.repeat(_zero(self.mode, self.teich_ring), self.val_shift), expansion)

    def __len__(self):
        """
        Returns the number of terms that will be emitted.

        TESTS::

            sage: len(Zp(5,4)(373).expansion())
            4
            sage: len(Zp(5,4)(373).expansion(start_val=-1))
            5
            sage: len(Zp(5,4)(373).expansion(start_val=1))
            3
            sage: len(Zp(5,4)(0).expansion())
            0
        """
        return self.prec + self.val_shift

    def __getitem__(self, n):
        """
        Return the ``n``th entry in the expansion.

        Negative indices are not allowed.

        EXAMPLES::

            sage: E = Zp(5,4)(373).expansion()
            sage: E[0]
            3
            sage: E[3]
            2
            sage: list(E[::2])
            [3, 4]
            sage: a = E[-1]
            Traceback (most recent call last):
            ...
            ValueError: Negative indices not supported
            sage: Zp(5,4)(373).expansion(lift_mode='smallest')[3]
            -2
        """
        if isinstance(n, slice):
            return itertools.islice(iter(self), n.start, n.stop, n.step)
        cdef long m = n - self.val_shift
        cdef celement value
        if n < 0:
            raise ValueError("Negative indices not supported")
        elif m < 0:
            return _zero(self.mode, self.teich_ring)
        elif m >= self.prec:
            raise PrecisionError
        elif self.mode == simple_mode:
            self.elt._get_unit(self.tmp)
            return cexpansion_getitem(self.tmp, m, self.elt.prime_pow)
        else:
            expansion = ExpansionIter(self.elt, self.prec, self.mode)
            # We do this in a naive way, though it should be feasible
            # to implement something better for smallest_mode
            return next(itertools.islice(expansion, m, m+1))

    def __repr__(self):
        """
        String representation.

        EXAMPLES::

            sage: Zp(5,4)(373).expansion()
            5-adic expansion of 3 + 4*5 + 4*5^2 + 2*5^3 + O(5^4)
            sage: Zp(5,4)(373).expansion(lift_mode='smallest')
            5-adic expansion of 3 + 4*5 + 4*5^2 + 2*5^3 + O(5^4) (balanced)
            sage: Zp(5,4)(373).expansion(lift_mode='teichmuller')
            5-adic expansion of 3 + 4*5 + 4*5^2 + 2*5^3 + O(5^4) (teichmuller)
        """
        if self.mode == simple_mode:
            modestr = ""
        elif self.mode == smallest_mode:
            modestr = " (balanced)"
        else:
            modestr = " (teichmuller)"
        p = self.elt.prime_pow.prime
        return "%s-adic expansion of %s%s"%(p, self.elt, modestr)
=======
        cconv_mpz_t_out(right.value, right_unit, right_val, right_relprec, prime_pow)
    except ValueError:
        # Here we need to use the exp(b log(a)) definition,
        # since we can't convert the exponent to an integer
        raise NotImplementedError("exponents with negative valuation not yet supported")
    ## For extension elements in ramified extensions
    ## the following precision might need to be changed.
    cpow(result, prime_pow.powhelper_oneunit, right.value, bloga_aprec, prime_pow)
    return bloga_aprec
>>>>>>> 392a5b65
<|MERGE_RESOLUTION|>--- conflicted
+++ resolved
@@ -917,40 +917,14 @@
         raise ValueError("exponential does not converge")
     right = PY_NEW(Integer)
     try:
-<<<<<<< HEAD
-        cconstruct(oneunit, prime_pow)
-        cconstruct(teichdiff, prime_pow)
-        cteichmuller(oneunit, base, base_relprec, prime_pow)
-        cdivunit(oneunit, base, oneunit, base_relprec, prime_pow)
-        csetone(teichdiff, prime_pow)
-        csub(teichdiff, oneunit, teichdiff, base_relprec, prime_pow)
-        ## For extension elements in ramified extensions, the computation of the
-        ## valuation and precision of log(a) is more complicated)
-        loga_val = cvaluation(teichdiff, base_relprec, prime_pow)
-        loga_aprec = base_relprec
-        # valuation of b*log(a)
-        bloga_val = loga_val + right_val
-        bloga_aprec = bloga_val + min(right_relprec, loga_aprec - loga_val)
-        if bloga_aprec > prime_pow.ram_prec_cap:
-            bloga_aprec = prime_pow.ram_prec_cap
-        expcheck = PY_NEW(Integer)
-        mpz_sub_ui(expcheck.value, prime_pow.prime.value, 1)
-        mpz_mul_si(expcheck.value, expcheck.value, bloga_val)
-        if mpz_cmp_ui(expcheck.value, prime_pow.e) <= 0:
-            raise ValueError("exponential does not converge")
-        right = PY_NEW(Integer)
-        try:
-            cconv_mpz_t_out(right.value, right_unit, right_val, right_relprec, prime_pow)
-        except ValueError:
-            # Here we need to use the exp(b log(a)) definition,
-            # since we can't convert the exponent to an integer
-            raise NotImplementedError("exponents with negative valuation not yet supported")
-        ## For extension elements in ramified extensions
-        ## the following precision might need to be changed.
-        cpow(result, oneunit, right.value, bloga_aprec, prime_pow)
-    finally:
-        cdestruct(oneunit, prime_pow)
-        cdestruct(teichdiff, prime_pow)
+        cconv_mpz_t_out(right.value, right_unit, right_val, right_relprec, prime_pow)
+    except ValueError:
+        # Here we need to use the exp(b log(a)) definition,
+        # since we can't convert the exponent to an integer
+        raise NotImplementedError("exponents with negative valuation not yet supported")
+    ## For extension elements in ramified extensions
+    ## the following precision might need to be changed.
+    cpow(result, prime_pow.powhelper_oneunit, right.value, bloga_aprec, prime_pow)
     return bloga_aprec
 
 cdef _zero(expansion_mode mode, teich_ring):
@@ -1257,15 +1231,4 @@
         else:
             modestr = " (teichmuller)"
         p = self.elt.prime_pow.prime
-        return "%s-adic expansion of %s%s"%(p, self.elt, modestr)
-=======
-        cconv_mpz_t_out(right.value, right_unit, right_val, right_relprec, prime_pow)
-    except ValueError:
-        # Here we need to use the exp(b log(a)) definition,
-        # since we can't convert the exponent to an integer
-        raise NotImplementedError("exponents with negative valuation not yet supported")
-    ## For extension elements in ramified extensions
-    ## the following precision might need to be changed.
-    cpow(result, prime_pow.powhelper_oneunit, right.value, bloga_aprec, prime_pow)
-    return bloga_aprec
->>>>>>> 392a5b65
+        return "%s-adic expansion of %s%s"%(p, self.elt, modestr)