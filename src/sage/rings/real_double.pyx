--- conflicted
+++ resolved
@@ -96,10 +96,7 @@
     deprecation(32610, 'is_RealDoubleField is deprecated; use isinstance(..., sage.rings.abc.RealDoubleField) instead')
     return isinstance(x, RealDoubleField_class)
 
-<<<<<<< HEAD
-=======
-
->>>>>>> dd7e96c4
+
 cdef class RealDoubleField_class(sage.rings.abc.RealDoubleField):
     """
     An approximation to the field of real numbers using double
