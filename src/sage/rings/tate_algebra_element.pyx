--- conflicted
+++ resolved
@@ -1354,7 +1354,6 @@
         ans._prec = self._prec + (<pAdicGenericElement>self._parent._base(right)).valuation_c()
         return ans
 
-<<<<<<< HEAD
     def __pow__(self, exponent, modulus):
         """
         Return this element raised to the power ``exponent``.
@@ -1535,8 +1534,7 @@
         if not n in ZZ:
             raise ValueError
         return (self.log()/n).exp()
-=======
->>>>>>> 7c4b4ae4
+
 
     cpdef _richcmp_(self, other, int op):
         r"""
@@ -1670,13 +1668,8 @@
         ratio = A.absolute_e() // parent._base.absolute_e()
         for i in range(parent._ngens):
             if args[i].valuation() < -ratio * parent._log_radii[i]:
-<<<<<<< HEAD
                 raise ValueError("not in the domain of convergence")
-        res = A(0, self._prec)
-=======
-                raise ValueError("the given values are outside the domain of convergence")
         res = A(0, ratio * self._prec)
->>>>>>> 7c4b4ae4
         for t in self._terms_c():
             if t._valuation_c() >= res.precision_absolute():
                 break
@@ -2231,7 +2224,6 @@
         """
         return self._prec - self.valuation()
 
-<<<<<<< HEAD
     def log(self, prec=None):
         """
         Return the logarithm of this series.
@@ -2482,8 +2474,6 @@
             series += nfactorial
         return series / nfactorial
 
-=======
->>>>>>> 7c4b4ae4
 
     def leading_term(self):
         r"""
