--- conflicted
+++ resolved
@@ -3,11 +3,7 @@
 
 .. SEEALSO::
 
-<<<<<<< HEAD
-    - `asymptotic expansions <../../asymptotic_expansions_index.html>`_
-=======
     - `asymptotic expansions <../../../asymptotic/index.html>`_
->>>>>>> 8f93e71c
     - `p-adic numbers <../../../padics/index.html>`_
     - `power series <../../../power_series/index.html>`_
     - `polynomials <../../../polynomial_rings/index.html>`_
@@ -82,12 +78,7 @@
         sage: K(11^-12, 15)
         11^-12 + O(11^15)
 
-<<<<<<< HEAD
-    We can also work with :doc:`asymptotic expansions
-    <asymptotic/asymptotic_ring>`::
-=======
     We can also work with `asymptotic expansions`_::
->>>>>>> 8f93e71c
 
         sage: A.<n> = AsymptoticRing(growth_group='QQ^n * n^QQ * log(n)^QQ', coefficient_ring=QQ); A
         doctest:...: FutureWarning:
