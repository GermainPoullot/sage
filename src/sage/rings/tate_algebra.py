--- conflicted
+++ resolved
@@ -367,7 +367,6 @@
         return self._ngens
 
     def _repr_(self):
-<<<<<<< HEAD
         """
         Return a printable representation of the algebra
 
@@ -379,16 +378,12 @@
             Tate Algebra in x, y over 2-adic Ring with capped relative precision 10
             
         """
-        vars = ", ".join(self._names)
-        return "Tate Algebra in %s over %s" % (vars, self.base_ring())
-=======
         if self._ngens == 0:
             return "Tate Algebra over %s" % self._base
         vars = ""
         for i in range(self._ngens):
             vars += ", %s (val >= %s)" % (self._names[i], -self._log_radii[i])
         return "Tate Algebra in %s over %s" % (vars[2:], self._base)
->>>>>>> ac2134a5
 
     def variable_names(self):
         """
