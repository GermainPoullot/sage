# coding: utf-8
"""
Univariate Polynomial Base Class

AUTHORS:

-  William Stein: first version.

-  Martin Albrecht: Added singular coercion.

-  Robert Bradshaw: Move Polynomial_generic_dense to Cython.

-  Miguel Marco: Implemented resultant in the case where PARI fails.

-  Simon King: Use a faster way of conversion from the base ring.

-  Julian Rueth (2012-05-25,2014-05-09): Fixed is_squarefree() for imperfect
   fields, fixed division without remainder over QQbar; added ``_cache_key``
   for polynomials with unhashable coefficients

-  Simon King (2013-10): Implement copying of :class:`PolynomialBaseringInjection`.

-  Kiran Kedlaya (2016-03): Added root counting.

-  Edgar Costa (2017-07): Added rational reconstruction.

-  Kiran Kedlaya (2017-09): Added reciprocal transform, trace polynomial.

-  David Zureick-Brown (2017-09): Added is_weil_polynomial.

TESTS::

    sage: R.<x> = ZZ[]
    sage: f = x^5 + 2*x^2 + (-1)
    sage: f == loads(dumps(f))
    True

    sage: PolynomialRing(ZZ,'x').objgen()
    (Univariate Polynomial Ring in x over Integer Ring, x)
"""

#*****************************************************************************
#       Copyright (C) 2007 William Stein <wstein@gmail.com>
#
#  Distributed under the terms of the GNU General Public License (GPL)
#  as published by the Free Software Foundation; either version 2 of
#  the License, or (at your option) any later version.
#                  http://www.gnu.org/licenses/
#*****************************************************************************
from __future__ import absolute_import
from __future__ import print_function

cdef is_FractionField, is_RealField, is_ComplexField
cdef ZZ, QQ, RR, CC, RDF, CDF

cimport cython
from cpython.number cimport PyNumber_TrueDivide, PyNumber_Check

import operator, copy, re

from sage.cpython.wrapperdescr cimport wrapperdescr_fastcall
import sage.rings.rational
import sage.rings.integer
from . import polynomial_ring
import sage.rings.integer_ring
import sage.rings.rational_field
import sage.rings.finite_rings.integer_mod_ring
import sage.rings.complex_field
import sage.rings.fraction_field_element
import sage.rings.infinity as infinity
from sage.misc.sage_eval import sage_eval
from sage.misc.abstract_method import abstract_method
from sage.misc.latex import latex
from sage.arith.power cimport generic_power
from sage.arith.misc import crt
from sage.arith.long cimport pyobject_to_long
from sage.misc.mrange import cartesian_product_iterator
from sage.structure.factorization import Factorization
from sage.structure.richcmp cimport (richcmp, richcmp_item,
        rich_to_bool, rich_to_bool_sgn)

from sage.interfaces.singular import singular as singular_default, is_SingularElement
from sage.libs.all import pari, pari_gen, PariError

from sage.rings.real_mpfr import RealField, is_RealField, RR

from sage.rings.complex_field import is_ComplexField, ComplexField
CC = ComplexField()

from sage.rings.real_double import is_RealDoubleField, RDF
from sage.rings.complex_double import is_ComplexDoubleField, CDF
from sage.rings.real_mpfi import is_RealIntervalField

from sage.structure.element import coerce_binop
from sage.structure.element cimport (parent, have_same_parent,
        Element, RingElement, coercion_model)

from sage.rings.rational_field import QQ, is_RationalField
from sage.rings.integer_ring import ZZ, is_IntegerRing
from sage.rings.finite_rings.integer_mod_ring import is_IntegerModRing
from sage.rings.integer cimport Integer, smallInteger
from sage.libs.gmp.mpz cimport *
from sage.rings.fraction_field import is_FractionField
from sage.rings.padics.generic_nodes import is_pAdicRing, is_pAdicField

from sage.structure.category_object cimport normalize_names

from sage.misc.derivative import multi_derivative

from sage.arith.all import (sort_complex_numbers_for_display,
        power_mod, lcm, is_prime)

from . import polynomial_fateman

from sage.rings.ideal import is_Ideal
from sage.rings.polynomial.polynomial_ring_constructor import PolynomialRing
from sage.rings.polynomial.polynomial_ring import is_PolynomialRing
from sage.rings.polynomial.multi_polynomial_ring import is_MPolynomialRing
from sage.misc.cachefunc import cached_function

from sage.categories.map cimport Map
from sage.categories.morphism cimport Morphism

from sage.misc.superseded import deprecation, deprecated_function_alias
from sage.misc.cachefunc import cached_method

cpdef is_Polynomial(f):
    """
    Return True if f is of type univariate polynomial.

    INPUT:


    -  ``f`` - an object


    EXAMPLES::

        sage: from sage.rings.polynomial.polynomial_element import is_Polynomial
        sage: R.<x> = ZZ[]
        sage: is_Polynomial(x^3 + x + 1)
        True
        sage: S.<y> = R[]
        sage: f = y^3 + x*y -3*x; f
        y^3 + x*y - 3*x
        sage: is_Polynomial(f)
        True

    However this function does not return True for genuine multivariate
    polynomial type objects or symbolic polynomials, since those are
    not of the same data type as univariate polynomials::

        sage: R.<x,y> = QQ[]
        sage: f = y^3 + x*y -3*x; f
        y^3 + x*y - 3*x
        sage: is_Polynomial(f)
        False
        sage: var('x,y')
        (x, y)
        sage: f = y^3 + x*y -3*x; f
        y^3 + x*y - 3*x
        sage: is_Polynomial(f)
        False
    """
    return isinstance(f, Polynomial)

from .polynomial_compiled cimport CompiledPolynomialFunction

from .polydict import ETuple

cdef object is_AlgebraicRealField
cdef object is_AlgebraicField
cdef object is_AlgebraicField_common
cdef object NumberField_quadratic
cdef object is_ComplexIntervalField

cdef void late_import():
    # A hack to avoid circular imports.
    global is_AlgebraicRealField
    global is_AlgebraicField
    global is_AlgebraicField_common
    global NumberField_quadratic
    global is_ComplexIntervalField

    if is_AlgebraicRealField is not None:
        return

    import sage.rings.qqbar
    is_AlgebraicRealField = sage.rings.qqbar.is_AlgebraicRealField
    is_AlgebraicField = sage.rings.qqbar.is_AlgebraicField
    is_AlgebraicField_common = sage.rings.qqbar.is_AlgebraicField_common
    import sage.rings.number_field.number_field
    NumberField_quadratic = sage.rings.number_field.number_field.NumberField_quadratic
    import sage.rings.complex_interval_field
    is_ComplexIntervalField = sage.rings.complex_interval_field.is_ComplexIntervalField


cdef class Polynomial(CommutativeAlgebraElement):
    """
    A polynomial.

    EXAMPLES::

        sage: R.<y> = QQ['y']
        sage: S.<x> = R['x']
        sage: S
        Univariate Polynomial Ring in x over Univariate Polynomial Ring in y
        over Rational Field
        sage: f = x*y; f
        y*x
        sage: type(f)
        <type 'sage.rings.polynomial.polynomial_element.Polynomial_generic_dense'>
        sage: p = (y+1)^10; p(1)
        1024

    .. automethod:: _add_
    .. automethod:: _sub_
    .. automethod:: _lmul_
    .. automethod:: _rmul_
    .. automethod:: _mul_
    .. automethod:: _mul_trunc_
    """

    def __init__(self, parent, is_gen = False, construct=False):
        """
        The following examples illustrate creation of elements of
        polynomial rings, and some basic arithmetic.

        First we make a polynomial over the integers and do some
        arithmetic::

            sage: R.<x> = ZZ[]
            sage: f = x^5 + 2*x^2 + (-1); f
            x^5 + 2*x^2 - 1
            sage: f^2
            x^10 + 4*x^7 - 2*x^5 + 4*x^4 - 4*x^2 + 1

        Next we do arithmetic in a sparse polynomial ring over the
        integers::

            sage: R.<x> = ZZ[ ]; R
            Univariate Polynomial Ring in x over Integer Ring
            sage: S.<Z> = R[ ]; S
            Univariate Polynomial Ring in Z over Univariate Polynomial Ring in x over Integer Ring
            sage: f = Z^3 + (x^2-2*x+1)*Z - 3; f
            Z^3 + (x^2 - 2*x + 1)*Z - 3
            sage: f*f
            Z^6 + (2*x^2 - 4*x + 2)*Z^4 - 6*Z^3 + (x^4 - 4*x^3 + 6*x^2 - 4*x + 1)*Z^2 + (-6*x^2 + 12*x - 6)*Z + 9
            sage: f^3 == f*f*f
            True
        """
        CommutativeAlgebraElement.__init__(self, parent)
        self._is_gen = is_gen

    cdef Polynomial _new_generic(self, list coeffs):
        r"""
        Quickly construct a new polynomial of the same type as ``self``,
        bypassing the parent's element constructor.

        The new polynomial takes ownership of the coefficient list
        given on input.
        """
        cdef Py_ssize_t n = len(coeffs) - 1
        while n >= 0 and not coeffs[n]:
            del coeffs[n]
            n -= 1
        return type(self)(self._parent, coeffs, check=False)

    cpdef _add_(self, right):
        r"""
        Add two polynomials.

        EXAMPLES::

            sage: R = ZZ['x']
            sage: p = R([1,2,3,4])
            sage: q = R([4,-3,2,-1])
            sage: p + q    # indirect doctest
            3*x^3 + 5*x^2 - x + 5
        """
        cdef Py_ssize_t i, min
        cdef list x = self.list(copy=False)
        cdef list y = right.list(copy=False)

        if len(x) > len(y):
            min = len(y)
            high = x[min:]
        elif len(x) < len(y):
            min = len(x)
            high = y[min:]
        else:
            min = len(x)
            high = []

        low = [x[i] + y[i] for i in range(min)]
        return self._new_generic(low + high)

    cpdef _neg_(self):
        return self._new_generic([-x for x in self.list(copy=False)])

    cpdef bint is_zero(self):
        r"""
        Test whether this polynomial is zero.

        EXAMPLES::

            sage: R = GF(2)['x']['y']
            sage: R([0,1]).is_zero()
            False
            sage: R([0]).is_zero()
            True
            sage: R([-1]).is_zero()
            False
        """
        return self.degree() < 0

    cpdef bint is_one(self):
        r"""
        Test whether this polynomial is 1.

        EXAMPLES::

            sage: R.<x> = QQ[]
            sage: (x-3).is_one()
            False
            sage: R(1).is_one()
            True

            sage: R2.<y> = R[]
            sage: R2(x).is_one()
            False
            sage: R2(1).is_one()
            True
            sage: R2(-1).is_one()
            False
        """
        return self.degree() == 0 and self.get_unsafe(0).is_one()

    def plot(self, xmin=None, xmax=None, *args, **kwds):
        """
        Return a plot of this polynomial.

        INPUT:


        -  ``xmin`` - float

        -  ``xmax`` - float

        -  ``*args, **kwds`` - passed to either plot or
           point


        OUTPUT: returns a graphic object.

        EXAMPLES::

            sage: x = polygen(GF(389))
            sage: plot(x^2 + 1, rgbcolor=(0,0,1))
            Graphics object consisting of 1 graphics primitive
            sage: x = polygen(QQ)
            sage: plot(x^2 + 1, rgbcolor=(1,0,0))
            Graphics object consisting of 1 graphics primitive
        """
        R = self.base_ring()
        from sage.plot.all import plot, point, line
        if R.characteristic() == 0:
            if xmin is None and xmax is None:
                (xmin, xmax) = (-1,1)
            elif xmin is None or xmax is None:
                raise AttributeError("must give both plot endpoints")
            return plot(self.__call__, (xmin, xmax), *args, **kwds)
        else:
            if R.is_finite():
                v = list(R)
                v.sort()
                w = dict([(v[i],i) for i in range(len(v))])
                z = [(i, w[self(v[i])]) for i in range(len(v))]
                return point(z, *args, **kwds)
        raise NotImplementedError("plotting of polynomials over %s not implemented"%R)

    cpdef _lmul_(self, Element left):
        """
        Multiply self on the left by a scalar.

        EXAMPLES::

            sage: R.<x> = ZZ[]
            sage: f = (x^3 + x + 5)
            sage: f._lmul_(7)
            7*x^3 + 7*x + 35
            sage: 7*f
            7*x^3 + 7*x + 35
        """
        # todo -- should multiply individual coefficients??
        #         that could be in derived class.
        #         Note that we are guaranteed that right is in the base ring, so this could be fast.
        if not left:
            return self._parent.zero()
        return self._parent(left) * self

    cpdef _rmul_(self, Element right):
        """
        Multiply self on the right by a scalar.

        EXAMPLES::

            sage: R.<x> = ZZ[]
            sage: f = (x^3 + x + 5)
            sage: f._rmul_(7)
            7*x^3 + 7*x + 35
            sage: f*7
            7*x^3 + 7*x + 35
        """
        # todo -- Should multiply individual coefficients??
        #         that could be in derived class.
        #         Note that we are guaranteed that right is in the base ring, so this could be fast.
        if not right:
            return self._parent.zero()
        return self * self._parent(right)

    def subs(self, *x, **kwds):
        r"""
        Identical to self(\*x).

        See the docstring for ``self.__call__``.

        EXAMPLES::

            sage: R.<x> = QQ[]
            sage: f = x^3 + x - 3
            sage: f.subs(x=5)
            127
            sage: f.subs(5)
            127
            sage: f.subs({x:2})
            7
            sage: f.subs({})
            x^3 + x - 3
            sage: f.subs({'x':2})
            Traceback (most recent call last):
            ...
            TypeError: keys do not match self's parent
        """
        if len(x) == 1 and isinstance(x[0], dict):
            g = self._parent.gen()
            if g in x[0]:
                return self(x[0][g])
            elif len(x[0]) > 0:
                raise TypeError("keys do not match self's parent")
            return self
        return self(*x, **kwds)
    substitute = subs

    @cython.boundscheck(False)
    @cython.wraparound(False)
    def __call__(self, *args, **kwds):
        """
        Evaluate this polynomial.

        INPUT:

        - ``*args`` -- ring elements, need not be in the coefficient ring of
            the polynomial. The **first** positional argument is substituted
            for the polynomial's indeterminate. Remaining arguments, if any,
            are used **from left to right** to evaluate the coefficients.
        - ``**kwds`` -- variable name-value pairs.

        OUTPUT:

        The value of the polynomial at the point specified by the arguments.

        ALGORITHM:

        By default, use Horner's method or create a
        :class:`~sage.rings.polynomial.polynomial_compiled.CompiledPolynomialFunction`
        depending on the polynomial's degree.

        Element classes may define a method called ``_evaluate_polynomial``
        to provide an alternative evaluation algorithm for a given argument
        type. Note that ``_evaluated_polynomial`` may not always be used:
        for instance, subclasses dedicated to specific coefficient rings
        typically do not call it.

        EXAMPLES::

            sage: R.<x> = QQ[]
            sage: f = x/2 - 5
            sage: f(3)
            -7/2
            sage: R.<x> = ZZ[]
            sage: f = (x-1)^5
            sage: f(2/3)
            -1/243

        We evaluate a polynomial over a quaternion algebra::

            sage: A.<i,j,k> = QuaternionAlgebra(QQ, -1,-1)
            sage: R.<w> = PolynomialRing(A,sparse=True)
            sage: f = i*j*w^5 - 13*i*w^2 + (i+j)*w + i
            sage: f(i+j+1)
            24 + 26*i - 10*j - 25*k
            sage: w = i+j+1; i*j*w^5 - 13*i*w^2 + (i+j)*w + i
            24 + 26*i - 10*j - 25*k

        The parent ring of the answer always "starts" with the parent of
        the object at which we are evaluating. Thus, e.g., if we input a
        matrix, we are guaranteed to get a matrix out, though the base ring
        of that matrix may change depending on the base of the polynomial
        ring. ::

            sage: R.<x> = QQ[]
            sage: f = R(2/3)
            sage: a = matrix(ZZ,2)
            sage: b = f(a); b
            [2/3   0]
            [  0 2/3]
            sage: b.parent()
            Full MatrixSpace of 2 by 2 dense matrices over Rational Field
            sage: f = R(1)
            sage: b = f(a); b
            [1 0]
            [0 1]
            sage: b.parent()
            Full MatrixSpace of 2 by 2 dense matrices over Rational Field

        ::

            sage: R.<w> = GF(17)[]
            sage: f = w^3 + 3*w +2
            sage: f(5)
            6
            sage: f(w=5)
            6
            sage: f(x=10)   # x isn't mentioned
            w^3 + 3*w + 2

        Nested polynomial ring elements can be called like multivariate
        polynomials. Note the order of the arguments::

            sage: R.<x> = QQ[]; S.<y> = R[]
            sage: f = x+y*x+y^2
            sage: f.parent()
            Univariate Polynomial Ring in y over Univariate Polynomial Ring in x over Rational Field
            sage: f(2)
            3*x + 4
            sage: f(2,4)
            16
            sage: f(y=2,x=4)
            16
            sage: f(2,x=4)
            16
            sage: f(2,x=4,z=5)
            16
            sage: f(2,4, z=10)
            16
            sage: f(y=x)
            2*x^2 + x
            sage: f(x=y)
            2*y^2 + y

        Also observe that ``f(y0, x0)`` means ``f(x=x0)(y=y0)``, not
        ``f(y=y0)(x=x0)``. The two expressions may take different values::

            sage: f(y, x)
            y^2 + x*y + x
            sage: f(y)(x)
            2*x^2 + x

        Polynomial ring elements can also, like multivariate
        polynomials, be called with an argument that is a list or
        tuple containing the values to be substituted, though it is
        perhaps more natural to just unpack the list::

            sage: f([2]) # calling with a list
            3*x + 4
            sage: f((2,)) # calling with a tuple
            3*x + 4
            sage: f(*[2]) # unpacking the list to call normally
            3*x + 4

        The following results in an element of the symbolic ring. ::

            sage: f(x=sqrt(2))
            y^2 + sqrt(2)*y + sqrt(2)

        ::

            sage: R.<t> = PowerSeriesRing(QQ, 't'); S.<x> = R[]
            sage: f = 1 + x*t^2 + 3*x*t^4
            sage: f(2)
            1 + 2*t^2 + 6*t^4
            sage: f(2, 1/2)
            15/8

        Some special cases are optimized. ::

            sage: R.<x> = PolynomialRing(QQ, sparse=True)
            sage: f = x^3-2*x
            sage: f(x) is f
            True
            sage: f(1/x)
            (-2*x^2 + 1)/x^3

            sage: f = x^100 + 3
            sage: f(0)
            3
            sage: parent(f(0))
            Rational Field
            sage: parent(f(Qp(5)(0)))
            5-adic Field with capped relative precision 20

        TESTS:

        The following shows that :trac:`2360` is indeed fixed. ::

            sage: R.<x,y> = ZZ[]
            sage: P.<a> = ZZ[]
            sage: e = [x^2,y^3]
            sage: f = 6*a^4
            sage: f(x)
            6*x^4
            sage: f(e)
            Traceback (most recent call last):
            ...
            TypeError: Wrong number of arguments
            sage: f(x)
            6*x^4

        The following shows that :trac:`9006` is also fixed. ::

            sage: f = ZZ['x'](1000000 * [1])
            sage: f(1)
            1000000

        The following test came up in :trac:`9051`::

            sage: Cif = ComplexIntervalField(64)
            sage: R.<x> = Cif[]
            sage: f = 2*x-1
            sage: jj = Cif(RIF(0,2))
            sage: f(jj).center(), f(jj).diameter()
            (1.00000000000000000, 4.00000000000000000)

        The following failed before the patch to :trac:`3979`

        ::

            sage: R.<x> = ZZ[]
            sage: S.<y> = R[]
            sage: g = x*y + 1
            sage: g(x=3)
            3*y + 1

        ::

            sage: Pol_x.<x> = QQ[]
            sage: Pol_xy.<y> = Pol_x[]
            sage: pol = 1000*x^2*y^2 + 100*y + 10*x + 1

            sage: pol(y, 0)
            100*y + 1

            sage: pol(~y, 0)
            (y + 100)/y

            sage: pol(y=x, x=1)
            1000*x^2 + 100*x + 11

            sage: zero = Pol_xy(0)
            sage: zero(1).parent()
            Univariate Polynomial Ring in x over Rational Field

            sage: zero = QQ['x'](0)
            sage: a = matrix(ZZ, [[1]])
            sage: zero(a).parent()
            Full MatrixSpace of 1 by 1 dense matrices over Rational Field

            sage: pol(y, x).parent() is pol(x, y).parent() is pol(y, y).parent() is Pol_xy
            True

            sage: pol(x, x).parent()
            Univariate Polynomial Ring in x over Rational Field

            sage: one = Pol_xy(1)
            sage: one(1, 1.).parent()
            Real Field with 53 bits of precision

            sage: zero = GF(2)['x'](0)
            sage: zero(1.).parent() # should raise an error
            Traceback (most recent call last):
            ...
            TypeError: no common canonical parent for objects with parents:
            'Finite Field of size 2' and 'Real Field with 53 bits of precision'

            sage: pol(x, y, x=1)
            Traceback (most recent call last):
            ...
            TypeError: Wrong number of arguments

        Check that :trac:`22317` is fixed::

            sage: R = ZZ['x']['y']['z']
            sage: d = R.gens_dict_recursive()
            sage: p = d['x'] * d['z']
            sage: p(x=QQ(0))
            0

        AUTHORS:

        -  David Joyner (2005-04-10)

        -  William Stein (2006-01-22): change so parent is determined by the
           arithmetic

        -  William Stein (2007-03-24): fix parent being determined in the
           constant case!

        -  Robert Bradshaw (2007-04-09): add support for nested calling

        -  Tom Boothby (2007-05-01): evaluation done by
           CompiledPolynomialFunction

        -  William Stein (2007-06-03): add support for keyword arguments.

        -  Francis Clarke (2012-08-26): fix keyword substitution in the
           leading coefficient.
        """
        cdef long i
        cdef Polynomial pol = self
        cdef long d

        cst = self._parent._base.zero() if self.degree() < 0 else self.get_unsafe(0)
        a = args[0] if len(args) == 1 else None
        if kwds or not (isinstance(a, Element) or PyNumber_Check(a)):
            # slow path

            # Isolate the variable we are interested in, check remaining
            # arguments

            a = kwds.pop(self.variable_name(), None)
            if args:
                if a is not None:
                    raise TypeError("unsupported mix of keyword and positional arguments")
                if isinstance(args[0], (list, tuple)):
                    if len(args) > 1:
                        raise TypeError("invalid arguments")
                    args = args[0]
                a, args = args[0], args[1:]
            if a is None:
                a = self._parent.gen()

            eval_coeffs = False
            if args or kwds:
                try:
                    # Note that we may be calling a different implementation that
                    # is more permissive about its arguments than we are.
                    cst = cst(*args, **kwds)
                    eval_coeffs = True
                except TypeError:
                    if args: # bwd compat: nonsense *keyword* arguments are okay
                        raise TypeError("Wrong number of arguments")

            # Evaluate the coefficients, then fall through to evaluate the
            # resulting univariate polynomial

            if eval_coeffs:
                pol = pol.map_coefficients(lambda c: c(*args, **kwds),
                                            new_base_ring=cst.parent())

        # Coerce a once and for all to a parent containing the coefficients.
        # This can save lots of coercions when the common parent is the
        # polynomial's base ring (e.g., for evaluations at integers).

        if not type(a) is type(cst):
            cst, aa = coercion_model.canonical_coercion(cst, a)
            tgt = parent(cst)
            # Use fast right multiplication actions like matrix × scalar
            if (isinstance(tgt, type)
                or (<Parent> tgt).get_action(parent(a), operator.mul) is None):
                a = aa

        d = pol.degree()

        if d <= 0 or (isinstance(a, Element)
                      and a.parent().is_exact() and a.is_zero()):
            return cst # with the right parent thanks to the above coercion
        elif parent(a) is pol._parent and a.is_gen():
            return pol
        elif hasattr(a, "_evaluate_polynomial"):
            try:
                return a._evaluate_polynomial(pol)
            except NotImplementedError:
                pass

        if pol._compiled is None:
            if d < 4 or d > 50000:
                result = pol.get_unsafe(d)
                for i in xrange(d - 1, -1, -1):
                    result = result * a + pol.get_unsafe(i)
                return result
            pol._compiled = CompiledPolynomialFunction(pol.list())
        return pol._compiled.eval(a)

    def compose_trunc(self, Polynomial other, long n):
        r"""
        Return the composition of ``self`` and ``other``, truncated to `O(x^n)`.

        This method currently works for some specific coefficient rings only.

        EXAMPLES::

            sage: Pol.<x> = CBF[]
            sage: (1 + x + x^2/2 + x^3/6 + x^4/24 + x^5/120).compose_trunc(1 + x, 2)
            ([2.708333333333333 +/- 6.64e-16])*x + [2.71666666666667 +/- 4.29e-15]

            sage: Pol.<x> = QQ['y'][]
            sage: (1 + x + x^2/2 + x^3/6 + x^4/24 + x^5/120).compose_trunc(1 + x, 2)
            Traceback (most recent call last):
            ...
            NotImplementedError: truncated composition is not implemented for this subclass of polynomials
        """
        raise NotImplementedError("truncated composition is not implemented "
                                  "for this subclass of polynomials")

    def _compile(self):
        # For testing
        self._compiled = CompiledPolynomialFunction(self.list())
        return self._compiled

    def _get_compiled(self):
        # For testing
        return self._compiled

    def _fast_float_(self, *vars):
        """
        Returns a quickly-evaluating function on floats.

        EXAMPLES::

            sage: R.<t> = QQ[]
            sage: f = t^3-t
            sage: ff = f._fast_float_()
            sage: ff(10)
            990.0

        Horner's method is used::

            sage: f = (t+10)^3; f
            t^3 + 30*t^2 + 300*t + 1000
            sage: list(f._fast_float_())
            ['load 0', 'push 30.0', 'add', 'load 0', 'mul', 'push 300.0', 'add', 'load 0', 'mul', 'push 1000.0', 'add']

        TESTS::

            sage: f = t + 2 - t
            sage: ff = f._fast_float_()
            sage: ff(3)
            2.0
            sage: list(f._fast_float_())
            ['push 2.0']

            sage: f = t - t
            sage: ff = f._fast_float_()
            sage: ff(3)
            0.0
            sage: list(f._fast_float_())
            ['push 0.0']
        """
        from sage.ext.fast_eval import fast_float_arg, fast_float_constant
        var = self._parent._names[0]
        if not vars:
            x = fast_float_arg(0)
        elif var in vars:
            x = fast_float_arg(list(vars).index(var))
        else:
            raise ValueError("free variable: %s" % var)
        cdef int i, d = self.degree()
        expr = x
        if d == -1:
            return fast_float_constant(0)
        coeff = self.get_unsafe(d)
        if d == 0:
            return fast_float_constant(coeff)
        if coeff != 1:
            expr *= fast_float_constant(coeff)
        for i from d > i >= 0:
            coeff = self.get_unsafe(i)
            if coeff:
                expr += fast_float_constant(coeff)
            if i > 0:
                expr *= x
        return expr

    def _fast_callable_(self, etb):
        r"""
        Given an ExpressionTreeBuilder, return an Expression representing
        this value.

        EXAMPLES::

            sage: from sage.ext.fast_callable import ExpressionTreeBuilder
            sage: etb = ExpressionTreeBuilder(vars=['t'])
            sage: R.<t> = QQ[]
            sage: v = R.random_element(6); v
            -t^6 - 12*t^5 + 1/2*t^4 - 1/95*t^3 - 1/2*t^2 - 4
            sage: v._fast_callable_(etb)
            add(mul(mul(add(mul(add(mul(add(mul(add(mul(v_0, -1), -12), v_0), 1/2), v_0), -1/95), v_0), -1/2), v_0), v_0), -4)

        TESTS::

            sage: R(2)._fast_callable_(etb)
            2
            sage: R(0)._fast_callable_(etb)
            0
            sage: fast_callable(R(2))(3)
            2
        """
        x = etb.var(self.variable_name())
        expr = x
        cdef int i, d = self.degree()
        # We handle polynomial rings like QQ['x']['y']; that gives us some
        # slowdown.  Optimize away some of that:
        if len(etb._vars) == 1:
            # OK, we're in the (very common) univariate case.
            coeff_maker = etb.constant
        else:
            # There may be variables in our coefficients...
            coeff_maker = etb.make
        if d == -1:
            return coeff_maker(0)
        coeff = self.get_unsafe(d)
        if d == 0:
            return coeff_maker(coeff)
        if coeff != 1:
            expr *= coeff_maker(coeff)
        for i from d > i >= 0:
            coeff = self.get_unsafe(i)
            if coeff:
                expr += coeff_maker(coeff)
            if i > 0:
                expr *= x
        return expr

    cpdef _richcmp_(self, other, int op):
        """
        Compare the two polynomials self and other.

        We order polynomials first by degree (but treating 0 as having
        degree 0), then in dictionary order starting with the
        coefficient of largest degree.

        EXAMPLES::

            sage: R.<x> = QQ['x']
            sage: 3*x^3  + 5 > 10*x^2 + 19
            True
            sage: x^2 - 2*x - 1 < x^2 - 1
            True
            sage: x^2 - 2*x - 1 > x^2 - 1
            False
            sage: x^3 - 3 > 393939393
            True

        Test comparison with zero (:trac:`18633`)::

            sage: 0 < R(1)
            True
            sage: R(-1) < 0
            True
            sage: -x < 0
            False
            sage: R(0) == R(0)
            True

        TESTS::

        Test that comparisons are consistent when using interval
        coefficients::

            sage: R.<x> = RIF[]
            sage: a = RIF(0,1) * x
            sage: b = RIF(1,2) * x
            sage: a == a
            False
            sage: a != a
            False
            sage: a == b
            False
            sage: a < b
            False
            sage: a > b
            False
            sage: a <= b
            True
            sage: a >= b
            False
            sage: a != b
            False

            sage: R.<x> = RBF[]
            sage: pol = RBF(1.0, 0.1)
            sage: pol == pol
            False
        """
        cdef Polynomial pol = <Polynomial?>other

        cdef Py_ssize_t d1 = self.degree()
        cdef Py_ssize_t d2 = pol.degree()

        # Special case constant polynomials
        if d1 == -1: # self is the 0 polynomial
            if d2 == -1:
                return rich_to_bool(op, 0) # both polynomials are 0
            elif d2 == 0:
                return richcmp(self._parent._base.zero(), pol.get_unsafe(0), op)
            return rich_to_bool_sgn(op, -1) # we have d2 > 0
        elif d1 == 0: # self is a nonzero constant
            if d2 == -1:
                return richcmp(self.get_unsafe(0), pol._parent._base.zero(), op)
            elif d2 == 0:
                return richcmp(self.get_unsafe(0), pol.get_unsafe(0), op)
            return rich_to_bool_sgn(op, -1) # we have d2 > d1 == 0

        # For different degrees, compare the degree
        if d1 != d2:
            return rich_to_bool_sgn(op, d1 - d2)

        cdef Py_ssize_t i
        for i in reversed(range(d1+1)):
            x = self.get_unsafe(i)
            y = pol.get_unsafe(i)
            res = richcmp_item(x, y, op)
            if res is not NotImplemented:
                return res
        return rich_to_bool(op, 0)

    def __nonzero__(self):
        """
        EXAMPLES::

            sage: P = PolynomialRing(ZZ,'x')(0)
            sage: bool(P)
            False
            sage: P = PolynomialRing(ZZ, 'x')([1,2,3])
            sage: bool(P)
            True
        """
        return self.degree() >= 0

    def __getitem__(self, n):
        r"""
        Return the `n`-th coefficient of ``self``.

        .. WARNING::

            If `P` is a polynomial of degree `d`, then ``P[i]``
            returns `0` when `i < 0` or `i > d`.  This behaviour
            intentionally differs from that of lists: if `L` is a list
            of length `n`, then Python defines ``L[-i] = L[n - i]``
            for `0 < i \le n``.  The definition used here is more
            meaningful for polynomials, since it can be extended
            immediately to Laurent series, for example.

        EXAMPLES:

        We illustrate the difference between polynomials and lists
        when negative indices are involved::

            sage: R.<x> = QQ[]
            sage: f = x + 2
            sage: f[-1]
            0
            sage: list(f)[-1]
            1

        Slices can be used to truncate polynomials::

            sage: pol = R(range(8)); pol
            7*x^7 + 6*x^6 + 5*x^5 + 4*x^4 + 3*x^3 + 2*x^2 + x
            sage: pol[:6]
            5*x^5 + 4*x^4 + 3*x^3 + 2*x^2 + x

        Any other kind of slicing is deprecated or an error, see
        :trac:`18940`::

            sage: f[1:3]
            doctest:...: DeprecationWarning: polynomial slicing with a start index is deprecated, use list() and slice the resulting list instead
            See http://trac.sagemath.org/18940 for details.
            x
            sage: f[1:3:2]
            Traceback (most recent call last):
            ...
            NotImplementedError: polynomial slicing with a step is not defined
        """
        cdef Py_ssize_t d = self.degree() + 1
        if isinstance(n, slice):
            start, stop, step = n.start, n.stop, n.step
            if step is not None:
                raise NotImplementedError("polynomial slicing with a step is not defined")
            if start is None:
                start = 0
            else:
                if start < 0:
                    start = 0
                from sage.misc.superseded import deprecation
                deprecation(18940, "polynomial slicing with a start index is deprecated, use list() and slice the resulting list instead")
            if stop is None or stop > d:
                stop = d
            values = ([self.base_ring().zero()] * start
                      + [self.get_unsafe(i) for i in xrange(start, stop)])
            return self._new_generic(values)

        return self.get_coeff_c(pyobject_to_long(n))

    cdef get_coeff_c(self, Py_ssize_t i):
        """
        Return the `i`-th coefficient of ``self``.
        """
        cdef Py_ssize_t d = self.degree()
        if 0 <= i <= d:
            return self.get_unsafe(i)
        else:
            return self._parent._base.zero()

    cdef get_unsafe(self, Py_ssize_t i):
        """
        Return the `i`-th coefficient of ``self``.

        Used as building block for a generic :meth:`__getitem__`. Should be
        overridden by Cython subclasses. The default implementation makes it
        possible to implement concrete subclasses in Python.
        """
        return self[i]

    def __iter__(self):
        """
        EXAMPLES::

            sage: P = PolynomialRing(ZZ, 'x')([1,2,3])
            sage: [y for y in iter(P)]
            [1, 2, 3]
        """
        return iter(self.list(copy=False))

    def _cache_key(self):
        """
        Return a hashable key which identifies this element.

        EXAMPLES::

            sage: K.<u> = Qq(4)
            sage: R.<x> = K[]
            sage: f = x
            sage: hash(f)
            Traceback (most recent call last):
            ...
            TypeError: unhashable type: 'sage.rings.padics.qadic_flint_CR.qAdicCappedRelativeElement'
            sage: f._cache_key()
            (Univariate Polynomial Ring in x over Unramified Extension in u defined by x^2 + x + 1 with capped relative precision 20 over 2-adic Field,
             0,
             1 + O(2^20))
            sage: @cached_function
            ....: def foo(t): return t
            ....:
            sage: foo(x)
            (1 + O(2^20))*x
        """
        return (self._parent,) + tuple(self)

    def __hash__(self):
        return self._hash_c()

    cdef long _hash_c(self) except -1:
        """
        This hash incorporates the variable name in an effort to respect
        the obvious inclusions into multi-variable polynomial rings.

        The tuple algorithm is borrowed from
        http://effbot.org/zone/python-hash.htm.

        EXAMPLES::

            sage: R.<x>=ZZ[]
            sage: hash(R(1))==hash(1)  # respect inclusions of the integers
            True
            sage: hash(R.0)==hash(FractionField(R).0)  # respect inclusions into the fraction field
            True
            sage: R.<x>=QQ[]
            sage: hash(R(1/2))==hash(1/2)  # respect inclusions of the rationals
            True
            sage: hash(R.0)==hash(FractionField(R).0)  # respect inclusions into the fraction field
            True
            sage: R.<x>=IntegerModRing(11)[]
            sage: hash(R.0)==hash(FractionField(R).0)  # respect inclusions into the fraction field
            True

        TESTS:

        Verify that :trac:`16251` has been resolved, i.e., polynomials with
        unhashable coefficients are unhashable::

            sage: K.<a> = Qq(9)
            sage: R.<t> = K[]
            sage: hash(t)
            Traceback (most recent call last):
            ...
            TypeError: unhashable type: 'sage.rings.padics.qadic_flint_CR.qAdicCappedRelativeElement'

        """
        cdef long result = 0 # store it in a c-int and just let the overflowing additions wrap
        cdef long result_mon
        cdef long c_hash
        cdef long var_name_hash
        cdef int i
        for i from 0<= i <= self.degree():
            if i == 1:
                # we delay the hashing until now to not waste it on a constant poly
                var_name_hash = hash(self._parent._names[0])
            # I'm assuming (incorrectly) that hashes of zero indicate that the element is 0.
            # This assumption is not true, but I think it is true enough for the purposes and it
            # it allows us to write fast code that omits terms with 0 coefficients.  This is
            # important if we want to maintain the '==' relationship with sparse polys.
            c_hash = hash(self.get_unsafe(i))
            if c_hash != 0:
                if i == 0:
                    result += c_hash
                else:
                    # Hash (self[i], generator, i) as a tuple according to the algorithm.
                    result_mon = c_hash
                    result_mon = (1000003 * result_mon) ^ var_name_hash
                    result_mon = (1000003 * result_mon) ^ i
                    result += result_mon
        if result == -1:
            return -2
        return result

    def __float__(self):
        """
        EXAMPLES::

            sage: P = PolynomialRing(ZZ, 'x')([1])
            sage: float(P)
            1.0
        """
        if self.degree() > 0:
            raise TypeError("cannot coerce nonconstant polynomial to float")
        return float(self.get_coeff_c(0))

    def __int__(self):
        """
        EXAMPLES::

            sage: P = PolynomialRing(ZZ, 'x')([3])
            sage: int(P)
            3
        """
        if self.degree() > 0:
            raise TypeError("cannot coerce nonconstant polynomial to int")
        return int(self.get_coeff_c(0))

    def _im_gens_(self, codomain, im_gens):
        """
        EXAMPLES::

            sage: R.<x> = ZZ[]
            sage: H = Hom(R, QQ); H
            Set of Homomorphisms from Univariate Polynomial Ring in x over Integer Ring to Rational Field
            sage: f = H([5]); f
            Ring morphism:
              From: Univariate Polynomial Ring in x over Integer Ring
              To:   Rational Field
              Defn: x |--> 5
            sage: f(x)
            5
            sage: f(x^2 + 3)
            28
        """
        a = im_gens[0]
        P = a.parent()
        d = self.degree()
        if d == -1:
            return P.zero() # Special case: 0 should always coerce to 0
        result = P._coerce_(self.get_unsafe(d))
        i = d - 1
        while i >= 0:
            result = result * a + P._coerce_(self.get_unsafe(i))
            i -= 1
        return result

    def _integer_(self, ZZ):
        r"""
        EXAMPLES::

            sage: k = GF(47)
            sage: R.<x> = PolynomialRing(k)
            sage: ZZ(R(45))
            45
            sage: ZZ(3*x + 45)
            Traceback (most recent call last):
            ...
            TypeError: cannot coerce nonconstant polynomial
        """
        if self.degree() > 0:
            raise TypeError("cannot coerce nonconstant polynomial")
        return ZZ(self.get_coeff_c(0))

    def _rational_(self):
        r"""
        EXAMPLES::

            sage: R.<x> = PolynomialRing(QQ)
            sage: QQ(R(45/4))
            45/4
            sage: QQ(3*x + 45)
            Traceback (most recent call last):
            ...
            TypeError: not a constant polynomial
        """
        if self.degree() > 0:
            raise TypeError("not a constant polynomial")
        return sage.rings.rational.Rational(self.get_coeff_c(0))

    def _symbolic_(self, R):
        """
        EXAMPLES::

            sage: R.<x> = QQ[]
            sage: f = x^3 + x
            sage: g = f._symbolic_(SR); g
            x^3 + x
            sage: g(x=2)
            10

            sage: g = SR(f)
            sage: g(x=2)
            10

        The polynomial has to be over a field of characteristic 0 (see
        :trac:`24072`)::

            sage: R.<w> = GF(7)[]
            sage: f = SR(2*w^3 + 1); f
            Traceback (most recent call last):
            ...
            TypeError: positive characteristic not allowed in symbolic computations
        """
        d = dict([(repr(g), R.var(g)) for g in self._parent.gens()])
        return self.subs(**d)

    def __invert__(self):
        """
        EXAMPLES::

            sage: R.<x> = QQ[]
            sage: f = x - 90283
            sage: f.__invert__()
            1/(x - 90283)
            sage: ~f
            1/(x - 90283)
        """
        return self.parent().one() / self

    def inverse_of_unit(self):
        """
        EXAMPLES::

            sage: R.<x> = QQ[]
            sage: f = x - 90283
            sage: f.inverse_of_unit()
            Traceback (most recent call last):
            ...
            ValueError: self is not a unit
            sage: f = R(-90283); g = f.inverse_of_unit(); g
            -1/90283
            sage: parent(g)
            Univariate Polynomial Ring in x over Rational Field
        """
        d = self.degree()
        if d > 0:
            if not self.is_unit():
                raise ValueError("self is not a unit")
            else:
                raise NotImplementedError("polynomial inversion over non-integral domains not implemented")
        elif d == -1:
            return self._parent(~self._parent._base.zero())
        return self._parent(~self.get_unsafe(0))

    def inverse_mod(a, m):
        """
        Inverts the polynomial a with respect to m, or raises a ValueError
        if no such inverse exists. The parameter m may be either a single
        polynomial or an ideal (for consistency with inverse_mod in other
        rings).

        .. SEEALSO::

            If you are only interested in the inverse modulo a monomial `x^k`
            then you might use the specialized method
            :meth:`inverse_series_trunc` which is much faster.

        EXAMPLES::

            sage: S.<t> = QQ[]
            sage: f = inverse_mod(t^2 + 1, t^3 + 1); f
            -1/2*t^2 - 1/2*t + 1/2
            sage: f * (t^2 + 1) % (t^3 + 1)
            1
            sage: f = t.inverse_mod((t+1)^7); f
            -t^6 - 7*t^5 - 21*t^4 - 35*t^3 - 35*t^2 - 21*t - 7
            sage: (f * t) + (t+1)^7
            1
            sage: t.inverse_mod(S.ideal((t + 1)^7)) == f
            True

        This also works over inexact rings, but note that due to rounding
        error the product may not always exactly equal the constant
        polynomial 1 and have extra terms with coefficients close to zero. ::

            sage: R.<x> = RDF[]
            sage: epsilon = RDF(1).ulp()*50   # Allow an error of up to 50 ulp
            sage: f = inverse_mod(x^2 + 1, x^5 + x + 1); f  # abs tol 1e-14
            0.4*x^4 - 0.2*x^3 - 0.4*x^2 + 0.2*x + 0.8
            sage: poly = f * (x^2 + 1) % (x^5 + x + 1)
            sage: # Remove noisy zero terms:
            sage: parent(poly)([ 0.0 if abs(c)<=epsilon else c for c in poly.coefficients(sparse=False) ])
            1.0
            sage: f = inverse_mod(x^3 - x + 1, x - 2); f
            0.14285714285714285
            sage: f * (x^3 - x + 1) % (x - 2)
            1.0
            sage: g = 5*x^3+x-7; m = x^4-12*x+13; f = inverse_mod(g, m); f
            -0.0319636125...*x^3 - 0.0383269759...*x^2 - 0.0463050900...*x + 0.346479687...
            sage: poly = f*g % m
            sage: # Remove noisy zero terms:
            sage: parent(poly)([ 0.0 if abs(c)<=epsilon else c for c in poly.coefficients(sparse=False) ])  # abs tol 1e-14
            1.0000000000000004

        ALGORITHM: Solve the system as + mt = 1, returning s as the inverse
        of a mod m.

        Uses the Euclidean algorithm for exact rings, and solves a linear
        system for the coefficients of s and t for inexact rings (as the
        Euclidean algorithm may not converge in that case).

        AUTHORS:

        - Robert Bradshaw (2007-05-31)
        """
        from sage.rings.ideal import is_Ideal
        if is_Ideal(m):
            v = m.gens_reduced()
            if len(v) > 1:
                raise NotImplementedError("Don't know how to invert modulo non-principal ideal %s" % m)
            m = v[0]
        if m.degree() == 1 and m[1].is_unit():
            # a(x) mod (x-r) = a(r)
            r = -m[0]
            if not m[1].is_one():
                r *= m.base_ring()(~m[1])
            u = a(r)
            if u.is_unit():
                return a.parent()(~u)
        if a.parent().is_exact():
            # use xgcd
            g, s, _ = a.xgcd(m)
            if g == 1:
                return s
            elif g.is_unit():
                return g.inverse_of_unit() * s
            else:
                raise ValueError("Impossible inverse modulo")
        else:
            # xgcd may not converge for inexact rings.
            # Instead solve for the coefficients of
            # s (degree n-1) and t (degree n-2) in
            #               as + mt = 1
            # as a linear system.
            from sage.matrix.constructor import matrix
            from sage.modules.free_module_element import vector
            a %= m
            n = m.degree()
            R = a.parent().base_ring()
            M = matrix(R, 2*n-1)
            # a_i s_j x^{i+j} terms
            for i in range(n):
                for j in range(n):
                    M[i+j, j] = a[i]
            # m_i t_j x^{i+j} terms
            for i in range(n+1):
                for j in range(n-1):
                    M[i+j, j+n] = m[i]
            v = vector(R, [R.one()] + [R.zero()]*(2*n-2)) # the constant polynomial 1
            if M.is_invertible():
                x = M.solve_right(v) # there has to be a better way to solve
                return a.parent()(list(x)[0:n])
            else:
                raise ValueError("Impossible inverse modulo")

    cpdef Polynomial inverse_series_trunc(self, long prec):
        r"""
        Return a polynomial approximation of precision ``prec`` of the inverse
        series of this polynomial.

        .. SEEALSO::

            The method :meth:`inverse_mod` allows more generally to invert this
            polynomial with respect to any ideal.

        EXAMPLES::

            sage: x = polygen(ZZ)
            sage: s = (1+x).inverse_series_trunc(5)
            sage: s
            x^4 - x^3 + x^2 - x + 1
            sage: s * (1+x)
            x^5 + 1

        Note that the constant coefficient needs to be a unit::

            sage: ZZx.<x> = ZZ[]
            sage: ZZxy.<y> = ZZx[]
            sage: (1+x + y**2).inverse_series_trunc(4)
            Traceback (most recent call last):
            ...
            ValueError: constant term x + 1 is not a unit
            sage: (1+x + y**2).change_ring(ZZx.fraction_field()).inverse_series_trunc(4)
            (-1/(x^2 + 2*x + 1))*y^2 + 1/(x + 1)

        The method works over any polynomial ring::

            sage: R = Zmod(4)
            sage: Rx.<x> = R[]
            sage: Rxy.<y> = Rx[]

            sage: p = 1 + (1+2*x)*y + x**2*y**4
            sage: q = p.inverse_series_trunc(10)
            sage: (p*q).truncate(11)
            (2*x^4 + 3*x^2 + 3)*y^10 + 1

        Even noncommutative ones::

            sage: M = MatrixSpace(ZZ,2)
            sage: x = polygen(M)
            sage: p = M([1,2,3,4])*x^3 + M([-1,0,0,1])*x^2 + M([1,3,-1,0])*x + M.one()
            sage: q = p.inverse_series_trunc(5)
            sage: (p*q).truncate(5) == M.one()
            True
            sage: q = p.inverse_series_trunc(13)
            sage: (p*q).truncate(13) == M.one()
            True

        TESTS::

            sage: x = polygen(ZZ['a','b'])
            sage: (x+1).inverse_series_trunc(0)
            Traceback (most recent call last):
            ...
            ValueError: the precision must be positive, got 0

        AUTHORS:

        - David Harvey (2006-09-09): Newton's method implementation for power
          series

        - Vincent Delecroix (2014-2015): move the implementation directly in
          polynomial
        """
        if prec <= 0:
            raise ValueError("the precision must be positive, got {}".format(prec))

        const_term = self.get_coeff_c(0)
        if not const_term.is_unit():
            raise ValueError("constant term {} is not a unit".format(const_term))

        R = self._parent
        A = R.base_ring()
        try:
            first_coeff = const_term.inverse_of_unit()
        except AttributeError:
            first_coeff = A(~const_term)

        current = R(first_coeff)
        for next_prec in sage.misc.misc.newton_method_sizes(prec)[1:]:
            z = current._mul_trunc_(self, next_prec)._mul_trunc_(current, next_prec)
            current = current + current - z
        return current

    def revert_series(self, n):
        r"""
        Return a polynomial ``f`` such that
        ``f(self(x)) = self(f(x)) = x mod x^n``.

        Currently, this is only implemented over some coefficient rings.

        EXAMPLES::

            sage: Pol.<x> = QQ[]
            sage: (x + x^3/6 + x^5/120).revert_series(6)
            3/40*x^5 - 1/6*x^3 + x
            sage: Pol.<x> = CBF[]
            sage: (x + x^3/6 + x^5/120).revert_series(6)
            ([0.075000000000000 +/- 9.75e-17])*x^5 + ([-0.166666666666667 +/- 4.45e-16])*x^3 + x
            sage: Pol.<x> = SR[]
            sage: x.revert_series(6)
            Traceback (most recent call last):
            ...
            NotImplementedError: only implemented for certain base rings
        """
        raise NotImplementedError("only implemented for certain base rings")

    def __long__(self):
        """
        EXAMPLES::

            sage: R.<x> = ZZ[]
            sage: f = x - 902384
            sage: long(f)
            Traceback (most recent call last):
            ...
            TypeError: cannot coerce nonconstant polynomial to long
            sage: long(R(939392920202))
            939392920202L
        """
        if self.degree() > 0:
            raise TypeError("cannot coerce nonconstant polynomial to long")
        return long(self.get_coeff_c(0))

    cpdef _mul_(self, right):
        """
        EXAMPLES::

            sage: R.<x> = ZZ[]
            sage: (x - 4)*(x^2 - 8*x + 16)
            x^3 - 12*x^2 + 48*x - 64
            sage: C.<t> = PowerSeriesRing(ZZ)
            sage: D.<s> = PolynomialRing(C)
            sage: z = (1 + O(t)) + t*s^2
            sage: z*z
            t^2*s^4 + (2*t + O(t^2))*s^2 + 1 + O(t)

            ## More examples from trac 2943, added by Kiran S. Kedlaya 2 Dec 09
            sage: C.<t> = PowerSeriesRing(Integers())
            sage: D.<s> = PolynomialRing(C)
            sage: z = 1 + (t + O(t^2))*s + (t^2 + O(t^3))*s^2
            sage: z*z
            (t^4 + O(t^5))*s^4 + (2*t^3 + O(t^4))*s^3 + (3*t^2 + O(t^3))*s^2 + (2*t + O(t^2))*s + 1

        TESTS::

            sage: Pol.<x> = MatrixSpace(ZZ, 2)[]
            sage: a = matrix([[1,0],[0,0]])
            sage: b = matrix([[1,2],[3,4]])
            sage: list((a*x)*(b*x + 1))
            [
            [0 0]  [1 0]  [1 2]
            [0 0], [0 0], [0 0]
            ]
            sage: list((b*x + 1)*(a*x))
            [
            [0 0]  [1 0]  [1 0]
            [0 0], [0 0], [3 0]
            ]
            sage: list((a*x + 1)*(b*x))
            [
            [0 0]  [1 2]  [1 2]
            [0 0], [3 4], [0 0]
            ]
        """
        if not self or not right:
            return self._parent.zero()

        cdef Polynomial _right = right
        if self.is_term():
            return _right._mul_term(self, term_on_right=False)
        elif _right.is_term():
            return self._mul_term(_right, term_on_right=True)

        elif self._parent.is_exact():
            return self._mul_karatsuba(right)
        else:
            return self._mul_generic(right)

    def _mul_trunc(self, right, n):
        r"""
        Deprecated alias of :meth:`_mul_trunc_`

        EXAMPLES::

            sage: R.<x> = QQ[]
            sage: x._mul_trunc(x, 1)
            doctest:...: DeprecationWarning: _mul_trunc is deprecated, use
            _mul_trunc_ instead
            See http://trac.sagemath.org/18420 for details.
            0
        """
        deprecation(18420, "_mul_trunc is deprecated, use _mul_trunc_ instead")
        return self._mul_trunc_(right, n)

    cpdef Polynomial _mul_trunc_(self, Polynomial right, long n):
        r"""
        Return the truncated multiplication of two polynomials up to ``n``.

        This is the default implementation that does the multiplication and then
        truncate! There are custom implementations in several subclasses:

        - :meth:`on dense polynomial over integers (via FLINT) <sage.rings.polynomial.polynomial_integer_dense_flint.Polynomial_integer_dense_flint._mul_trunc_>`

        - :meth:`on dense polynomial over Z/nZ (via FLINT)
          <sage.rings.polynomial.polynomial_zmod_flint.Polynomial_zmod_flint._mul_trunc_>`

        - :meth:`on dense rational polynomial (via FLINT)
          <sage.rings.polynomial.polynomial_rational_flint.Polynomial_rational_flint._mul_trunc_>`

        - :meth:`on dense polynomial on Z/nZ (via NTL)
          <sage.rings.polynomial.polynomial_modn_dense_ntl.Polynomial_dense_modn_ntl_zz._mul_trunc_>`

        EXAMPLES::

            sage: R = QQ['x']['y']
            sage: y = R.gen()
            sage: x = R.base_ring().gen()
            sage: p1 = 1 - x*y + 2*y**3
            sage: p2 = -1/3 + y**5
            sage: p1._mul_trunc_(p2, 5)
            -2/3*y^3 + 1/3*x*y - 1/3

        .. TODO::

            implement a generic truncated Karatsuba and use it here.
        """
        cdef Polynomial pol
        cdef list x, y
        if not self or not right:
            return self._parent.zero()
        elif n < self._parent._Karatsuba_threshold:
            x = self.list(copy=False)
            y = right.list(copy=False)
            return self._new_generic(do_schoolbook_product(x, y, n))
        else:
            pol = self.truncate(n) * right.truncate(n)
            return pol._inplace_truncate(n)

    def multiplication_trunc(self, other, n):
        r"""
        Truncated multiplication

        EXAMPLES::

            sage: R.<x> = ZZ[]
            sage: (x^10 + 5*x^5 + x^2 - 3).multiplication_trunc(x^7 - 3*x^3 + 1, 11)
            x^10 + x^9 - 15*x^8 - 3*x^7 + 2*x^5 + 9*x^3 + x^2 - 3

        Check that coercion is working::

            sage: R2 = QQ['x']
            sage: x2 = R2.gen()
            sage: p1 = (x^3 + 1).multiplication_trunc(x2^3 - 2, 5); p1
            -x^3 - 2
            sage: p2 = (x2^3 + 1).multiplication_trunc(x^3 - 2, 5); p2
            -x^3 - 2
            sage: parent(p1) == parent(p2) == R2
            True
        """
        if not have_same_parent(self, other):
            self, other = coercion_model.canonical_coercion(self, other)
        return self._mul_trunc_(other, pyobject_to_long(n))

    def square(self):
        """
        Returns the square of this polynomial.

        .. TODO::

            - This is just a placeholder; for now it just uses ordinary
              multiplication. But generally speaking, squaring is faster than
              ordinary multiplication, and it's frequently used, so subclasses
              may choose to provide a specialised squaring routine.

            - Perhaps this even belongs at a lower level? RingElement or
              something?

        AUTHORS:

        - David Harvey (2006-09-09)

        EXAMPLES::

            sage: R.<x> = QQ[]
            sage: f = x^3 + 1
            sage: f.square()
            x^6 + 2*x^3 + 1
            sage: f*f
            x^6 + 2*x^3 + 1
        """
        return self * self

    def squarefree_decomposition(self):
        """
        Return the square-free decomposition of this polynomial.  This is a
        partial factorization into square-free, coprime polynomials.

        EXAMPLES::

            sage: x = polygen(QQ)
            sage: p = 37 * (x-1)^3 * (x-2)^3 * (x-1/3)^7 * (x-3/7)
            sage: p.squarefree_decomposition()
            (37*x - 111/7) * (x^2 - 3*x + 2)^3 * (x - 1/3)^7
            sage: p = 37 * (x-2/3)^2
            sage: p.squarefree_decomposition()
            (37) * (x - 2/3)^2
            sage: x = polygen(GF(3))
            sage: x.squarefree_decomposition()
            x
            sage: f = QQbar['x'](1)
            sage: f.squarefree_decomposition()
            1

        """
        if self.degree() < 0:
            raise ValueError("square-free decomposition not defined for zero polynomial")
        if hasattr(self.base_ring(),'_squarefree_decomposition_univariate_polynomial'):
            return self.base_ring()._squarefree_decomposition_univariate_polynomial(self)
        raise NotImplementedError("square-free decomposition not implemented for this polynomial")

    def is_square(self, root=False):
        """
        Returns whether or not polynomial is square. If the optional
        argument ``root`` is set to ``True``, then also returns the square root
        (or ``None``, if the polynomial is not square).

        INPUT:

        -  ``root`` - whether or not to also return a square
           root (default: ``False``)

        OUTPUT:

        -  ``bool`` - whether or not a square

        -  ``root`` - (optional) an actual square root if
           found, and ``None`` otherwise.

        EXAMPLES::

            sage: R.<x> = PolynomialRing(QQ)
            sage: (x^2 + 2*x + 1).is_square()
            True
            sage: (x^4 + 2*x^3 - x^2 - 2*x + 1).is_square(root=True)
            (True, x^2 + x - 1)

            sage: f = 12*(x+1)^2 * (x+3)^2
            sage: f.is_square()
            False
            sage: f.is_square(root=True)
            (False, None)

            sage: h = f/3; h
            4*x^4 + 32*x^3 + 88*x^2 + 96*x + 36
            sage: h.is_square(root=True)
            (True, 2*x^2 + 8*x + 6)

            sage: S.<y> = PolynomialRing(RR)
            sage: g = 12*(y+1)^2 * (y+3)^2

            sage: g.is_square()
            True

        TESTS:

        Make sure :trac:`9093` is fixed::

            sage: R(1).is_square()
            True
            sage: R(4/9).is_square(root=True)
            (True, 2/3)
            sage: R(-1/3).is_square()
            False
            sage: R(0).is_square()
            True
        """
        if self.is_zero():
            return (True, self) if root else True

        try:
            f = self.squarefree_decomposition()
        except NotImplementedError:
            f = self.factor()

        u = self._parent.base_ring()(f.unit())

        if all(a[1] % 2 == 0 for a in f) and u.is_square():
            g = u.sqrt()
            for a in f:
                g *= a[0] ** (a[1] / 2)
            return (True, g) if root else True
        else:
            return (False, None) if root else False

    def any_root(self, ring=None, degree=None, assume_squarefree=False):
        """
        Return a root of this polynomial in the given ring.

        INPUT:

        - ``ring`` -- The ring in which a root is sought.  By default
          this is the coefficient ring.

        - ``degree`` (None or nonzero integer) -- Used for polynomials
          over finite fields.  Returns a root of degree
          ``abs(degree)`` over the ground field.  If negative, also
          assumes that all factors of this polynomial are of degree
          ``abs(degree)``.  If None, returns a root of minimal degree
          contained within the given ring.

        - ``assume_squarefree`` (bool) -- Used for polynomials over
          finite fields.  If True, this polynomial is assumed to be
          squarefree.

        EXAMPLES::

            sage: R.<x> = GF(11)[]
            sage: f = 7*x^7 + 8*x^6 + 4*x^5 + x^4 + 6*x^3 + 10*x^2 + 8*x + 5
            sage: f.any_root()
            2
            sage: f.factor()
            (7) * (x + 9) * (x^6 + 10*x^4 + 6*x^3 + 5*x^2 + 2*x + 2)
            sage: f = x^6 + 10*x^4 + 6*x^3 + 5*x^2 + 2*x + 2
            sage: f.any_root(GF(11^6, 'a'))
            a^5 + a^4 + 7*a^3 + 2*a^2 + 10*a
            sage: sorted(f.roots(GF(11^6, 'a')))
            [(10*a^5 + 2*a^4 + 8*a^3 + 9*a^2 + a, 1), (a^5 + a^4 + 7*a^3 + 2*a^2 + 10*a, 1), (9*a^5 + 5*a^4 + 10*a^3 + 8*a^2 + 3*a + 1, 1), (2*a^5 + 8*a^4 + 3*a^3 + 6*a + 2, 1), (a^5 + 3*a^4 + 8*a^3 + 2*a^2 + 3*a + 4, 1), (10*a^5 + 3*a^4 + 8*a^3 + a^2 + 10*a + 4, 1)]
            sage: f.any_root(GF(11^6, 'a'))
            a^5 + a^4 + 7*a^3 + 2*a^2 + 10*a

            sage: g = (x-1)*(x^2 + 3*x + 9) * (x^5 + 5*x^4 + 8*x^3 + 5*x^2 + 3*x + 5)
            sage: g.any_root(ring=GF(11^10, 'b'), degree=1)
            1
            sage: g.any_root(ring=GF(11^10, 'b'), degree=2)
            5*b^9 + 4*b^7 + 4*b^6 + 8*b^5 + 10*b^2 + 10*b + 5
            sage: g.any_root(ring=GF(11^10, 'b'), degree=5)
            5*b^9 + b^8 + 3*b^7 + 2*b^6 + b^5 + 4*b^4 + 3*b^3 + 7*b^2 + 10*b

        TESTS::

            sage: R.<x> = GF(5)[]
            sage: K.<a> = GF(5^12)
            sage: for _ in range(40):
            ....:     f = R.random_element(degree=4)
            ....:     assert f(f.any_root(K)) == 0

        Check that our Cantor-Zassenhaus implementation does not loop
        over finite fields of even characteristic (see :trac:`16162`)::

            sage: K.<a> = GF(2**8)
            sage: x = polygen(K)
            sage: (x**2+x+1).any_root() # used to loop
            a^7 + a^6 + a^4 + a^2 + a + 1
            sage: (x**2+a+1).any_root()
            a^7 + a^2

        Also check that such computations can be interrupted::

            sage: K.<a> = GF(2^8)
            sage: x = polygen(K)
            sage: pol = x^1000000 + x + a
            sage: alarm(0.5); pol.any_root()
            Traceback (most recent call last):
            ...
            AlarmInterrupt

        Check root computation over large finite fields::

            sage: K.<a> = GF(2**50)
            sage: x = polygen(K)
            sage: (x**10+x+a).any_root()
            a^49 + a^47 + a^44 + a^42 + a^41 + a^39 + a^38 + a^37 + a^36 + a^34 + a^33 + a^29 + a^27 + a^26 + a^25 + a^23 + a^18 + a^13 + a^7 + a^5 + a^4 + a^3 + a^2 + a
            sage: K.<a> = GF(2**150)
            sage: x = polygen(K)
            sage: (x**10+x+a).any_root()
            a^149 + a^148 + a^146 + a^144 + a^143 + a^140 + a^138 + a^136 + a^134 + a^132 + a^131 + a^130 + a^129 + a^127 + a^123 + a^120 + a^118 + a^114 + a^113 + a^112 + a^111 + a^108 + a^104 + a^103 + a^102 + a^99 + a^98 + a^94 + a^91 + a^90 + a^88 + a^79 + a^78 + a^75 + a^73 + a^72 + a^67 + a^65 + a^64 + a^63 + a^62 + a^61 + a^59 + a^57 + a^52 + a^50 + a^48 + a^47 + a^46 + a^45 + a^43 + a^41 + a^39 + a^37 + a^34 + a^31 + a^29 + a^27 + a^25 + a^23 + a^22 + a^20 + a^18 + a^16 + a^14 + a^11 + a^10 + a^8 + a^6 + a^5 + a^4 + a + 1

        Check that :trac:`21998` has been resolved::

            sage: K.<a> = GF(2^4)
            sage: R.<x> = K[]
            sage: f = x^2 + x + a^2 + a
            sage: f.any_root()
            a + 1

        """
        if self.base_ring().is_finite() and self.base_ring().is_field():
            if self.degree() < 0:
                return ring(0)
            if self.degree() == 0:
                raise ValueError("no roots A %s" % self)
            if not assume_squarefree:
                SFD = self.squarefree_decomposition()
                SFD.sort()
                for f, e in SFD:
                    try:
                        return f.any_root(ring, degree, True)
                    except ValueError:
                        pass
            if self.degree() == 1 and (degree is None or degree == 1):
                if ring is None:
                    return -self.get_unsafe(0) / self.get_unsafe(1)
                else:
                    return ring(-self.get_unsafe(0) / self.get_unsafe(1))
            q = self.base_ring().order()
            if ring is None:
                allowed_deg_mult = Integer(1)
            else:
                if not (self.base_ring().is_field() and self.base_ring().is_finite()):
                    raise NotImplementedError
                if ring.characteristic() != self.base_ring().characteristic():
                    raise ValueError("ring must be an extension of the base ring")
                if not (ring.is_field() and ring.is_finite()):
                    raise NotImplementedError
                allowed_deg_mult = Integer(ring.factored_order()[0][1]) # generally it will be the quotient of this by the degree of the base ring.
            if degree is None:
                x = self._parent.gen()
                if allowed_deg_mult == 1:
                    xq = pow(x,q,self)
                    self = self.gcd(xq-x)
                    degree = -1
                    if self.degree() == 0:
                        raise ValueError("no roots B %s" % self)
                else:
                    xq = x
                    d = Integer(0)
                    while True:
                        # one pass for roots that actually lie within ring.
                        e = self.degree()
                        if 2*d+2 > e:
                            # this polynomial has no factors dividing allowed_deg_mult
                            if allowed_deg_mult % e == 0:
                                degree = -e
                            break
                        while d < allowed_deg_mult:
                            d = d+1
                            xq = pow(xq,q,self)
                            if d.divides(allowed_deg_mult):
                                break
                        A = self.gcd(xq-x)
                        if A != 1:
                            self = A
                            degree = -d
                            break
                        if d == allowed_deg_mult:
                            break
                    if degree is None:
                        if allowed_deg_mult == 1:
                            raise ValueError("no roots C %s" % self)
                        xq = x
                        d = Integer(0)
                        while True:
                            # now another for roots that will lie in an extension.
                            e = self.degree()
                            if 2*d+2 > e:
                                # this polynomial is irreducible.
                                degree = -e
                                break
                            while True:
                                # we waste a little effort here in computing the xq again.
                                d = d+1
                                xq = pow(xq,q,self)
                                if allowed_deg_mult.divides(d):
                                    break
                            A = self.gcd(xq-x)
                            if A != 1:
                                self = A
                                degree = -d
                                break
            if degree == 0:
                raise ValueError("degree should be nonzero")
            R = self._parent
            x = R.gen()
            if degree > 0:
                xq = x
                d = 0
                while True:
                    e = self.degree()
                    if 2*d > e:
                        if degree != e:
                            raise ValueError("no roots D %s" % self)
                        break
                    d = d+1
                    xq = pow(xq,q,self)
                    if d == degree:
                        break
                    A = self.gcd(xq-x)
                    if A != 1:
                        self = self // A
                if d == degree:
                    self = self.gcd(xq-x)
                    if self.degree() == 0:
                        raise ValueError("no roots E %s" % self)
            else:
                degree = -degree
            if ring is None:
                if degree == 1:
                    ring = self.base_ring()
                else:
                    ring = self.base_ring().extension(degree) # this won't work yet.
            # now self has only roots of degree ``degree``.
            # for now, we only implement the Cantor-Zassenhaus split
            k = self.degree() // degree
            if k == 1:
                try:
                    return self.roots(ring, multiplicities=False)[0] # is there something better to do here?
                except IndexError:
                    raise ValueError("no roots F %s" % self)
            if q % 2 == 0:
                while True:
                    T = R.random_element(2*degree-1)
                    if T == 0:
                        continue
                    T = T.monic()
                    C = T
                    for i in range(degree-1):
                        C = T + pow(C,q,self)
                    h = self.gcd(C)
                    hd = h.degree()
                    if hd != 0 and hd != self.degree():
                        if 2*hd <= self.degree():
                            return h.any_root(ring, -degree, True)
                        else:
                            return (self//h).any_root(ring, -degree, True)
            else:
                while True:
                    T = R.random_element(2*degree-1)
                    if T == 0:
                        continue
                    T = T.monic()
                    h = self.gcd(pow(T, Integer((q**degree-1)/2), self)-1)
                    hd = h.degree()
                    if hd != 0 and hd != self.degree():
                        if 2*hd <= self.degree():
                            return h.any_root(ring, -degree, True)
                        else:
                            return (self//h).any_root(ring, -degree, True)
        else:
            return self.roots(ring=ring, multiplicities=False)[0]

    def __truediv__(left, right):
        """
        EXAMPLES::

            sage: x = QQ['x'].0
            sage: f = (x^3 + 5)/3; f
            1/3*x^3 + 5/3
            sage: f.parent()
            Univariate Polynomial Ring in x over Rational Field

        If we do the same over `\ZZ` the result is in the
        polynomial ring over `\QQ`.

        ::

            sage: x  = ZZ['x'].0
            sage: f = (x^3 + 5)/3; f
            1/3*x^3 + 5/3
            sage: f.parent()
            Univariate Polynomial Ring in x over Rational Field

        Divides can make elements of the fraction field::

            sage: R.<x> = QQ['x']
            sage: f = x^3 + 5
            sage: g = R(3)
            sage: h = f/g; h
            1/3*x^3 + 5/3
            sage: h.parent()
            Fraction Field of Univariate Polynomial Ring in x over Rational Field

        This is another example over a non-prime finite field (submitted by
        a student of Jon Hanke). It illustrates cancellation between the
        numerator and denominator over a non-prime finite field.

        ::

            sage: R.<x> = PolynomialRing(GF(5^2, 'a'), 'x')
            sage: f = x^3 + 4*x
            sage: f / (x - 1)
            x^2 + x

        Be careful about coercions (this used to be broken)::

            sage: R.<x> = ZZ['x']
            sage: f = x / Mod(2,5); f
            3*x
            sage: f.parent()
            Univariate Polynomial Ring in x over Ring of integers modulo 5

        TESTS:

        Check that :trac:`12217` is fixed::

            sage: P.<x> = GF(5)[]
            sage: x/0
            Traceback (most recent call last):
            ...
            ZeroDivisionError: Inverse does not exist.

            sage: P.<x> = GF(25, 'a')[]
            sage: x/5
            Traceback (most recent call last):
            ...
            ZeroDivisionError: division by zero in finite field

        Check that :trac:`23611` is fixed::

            sage: int(1) / x
            1/x
        """
        # Same parents => bypass coercion
        if have_same_parent(left, right):
            return (<Element>left)._div_(right)

        # Try division of polynomial by a scalar
        if isinstance(left, Polynomial):
            R = (<Polynomial>left)._parent._base
            try:
                x = R._coerce_(right)
                return left * ~x
            except TypeError:
                pass

        # Delegate to coercion model. The line below is basically
        # RingElement.__truediv__(left, right), except that it also
        # works if left is not of type RingElement.
        return wrapperdescr_fastcall(RingElement.__truediv__,
                left, (right,), <object>NULL)

    def __div__(left, right):
        return PyNumber_TrueDivide(left, right)

    def __pow__(left, right, modulus):
        """
        EXAMPLES::

            sage: x = polygen(QQ['u']['v'])
            sage: f = x - 1
            sage: f._pow(3)
            x^3 - 3*x^2 + 3*x - 1
            sage: f^3
            x^3 - 3*x^2 + 3*x - 1

            sage: R = PolynomialRing(GF(2), 'x')
            sage: f = R(x^9 + x^7 + x^6 + x^5 + x^4 + x^2 + x)
            sage: h = R(x^10 + x^7 + x^6 + x^5 + x^4 + x^3 + x^2 + 1)
            sage: pow(f, 2, h)
            x^9 + x^8 + x^7 + x^5 + x^3

        TESTS::

            sage: x = polygen(QQ['u']['v'])
            sage: x^(1/2)
            Traceback (most recent call last):
            ...
            TypeError: non-integral exponents not supported

        ::

            sage: int(1)^x
            Traceback (most recent call last):
            ...
            TypeError: unsupported operand type(s) for ** or pow(): 'int' and 'sage.rings.polynomial.polynomial_element.Polynomial_generic_dense'

        ::

            sage: x^x
            Traceback (most recent call last):
            ...
            TypeError: non-integral exponents not supported

        ::

            sage: k = GF(5)
            sage: D.<x> = k[]
            sage: l.<x> = k.extension(x^2 + 2)
            sage: R.<t> = l[]
            sage: f = t^4 + (2*x - 1)*t^3 + (2*x + 1)*t^2 + 3
            sage: h = t^4 - x*t^3 + (3*x + 1)*t^2 + 2*t + 2*x - 1
            sage: pow(f, 2, h)
            3*t^3 + (2*x + 3)*t^2 + (2*x + 2)*t + 2*x + 2
            sage: pow(f, 10**7, h)
            4*x*t^3 + 2*x*t^2 + 4*x*t + 4

        Check that :trac:`18457` is fixed::

            sage: R.<x> = PolynomialRing(GF(5), sparse=True)
            sage: (1+x)^(5^10) # used to hang forever
            x^9765625 + 1
            sage: S.<t> = GF(3)[]
            sage: R1.<x> = PolynomialRing(S, sparse=True)
            sage: (1+x+t)^(3^10)
            x^59049 + t^59049 + 1
            sage: R2.<x> = PolynomialRing(S, sparse=False)
            sage: (1+x+t)^(3^10)
            x^59049 + t^59049 + 1

        Check that the algorithm used is indeed correct::

            sage: from sage.arith.power import generic_power
            sage: R1 = PolynomialRing(GF(8,'a'), 'x')
            sage: R2 = PolynomialRing(GF(9,'b'), 'x', sparse=True)
            sage: R3 = PolynomialRing(R2, 'y')
            sage: R4 = PolynomialRing(R1, 'y', sparse=True)
            sage: for d in range(20,40): # long time
            ....:     for R in [R1, R2, R3, R3]:
            ....:         a = R.random_element()
            ....:         assert a^d == generic_power(a, d)

        Test the powering modulo ``x^n`` (calling :meth:`power_trunc`)::

            sage: R.<x> = GF(3)[]
            sage: pow(x + 1, 51, x^7)
            x^6 + 2*x^3 + 1

            sage: S.<y> = QQ[]
            sage: R.<x> = S[]
            sage: pow(y*x+1, 51, x^7)
            18009460*y^6*x^6 + 2349060*y^5*x^5 + ... + 51*y*x + 1

        Check that fallback method is used when it is not possible to compute
        the characteristic of the base ring (trac:`24308`)::

            sage: kk.<a,b> = GF(2)[]
            sage: k.<y,w> = kk.quo(a^2+a+1)
            sage: K.<T> = k[] 
            sage: (T*y)^21
            T^21
        """
        if not isinstance(left, Polynomial):
            return NotImplemented
        cdef Polynomial self = <Polynomial>left

        if type(right) is not Integer:
            try:
                right = Integer(right)
            except TypeError:
                raise TypeError("non-integral exponents not supported")

        d = self.degree()
        if d == -1:
            return self._parent(self._parent._base.zero() ** right)
        elif d == 0:
            return self._parent(self.get_unsafe(0) ** right)
        if right < 0:
            return (~self)**(-right)
        if modulus:
            if right > 0 and \
               parent(modulus) == self._parent and \
               modulus.number_of_terms() == 1 and \
               modulus.leading_coefficient().is_one():
                return self.power_trunc(right, modulus.degree())
            return power_mod(self, right, modulus)
        if self.is_gen():   # special case x**n should be faster!
            P = self._parent
            R = P._base
            if P.is_sparse():
                v = {right: R.one()}
            else:
                v = [R.zero()]*right + [R.one()]
            return self.parent()(v, check=False)
        if right > 20: # no gain below
            try:
                p = self.parent().characteristic()
            except (AttributeError, NotImplementedError):
                # some quotients do not implement characteristic
                # see trac ticket 24308
                p = -1
            if 0 < p <= right and (self.base_ring() in sage.categories.integral_domains.IntegralDomains() or p.is_prime()):
                x = self.parent().gen()
                ret = self.parent().one()
                e = 1
                q = right
                sparse = self.parent().is_sparse()
                if sparse:
                    d = self.dict()
                else:
                    c = self.list(copy=False)
                while q > 0:
                    q, r = q.quo_rem(p)
                    if r != 0:
                        if sparse:
                            tmp = self.parent()({e*k : d[k]**e for k in d})
                        else:
                            tmp = [0] * (e * len(c) - e + 1)
                            for i in range(len(c)):
                                tmp[e*i] = c[i]**e
                            tmp = self.parent()(tmp)
                        ret *= generic_power(tmp, r)
                    e *= p
                return ret

        return generic_power(self, right)

    def power_trunc(self, n, prec):
        r"""
        Truncated ``n``-th power of this polynomial up to precision ``prec``

        INPUT:

        - ``n`` -- (non-negative integer) power to be taken

        - ``prec`` -- (integer) the precision

        EXAMPLES::

            sage: R.<x> = ZZ[]
            sage: (3*x^2 - 2*x + 1).power_trunc(5, 8)
            -1800*x^7 + 1590*x^6 - 1052*x^5 + 530*x^4 - 200*x^3 + 55*x^2 - 10*x + 1
            sage: ((3*x^2 - 2*x + 1)^5).truncate(8)
            -1800*x^7 + 1590*x^6 - 1052*x^5 + 530*x^4 - 200*x^3 + 55*x^2 - 10*x + 1

            sage: S.<y> = R[]
            sage: (x+y).power_trunc(5,5)
            5*x*y^4 + 10*x^2*y^3 + 10*x^3*y^2 + 5*x^4*y + x^5
            sage: ((x+y)^5).truncate(5)
            5*x*y^4 + 10*x^2*y^3 + 10*x^3*y^2 + 5*x^4*y + x^5

            sage: R.<x> = GF(3)[]
            sage: p = x^2 - x + 1
            sage: q = p.power_trunc(80, 20)
            sage: q
            x^19 + x^18 + ... + 2*x^4 + 2*x^3 + x + 1
            sage: (p^80).truncate(20) == q
            True

            sage: R.<x> = GF(7)[]
            sage: p = (x^2 + x + 1).power_trunc(2^100, 100)
            sage: p
            2*x^99 + x^98 + x^95 + 2*x^94 + ... + 3*x^2 + 2*x + 1

            sage: for i in range(100):
            ....:    q1 = (x^2 + x + 1).power_trunc(2^100 + i, 100)
            ....:    q2 = p * (x^2 + x + 1).power_trunc(i, 100)
            ....:    q2 = q2.truncate(100)
            ....:    assert q1 == q2, "i = {}".format(i)

        TESTS::

            sage: x = polygen(QQ)
            sage: (3*x-5).power_trunc(2^200, 0)
            0
            sage: x.power_trunc(-1, 10)
            Traceback (most recent call last):
            ...
            ValueError: n must be a non-negative integer
            sage: R.<y> = QQ['x']
            sage: y.power_trunc(2**32-1, 2)
            0
            sage: y.power_trunc(2**64-1, 2)
            0
        """
        cdef Integer ZZn = ZZ(n)
        if mpz_fits_ulong_p(ZZn.value):
            return self._power_trunc(mpz_get_ui(ZZn.value), prec)
        return generic_power_trunc(self, ZZn, pyobject_to_long(prec))

    cpdef Polynomial _power_trunc(self, unsigned long n, long prec):
        r"""
        Truncated ``n``-th power of this polynomial up to precision ``prec``

        This method is overriden for certain subclasses when a library function
        is available.

        INPUT:

        - ``n`` -- (non-negative integer) power to be taken

        - ``prec`` -- (integer) the precision

        TESTS::

            sage: R.<x> = QQ['y'][]
            sage: for p in [R.one(), x, x+1, x-1, x^2 - 1]:
            ....:     for n in range(0, 20):
            ....:         for prec in [1, 2, 3, 10]:
            ....:             assert p._power_trunc(n, prec) == (p**n).truncate(prec)
        """
        return generic_power_trunc(self, Integer(n), prec)

    def _pow(self, right):
        # TODO: fit __pow__ into the arithmetic structure
        d = self.degree()
        if d == -1:
            return self._parent(self._parent._base.zero() ** right)
        elif d == 0:
            return self._parent(self.get_unsafe(0) ** right)
        if right < 0:
            return (~self)**(-right)
        if (<Polynomial>self) == self._parent.gen():   # special case x**n should be faster!
            v = [0]*right + [1]
            return self._parent(v, check=True)
        return generic_power(self, right)

    def _repr(self, name=None):
        """
        Return the string representation of this polynomial.

        INPUT:

        - ``name`` - None or a string; used for printing the variable.

        EXAMPLES::

            sage: S.<t> = QQ[]
            sage: R.<x> = S[]
            sage: f = (1 - t^3)*x^3 - t^2*x^2 - x + 1
            sage: f._repr()
            '(-t^3 + 1)*x^3 - t^2*x^2 - x + 1'
            sage: f._repr('z')
            '(-t^3 + 1)*z^3 - t^2*z^2 - z + 1'
            sage: P.<y> = RR[]
            sage: y, -y
            (y, -y)

        TESTS:

        We verify that :trac:`23020` has been resolved. (There are no elements
        in the Sage library yet that do not implement ``__nonzero__``, so we
        have to create one artificially.)::

            sage: class PatchedAlgebraicNumber(sage.rings.qqbar.AlgebraicNumber):
            ....:     def __nonzero__(self): raise NotImplementedError()
            sage: R.<x> = QQbar[]
            sage: R([PatchedAlgebraicNumber(0), 1])
            x + 0

        """
        s = " "
        m = self.degree() + 1
        if name is None:
            name = self._parent.variable_name()
        atomic_repr = self._parent.base_ring()._repr_option('element_is_atomic')
        coeffs = self.list(copy=False)
        for n in reversed(xrange(m)):
            x = coeffs[n]
            is_nonzero = False
            try:
                is_nonzero = bool(x)
            except NotImplementedError:
                # for some elements it is not possible/feasible to determine
                # whether they are zero or not; we just print them anyway in
                # such cases
                is_nonzero = True
            if is_nonzero:
                if n != m-1:
                    s += " + "
                x = y = repr(x)
                if y.find("-") == 0:
                    y = y[1:]
                if not atomic_repr and n > 0 and (y.find("+") != -1 or y.find("-") != -1):
                    x = "(%s)"%x
                if n > 1:
                    var = "*%s^%s"%(name,n)
                elif n==1:
                    var = "*%s"%name
                else:
                    var = ""
                s += "%s%s"%(x,var)
        s = s.replace(" + -", " - ")
        s = re.sub(r' 1(\.0+)?\*',' ', s)
        s = re.sub(r' -1(\.0+)?\*',' -', s)
        if s == " ":
            return "0"
        return s[1:]

    def _repr_(self):
        r"""
        Return string representation of this polynomial.

        EXAMPLES::

            sage: R.<x> = PolynomialRing(QQ)
            sage: f = x^3+2/3*x^2 - 5/3
            sage: f._repr_()
            'x^3 + 2/3*x^2 - 5/3'
            sage: f.rename('vaughn')
            Traceback (most recent call last):
            ...
            NotImplementedError: object does not support renaming: x^3 + 2/3*x^2 - 5/3
        """
        return self._repr()

    def _latex_(self, name=None):
        r"""
        Return the latex representation of this polynomial.

        EXAMPLES:

        A fairly simple example over `\QQ`.

        ::

            sage: C3.<omega> = CyclotomicField(3)
            sage: R.<X> = C3[]
            sage: f = X^3 - omega*X
            sage: latex(f)
            X^{3} - \omega X
            sage: R.<x> = RDF[]
            sage: latex(x+2)
            x + 2.0

        The following illustrates the fix of :trac:`2586`::

            sage: latex(ZZ['alpha']['b']([0, ZZ['alpha'].0]))
            \alpha b

        The following illustrates a (non-intentional) superfluity of parentheses

            sage: K.<I>=QuadraticField(-1)
            sage: R.<x>=K[]
            sage: latex(I*x^2-I*x)
            \left(\sqrt{-1}\right) x^{2} + \left(-\sqrt{-1}\right) x
        """
        s = " "
        coeffs = self.list(copy=False)
        m = len(coeffs)
        if name is None:
            name = self._parent.latex_variable_names()[0]
        atomic_repr = self._parent.base_ring()._repr_option('element_is_atomic')
        for n in reversed(xrange(m)):
            x = coeffs[n]
            x = y = latex(x)
            if x != '0':
                if n != m-1:
                    s += " + "
                if y.find("-") == 0:
                    y = y[1:]
                if not atomic_repr and n > 0 and (y.find("+") != -1 or y.find("-") != -1):
                    x = "\\left(%s\\right)"%x
                if n > 1:
                    var = "|%s^{%s}"%(name,n)
                elif n==1:
                    var = "|%s"%name
                else:
                    var = ""
                s += "%s %s"%(x,var)
        s = s.replace(" + -", " - ")
        s = re.sub(" 1(\.0+)? \|"," ", s)
        s = re.sub(" -1(\.0+)? \|", " -", s)
        s = s.replace("|","")
        if s==" ":
            return "0"
        return s[1:].lstrip().rstrip()

    def _sage_input_(self, sib, coerced):
        r"""
        Produce an expression which will reproduce this value when
        evaluated.

        EXAMPLES::

            sage: K.<x> = ZZ[]
            sage: sage_input(K(0), verify=True)
            # Verified
            ZZ['x'](0)
            sage: sage_input(K(-54321), preparse=False, verify=True)
            # Verified
            ZZ['x'](-54321)
            sage: sage_input(x, verify=True)
            # Verified
            R.<x> = ZZ[]
            x
            sage: sage_input(x, preparse=False)
            R = ZZ['x']
            x = R.gen()
            x
            sage: sage_input((3*x-2)^3, verify=True)
            # Verified
            R.<x> = ZZ[]
            27*x^3 - 54*x^2 + 36*x - 8
            sage: L.<y> = K[]
            sage: sage_input(L(0), verify=True)
            # Verified
            ZZ['x']['y'](0)
            sage: sage_input((x+y+1)^2, verify=True)
            # Verified
            R1.<x> = ZZ[]
            R2.<y> = R1[]
            y^2 + (2*x + 2)*y + (x^2 + 2*x + 1)
            sage: sage_input(RR(pi) * polygen(RR), verify=True)
            # Verified
            R.<x> = RR[]
            3.1415926535897931*x
            sage: sage_input(polygen(GF(7)) + 12, verify=True)
            # Verified
            R.<x> = GF(7)[]
            x + 5
            sage: from sage.misc.sage_input import SageInputBuilder
            sage: K(0)._sage_input_(SageInputBuilder(), True)
            {atomic:0}
            sage: (x^2 - 1)._sage_input_(SageInputBuilder(), False)
            {binop:- {binop:** {gen:x {constr_parent: {subscr: {atomic:ZZ}[{atomic:'x'}]} with gens: ('x',)}} {atomic:2}} {atomic:1}}
        """
        if self.degree() > 0:
            gen = sib.gen(self._parent)
            coeffs = self.list(copy=False)
            terms = []
            for i in range(len(coeffs)-1, -1, -1):
                if i > 0:
                    if i > 1:
                        gen_pow = gen**sib.int(i)
                    else:
                        gen_pow = gen
                    terms.append(sib.prod((sib(coeffs[i], True), gen_pow), simplify=True))
                else:
                    terms.append(sib(coeffs[i], True))
            return sib.sum(terms, simplify=True)
        elif coerced:
            return sib(self.constant_coefficient(), True)
        else:
            return sib(self._parent)(sib(self.constant_coefficient(), True))

    def __setitem__(self, n, value):
        """
        Set the n-th coefficient of this polynomial. This always raises an
        IndexError, since in Sage polynomials are immutable.

        INPUT:


        -  ``n`` - an integer

        -  ``value`` - value to set the n-th coefficient to


        OUTPUT: an IndexError is always raised.

        EXAMPLES::

            sage: R.<x> = ZZ[]
            sage: f = x^3 + x + 1
            sage: f[2] = 3
            Traceback (most recent call last):
            ...
            IndexError: polynomials are immutable
        """
        raise IndexError("polynomials are immutable")

    cpdef _floordiv_(self, right):
        """
        Quotient of division of self by other. This is denoted //.

        If self = quotient \* right + remainder, this function returns
        quotient.

        EXAMPLES::

            sage: R.<x> = ZZ[]
            sage: f = x^3 + x + 1
            sage: g = f*(x^2-2) + x
            sage: g.__floordiv__(f)
            x^2 - 2
            sage: g//f
            x^2 - 2
        """
        Q, _ = self.quo_rem(right)
        return Q

    def __mod__(self, other):
        """
        Remainder of division of self by other.

        EXAMPLES::

            sage: R.<x> = ZZ[]
            sage: x % (x+1)
            -1
            sage: (x^3 + x - 1) % (x^2 - 1)
            2*x - 1
        """
        _, R = self.quo_rem(other)
        return R

    def mod(self, other):
        """
        Remainder of division of self by other.

        EXAMPLES::

            sage: R.<x> = ZZ[]
            sage: x % (x+1)
            -1
            sage: (x^3 + x - 1) % (x^2 - 1)
            2*x - 1
        """
        return self % other

    def _is_atomic(self):
        """
        EXAMPLES::

            sage: R.<x> = QQ[]
            sage: S.<y> = R[]
            sage: S(x+2)
            x + 2
            sage: S(x+2)._is_atomic()
            False
            sage: S(x)._is_atomic()
            True
        """
        return (self.degree() == self.valuation() and
                self.leading_coefficient()._is_atomic())

    cpdef _mul_generic(self, right):
        """
        Compute the product of self and right using the classical quadratic
        algorithm. This method is the default for inexact rings.

        For two polynomials of degree n and m this method needs
        (m+1)*(n+1) products and n*m additions

        EXAMPLES::

            sage: K.<x> = QQ[]
            sage: f = 1+3*x+4*x^2+x^3
            sage: g = x^2+3*x^5
            sage: f._mul_generic(g)
            3*x^8 + 12*x^7 + 9*x^6 + 4*x^5 + 4*x^4 + 3*x^3 + x^2

        Show the product in the symbolic ring::

            sage: L = SR['x']
            sage: var('a0,a1,b0,b1')
            (a0, a1, b0, b1)
            sage: L([a0,a1])._mul_generic(L([b0,b1]))
            a1*b1*x^2 + (a1*b0 + a0*b1)*x + a0*b0

        A non-commutative example::

            sage: A.<i,j,k> = QuaternionAlgebra(QQ, -1,-1)
            sage: R.<w> = PolynomialRing(A)
            sage: f = i*w + j
            sage: g = k*w + 1
            sage: f._mul_generic(g)
            -j*w^2 + 2*i*w + j
            sage: g._mul_generic(f)
            j*w^2 + j


        TESTS::

            sage: K.<x> = QQ[]
            sage: f = K(0)
            sage: g = K.random_element(10)
            sage: f._mul_generic(g)
            0
            sage: g._mul_generic(f)
            0
            sage: f._mul_generic(K(0))
            0
            sage: g._mul_generic(g) - g._mul_karatsuba(g)
            0
            sage: h = K(QQ.random_element(100,100))
            sage: f._mul_generic(h)
            0
            sage: K([h*c for c in g.list()]) - g._mul_generic(h)
            0
            sage: g._mul_generic(h) - K([h*c for c in g.list()])
            0
        """
        if self is right:
            return self._square_generic()
        cdef list x = self.list(copy=False)
        cdef list y = right.list(copy=False)
        return self._new_generic(do_schoolbook_product(x, y, -1))

    cdef _square_generic(self):
        cdef list x = self.list(copy=False)
        cdef Py_ssize_t i, j
        cdef Py_ssize_t d = len(x)-1
        zero = self._parent.base_ring().zero()
        two = self._parent.base_ring()(2)
        cdef list coeffs = [zero] * (2 * d + 1)
        for i from 0 <= i <= d:
            coeffs[2*i] = x[i] * x[i]
            for j from 0 <= j < i:
                coeffs[i+j] += two * x[i] * x[j]
        return self._new_generic(coeffs)

    def _mul_fateman(self, right):
        r"""
        Returns the product of two polynomials using Kronecker's trick to
        do the multiplication. This could be used over a generic base
        ring.

        .. NOTE::

           -  Since this is implemented in interpreted Python, it could be
              hugely sped up by reimplementing it in Pyrex.

           -  Over the reals there is precision loss, at least in the current
              implementation.


        INPUT:

        -  ``self`` - Polynomial

        -  ``right`` - Polynomial (over same base ring as
           self)


        OUTPUT: Polynomial - The product self\*right.

        ALGORITHM: Based on a paper by R. Fateman

        http://www.cs.berkeley.edu/~fateman/papers/polysbyGMP.pdf

        The idea is to encode dense univariate polynomials as big integers,
        instead of sequences of coefficients. The paper argues that because
        integer multiplication is so cheap, that encoding 2 polynomials to
        big numbers and then decoding the result might be faster than
        popular multiplication algorithms. This seems true when the degree
        is larger than 200.

        EXAMPLES::

            sage: S.<y> = PolynomialRing(RR)
            sage: f = y^10 - 1.393493*y + 0.3
            sage: f._mul_karatsuba(f,0)
            y^20 - 2.78698600000000*y^11 + 0.600000000000000*y^10 + 1.11022302462516e-16*y^8 - 1.11022302462516e-16*y^6 - 1.11022302462516e-16*y^3 + 1.94182274104900*y^2 - 0.836095800000000*y + 0.0900000000000000
            sage: f._mul_fateman(f)
            y^20 - 2.78698600000000*y^11 + 0.600000000000000*y^10 + 1.94182274104900*y^2 - 0.836095800000000*y + 0.0900000000000000

        Advantages:


        -  Faster than Karatsuba over `\QQ` and
           `\ZZ` (but much slower still than calling NTL's
           optimized C++ implementation, which is the default over
           `\ZZ`)

        -  Potentially less complicated.


        Drawbacks:


        -  Slower over R when the degree of both of polynomials is less
           than 250 (roughly).

        -  Over R, results may not be as accurate as the Karatsuba case.
           This is because we represent coefficients of polynomials over R as
           fractions, then convert them back to floating-point numbers.


        AUTHORS:

        - Didier Deshommes (2006-05-25)
        """
        return self._parent(polynomial_fateman._mul_fateman_mul(self,right))

    @cython.boundscheck(False)
    @cython.wraparound(False)
    @cython.overflowcheck(False)
    def _mul_karatsuba(self, right, K_threshold = None):
        r"""
        Compute the product of two polynomials using the Karatsuba divide
        and conquer multiplication algorithm. This is only used over a
        generic base ring. (Special libraries like Flint are used, e.g., for
        the integers and rationals, which are much faster.)

        INPUT:

          - ``self`` - Polynomial
          - ``right`` - Polynomial (over same base ring as self)
          - ``K_threshold`` - (optional) Integer. A threshold to fall back to
          schoolbook algorithm. In the recursion, if one of the polynomials is
          of degree less that K_threshold then the classic quadratic polynomial
          is used.

        OUTPUT: Polynomial - The product self\*right.

        ALGORITHM: The basic idea is to use that

        .. MATH::

            (aX + b) (cX + d) = acX^2 + ((a+b)(c+d)-ac-bd)X + bd


        where ac=a\*c and bd=b\*d, which requires three multiplications
        instead of the naive four. Given f and g of arbitrary degree bigger
        than one, let e be min(deg(f),deg(g))/2. Write

        .. MATH::

            f = a X^e + b   \text{ and }   g = c X^e + d


        and use the identity

        .. MATH::

            (aX^e + b) (cX^e + d) = ac X^{2e} +((a+b)(c+d) - ac - bd)X^e + bd


        to recursively compute `fg`.

        If `self` is a polynomial of degree n and `right` is a polynomial of
        degree m with n < m, then we interpret `right` as

        .. MATH::

            g0 + g1 * x^n + g2 * x^{2n} + ... + gq * x^{nq}

        where `gi` are polynomials of degree <= n. We then compute each product
        `gi*right` with Karatsuba multiplication and reconstruct `self*right`
        from the partial products.

        The theoretical complexity for multiplying two polynomials of the same
        degree n is O(n^log(3,2)). Through testing of polynomials of degree up
        to 5000 we get that the number of operations for two polynomials of
        degree up to n-1 is bounded by:

        7.53*n**1.59 additions and 1.46*n**1.59 products on the base ring.

        For polynomials of degree m-1 and n-1 with m<n the number of operations
        is bounded by:

        8.11*m**0.59*n additions and 1.56*m**0.59*n products.

        (The bound might be worse for larger degrees.)

        EXAMPLES::

            sage: K.<x> = QQ[]
            sage: f = 1+3*x+4*x^2+x^3
            sage: g = x^2+3*x^5
            sage: f._mul_karatsuba(g,0)
            3*x^8 + 12*x^7 + 9*x^6 + 4*x^5 + 4*x^4 + 3*x^3 + x^2
            sage: f._mul_karatsuba(g,2)
            3*x^8 + 12*x^7 + 9*x^6 + 4*x^5 + 4*x^4 + 3*x^3 + x^2

        Show the product in the symbolic ring::

            sage: L = SR['x']
            sage: var('a0,a1,b0,b1')
            (a0, a1, b0, b1)
            sage: L([a0,a1])._mul_karatsuba(L([b0,b1]),0)
            a1*b1*x^2 + ((a0 + a1)*(b0 + b1) - a0*b0 - a1*b1)*x + a0*b0
            sage: L([a0,a1])._mul_karatsuba(L([b0,b1]),2)
            a1*b1*x^2 + (a1*b0 + a0*b1)*x + a0*b0

        A noncommutative example::

            sage: A.<i,j,k> = QuaternionAlgebra(QQ, -1,-1)
            sage: R.<w> = PolynomialRing(A)
            sage: f = i*w + j
            sage: g = k*w + 1
            sage: f._mul_karatsuba(g,0)
            -j*w^2 + 2*i*w + j
            sage: g._mul_karatsuba(f,0)
            j*w^2 + j

        TESTS::

            sage: K.<x> = QQ[]
            sage: f = K(0)
            sage: g = K.random_element(10)
            sage: f._mul_karatsuba(g,0)
            0
            sage: g._mul_karatsuba(f,0)
            0
            sage: f._mul_karatsuba(K(0),0)
            0
            sage: g._mul_generic(g) - g._mul_karatsuba(g,0)
            0
            sage: h = K(QQ.random_element(100,100))
            sage: f._mul_karatsuba(h)
            0
            sage: K([h*c for c in g.list()]) - g._mul_generic(h)
            0
            sage: g._mul_karatsuba(h) - K([h*c for c in g.list()])
            0

        Random tests for noncommutative rings::

            sage: A.<i,j,k> = QuaternionAlgebra(QQ, -1,-1)
            sage: R.<w> = PolynomialRing(A)
            sage: f = R.random_element(randint(10,100))
            sage: g = R.random_element(randint(10,100))
            sage: f._mul_generic(g) == f._mul_karatsuba(g,0)
            True
            sage: f._mul_generic(g) == f._mul_karatsuba(g,16)
            True
            sage: g = R.random_element(0)
            sage: f._mul_karatsuba(g,0) == f._mul_generic(g)
            True
            sage: g._mul_karatsuba(f,0) == g._mul_generic(f)
            True

        Polynomials over matrices::

            sage: K = PolynomialRing(MatrixSpace(QQ,2),'x')
            sage: f = K.random_element(randint(5,10))
            sage: g = K.random_element(randint(5,10))
            sage: h1 = f._mul_generic(g)
            sage: h2 = f._mul_karatsuba(g,randint(0,10))
            sage: h1 == h2
            True
        """
        if self.is_zero():
            return self
        elif right.is_zero():
            return right
        cdef list f = self.list(copy=False)
        cdef list g = right.list(copy=False)
        n = len(f)
        m = len(g)
        if n == 1:
            c = f[0]
            return self._new_generic([c*a for a in g])
        if m == 1:
            c = g[0]
            return self._new_generic([a*c for a in f])
        if K_threshold is None:
            K_threshold = self._parent._Karatsuba_threshold
        if n <= K_threshold or m <= K_threshold:
            return self._new_generic(do_schoolbook_product(f, g, -1))
        if n == m:
            return self._new_generic(do_karatsuba(f,g, K_threshold, 0, 0, n))
        return self._new_generic(do_karatsuba_different_size(f,g, K_threshold))

    @cython.boundscheck(False)
    @cython.wraparound(False)
    cdef Polynomial _mul_term(self, Polynomial term, bint term_on_right):
        """
        Return the product ``self * term``, where ``term`` is a polynomial
        with a single term.
        """
        cdef Py_ssize_t d = term.degree()
        cdef Py_ssize_t i
        cdef list coeffs, output
        c = term.get_unsafe(d)
        if term_on_right:
            coeffs = [a * c for a in self.list(copy=False)]
        else:
            coeffs = [c * a for a in self.list(copy=False)]
        if d == 0:
            return self._new_generic(coeffs)
        # shift by d
        output = [self.base_ring().zero()] * d
        output.extend(coeffs)
        return self._new_generic(output)

    def base_ring(self):
        """
        Return the base ring of the parent of self.

        EXAMPLES::

            sage: R.<x> = ZZ[]
            sage: x.base_ring()
            Integer Ring
            sage: (2*x+3).base_ring()
            Integer Ring
        """
        return self._parent.base_ring()

    cpdef base_extend(self, R):
        """
        Return a copy of this polynomial but with coefficients in R, if
        there is a natural map from coefficient ring of self to R.

        EXAMPLES::

            sage: R.<x> = QQ[]
            sage: f = x^3 - 17*x + 3
            sage: f.base_extend(GF(7))
            Traceback (most recent call last):
            ...
            TypeError: no such base extension
            sage: f.change_ring(GF(7))
            x^3 + 4*x + 3
        """
        S = self._parent.base_extend(R)
        return S(self)

    def change_variable_name(self, var):
        """
        Return a new polynomial over the same base ring but in a different
        variable.

        EXAMPLES::

            sage: x = polygen(QQ,'x')
            sage: f = -2/7*x^3 + (2/3)*x - 19/993; f
            -2/7*x^3 + 2/3*x - 19/993
            sage: f.change_variable_name('theta')
            -2/7*theta^3 + 2/3*theta - 19/993
        """
        R = self._parent.base_ring()[var]
        return R(self.list())

    def change_ring(self, R):
        """
        Return a copy of this polynomial but with coefficients in ``R``, if at
        all possible.

        INPUT:

        - ``R`` - a ring or morphism.

        EXAMPLES::

            sage: K.<z> = CyclotomicField(3)
            sage: f = K.defining_polynomial()
            sage: f.change_ring(GF(7))
            x^2 + x + 1

        ::

            sage: K.<z> = CyclotomicField(3)
            sage: R.<x> = K[]
            sage: f = x^2 + z
            sage: f.change_ring(K.embeddings(CC)[0])
            x^2 - 0.500000000000000 - 0.866025403784439*I

<<<<<<< HEAD
        ::

            sage: R.<x> = QQ[]
            sage: f = x^2 + 1
            sage: f.change_ring(QQ.embeddings(CC)[0])
            x^2 + 1.00000000000000
=======
        TESTS:

        Check that :trac:`25022` is fixed::

            sage: K.<x> = ZZ[]
            sage: x.change_ring(SR) == SR['x'].gen()
            True
            sage: x.change_ring(ZZ['x']) == ZZ['x']['x'].gen()
            True
>>>>>>> b4a14f97
        """
        if isinstance(R, Map):
            # we're given a hom of the base ring extend to a poly hom
            if R.domain() == self.base_ring():
                R = self._parent.hom(R, self._parent.change_ring(R.codomain()))
            return R(self)
        else:
            return self._parent.change_ring(R)(list(self))

    def _mpoly_dict_recursive(self, variables=None, base_ring=None):
        """
        Return a dict of coefficient entries suitable for construction of a
        MPolynomial_polydict with the given variables.

        EXAMPLES::

            sage: R.<x> = ZZ[]
            sage: R(0)._mpoly_dict_recursive()
            {}
            sage: f = 7*x^5 + x^2 - 2*x - 3
            sage: f._mpoly_dict_recursive()
            {(0,): -3, (1,): -2, (2,): 1, (5,): 7}
        """
        if not self:
            return {}

        var = self._parent.variable_name()
        if variables is None:
            variables = self._parent.variable_names_recursive()
        if not var in variables:
            x = base_ring(self) if base_ring else self
            const_ix = ETuple((0,)*len(variables))
            return { const_ix: x }

        prev_variables = variables[:list(variables).index(var)]
        const_ix = ETuple((0,)*len(prev_variables))
        mpolys = None

        if len(prev_variables) > 0:
            try:
                mpolys = [a._mpoly_dict_recursive(prev_variables, base_ring) for a in self]
            except AttributeError as msg:
                pass

        if mpolys is None:
            if base_ring is not None and base_ring is not self.base_ring():
                mpolys = [{const_ix:base_ring(a)} if a else {} for a in self]
            else:
                mpolys = [{const_ix:a} if a else {} for a in self]

        D = {}
        leftovers = (0,) * (len(variables) - len(prev_variables) - 1)
        for k in range(len(mpolys)):
            for i,a in mpolys[k].iteritems():
                j = ETuple((k,) + leftovers)
                D[i + j] = a

        return D

    def __copy__(self):
        """
        Return a "copy" of self. This is just self, since in Sage
        polynomials are immutable this just returns self again.

        EXAMPLES:

        We create the polynomial `f=x+3`, then note that
        the copy is just the same polynomial again, which is fine since
        polynomials are immutable.

        ::

            sage: x = ZZ['x'].0
            sage: f = x + 3
            sage: g = copy(f)
            sage: g is f
            True
        """
        return self

    def degree(self, gen=None):
        """
        Return the degree of this polynomial. The zero polynomial has
        degree -1.

        EXAMPLES::

            sage: x = ZZ['x'].0
            sage: f = x^93 + 2*x + 1
            sage: f.degree()
            93
            sage: x = PolynomialRing(QQ, 'x', sparse=True).0
            sage: f = x^100000
            sage: f.degree()
            100000

        ::

            sage: x = QQ['x'].0
            sage: f = 2006*x^2006 - x^2 + 3
            sage: f.degree()
            2006
            sage: f = 0*x
            sage: f.degree()
            -1
            sage: f = x + 33
            sage: f.degree()
            1

        AUTHORS:

        - Naqi Jaffery (2006-01-24): examples
        """
        raise NotImplementedError

    def euclidean_degree(self):
        r"""
        Return the degree of this element as an element of an Euclidean domain.

        If this polynomial is defined over a field, this is simply its :meth:`degree`.

        EXAMPLES::

            sage: R.<x> = QQ[]
            sage: x.euclidean_degree()
            1
            sage: R.<x> = ZZ[]
            sage: x.euclidean_degree()
            Traceback (most recent call last):
            ...
            NotImplementedError

        """
        from sage.categories.fields import Fields
        if self.base_ring() in Fields():
            return self.degree()
        raise NotImplementedError

    def denominator(self):
        """
        Return a denominator of self.

        First, the lcm of the denominators of the entries of self
        is computed and returned. If this computation fails, the
        unit of the parent of self is returned.

        Note that some subclasses may implement their own
        denominator function. For example, see
        :class:`sage.rings.polynomial.polynomial_rational_flint.Polynomial_rational_flint`

        .. warning::

           This is not the denominator of the rational function
           defined by self, which would always be 1 since self is a
           polynomial.

        EXAMPLES:

        First we compute the denominator of a polynomial with
        integer coefficients, which is of course 1.

        ::

            sage: R.<x> = ZZ[]
            sage: f = x^3 + 17*x + 1
            sage: f.denominator()
            1

        Next we compute the denominator of a polynomial with rational
        coefficients.

        ::

            sage: R.<x> = PolynomialRing(QQ)
            sage: f = (1/17)*x^19 - (2/3)*x + 1/3; f
            1/17*x^19 - 2/3*x + 1/3
            sage: f.denominator()
            51

        Finally, we try to compute the denominator of a polynomial with
        coefficients in the real numbers, which is a ring whose elements do
        not have a denominator method.

        ::

            sage: R.<x> = RR[]
            sage: f = x + RR('0.3'); f
            x + 0.300000000000000
            sage: f.denominator()
            1.00000000000000

        Check that the denominator is an element over the base whenever the base
        has no denominator function. This closes :trac:`9063`. ::

            sage: R.<a> = GF(5)[]
            sage: x = R(0)
            sage: x.denominator()
            1
            sage: type(x.denominator())
            <type 'sage.rings.finite_rings.integer_mod.IntegerMod_int'>
            sage: isinstance(x.numerator() / x.denominator(), Polynomial)
            True
            sage: isinstance(x.numerator() / R(1), Polynomial)
            False

        TESTS:

        Check that :trac:`18518` is fixed::

            sage: R.<x> = PolynomialRing(QQ, sparse=True)
            sage: p = x^(2^100) - 1/2
            sage: p.denominator()
            2
        """

        if self.degree() == -1:
            return self.base_ring().one()
        x = self.coefficients()
        try:
            d = x[0].denominator()
            for y in x:
                d = d.lcm(y.denominator())
            return d
        except(AttributeError):
            return self.base_ring().one()

    def numerator(self):
        """
        Return a numerator of self computed as self * self.denominator()

        Note that some subclasses may implement its own numerator
        function. For example, see
        :class:`sage.rings.polynomial.polynomial_rational_flint.Polynomial_rational_flint`

        .. warning::

          This is not the numerator of the rational function
          defined by self, which would always be self since self is a
          polynomial.

        EXAMPLES:

        First we compute the numerator of a polynomial with
        integer coefficients, which is of course self.

        ::

            sage: R.<x> = ZZ[]
            sage: f = x^3 + 17*x + 1
            sage: f.numerator()
            x^3 + 17*x + 1
            sage: f == f.numerator()
            True

        Next we compute the numerator of a polynomial with rational
        coefficients.

        ::

            sage: R.<x> = PolynomialRing(QQ)
            sage: f = (1/17)*x^19 - (2/3)*x + 1/3; f
            1/17*x^19 - 2/3*x + 1/3
            sage: f.numerator()
            3*x^19 - 34*x + 17
            sage: f == f.numerator()
            False

        We try to compute the denominator of a polynomial with
        coefficients in the real numbers, which is a ring whose elements do
        not have a denominator method.

        ::

            sage: R.<x> = RR[]
            sage: f = x + RR('0.3'); f
            x + 0.300000000000000
            sage: f.numerator()
            x + 0.300000000000000

        We check that the computation the numerator and denominator
        are valid

        ::

            sage: K=NumberField(symbolic_expression('x^3+2'),'a')['s,t']['x']
            sage: f=K.random_element()
            sage: f.numerator() / f.denominator() == f
            True
            sage: R=RR['x']
            sage: f=R.random_element()
            sage: f.numerator() / f.denominator() == f
            True
        """
        return self * self.denominator()

    def derivative(self, *args):
        r"""
        The formal derivative of this polynomial, with respect to variables
        supplied in args.

        Multiple variables and iteration counts may be supplied; see
        documentation for the global derivative() function for more
        details.

        .. SEEALSO::

           :meth:`_derivative`

        EXAMPLES::

            sage: R.<x> = PolynomialRing(QQ)
            sage: g = -x^4 + x^2/2 - x
            sage: g.derivative()
            -4*x^3 + x - 1
            sage: g.derivative(x)
            -4*x^3 + x - 1
            sage: g.derivative(x, x)
            -12*x^2 + 1
            sage: g.derivative(x, 2)
            -12*x^2 + 1

        ::

            sage: R.<t> = PolynomialRing(ZZ)
            sage: S.<x> = PolynomialRing(R)
            sage: f = t^3*x^2 + t^4*x^3
            sage: f.derivative()
            3*t^4*x^2 + 2*t^3*x
            sage: f.derivative(x)
            3*t^4*x^2 + 2*t^3*x
            sage: f.derivative(t)
            4*t^3*x^3 + 3*t^2*x^2
        """
        return multi_derivative(self, args)

    # add .diff(), .differentiate() as aliases for .derivative()
    diff = differentiate = derivative

    def _derivative(self, var=None):
        r"""
        Return the formal derivative of this polynomial with respect to the
        variable var.

        If var is the generator of this polynomial ring (or the default
        value None), this is the usual formal derivative.

        Otherwise, _derivative(var) is called recursively for each of the
        coefficients of this polynomial.

        .. SEEALSO::

           :meth:`derivative`

        EXAMPLES::

            sage: R.<x> = ZZ[]
            sage: R(0)._derivative()
            0
            sage: parent(R(0)._derivative())
            Univariate Polynomial Ring in x over Integer Ring

        ::

            sage: f = 7*x^5 + x^2 - 2*x - 3
            sage: f._derivative()
            35*x^4 + 2*x - 2
            sage: f._derivative(None)
            35*x^4 + 2*x - 2
            sage: f._derivative(x)
            35*x^4 + 2*x - 2

        In the following example, it doesn't recognise 2\*x as the
        generator, so it tries to differentiate each of the coefficients
        with respect to 2\*x, which doesn't work because the integer
        coefficients don't have a _derivative() method::

            sage: f._derivative(2*x)
            Traceback (most recent call last):
            ...
            AttributeError: 'sage.rings.integer.Integer' object has no attribute '_derivative'

        Examples illustrating recursive behaviour::

            sage: R.<x> = ZZ[]
            sage: S.<y> = PolynomialRing(R)
            sage: f = x^3 + y^3
            sage: f._derivative()
            3*y^2
            sage: f._derivative(y)
            3*y^2
            sage: f._derivative(x)
            3*x^2

        ::

            sage: R = ZZ['x']
            sage: S = R.fraction_field(); x = S.gen()
            sage: R(1).derivative(R(x))
            0
        """
        if var is not None and var != self._parent.gen():
            # call _derivative() recursively on coefficients
            return self._parent([coeff._derivative(var) for coeff in self.list(copy=False)])

        # compute formal derivative with respect to generator
        if self.is_zero():
            return self
        cdef Py_ssize_t n, degree = self.degree()
        if degree == 0:
            return self._parent.zero()
        coeffs = self.list(copy=False)
        return self._new_generic([n*coeffs[n] for n from 1 <= n <= degree])

    def gradient(self):
        """
        Return a list of the partial derivative of ``self``
        with respect to the variable of this univariate polynomial.

        There is only one partial derivative.

        EXAMPLES::

           sage: P.<x> = QQ[]
           sage: f = x^2 + (2/3)*x + 1
           sage: f.gradient()
           [2*x + 2/3]
           sage: f = P(1)
           sage: f.gradient()
           [0]
        """
        return [self.diff()]

    def integral(self,var=None):
        """
        Return the integral of this polynomial.

        By default, the integration variable is the variable of the
        polynomial.

        Otherwise, the integration variable is the optional parameter ``var``

        .. NOTE::

            The integral is always chosen so that the constant term is 0.

        EXAMPLES::

            sage: R.<x> = ZZ[]
            sage: R(0).integral()
            0
            sage: f = R(2).integral(); f
            2*x

        Note that the integral lives over the fraction field of the
        scalar coefficients::

            sage: f.parent()
            Univariate Polynomial Ring in x over Rational Field
            sage: R(0).integral().parent()
            Univariate Polynomial Ring in x over Rational Field

            sage: f = x^3 + x - 2
            sage: g = f.integral(); g
            1/4*x^4 + 1/2*x^2 - 2*x
            sage: g.parent()
            Univariate Polynomial Ring in x over Rational Field

        This shows that the issue at :trac:`7711` is resolved::

            sage: P.<x,z> = PolynomialRing(GF(2147483647))
            sage: Q.<y> = PolynomialRing(P)
            sage: p=x+y+z
            sage: p.integral()
            -1073741823*y^2 + (x + z)*y

            sage: P.<x,z> = PolynomialRing(GF(next_prime(2147483647)))
            sage: Q.<y> = PolynomialRing(P)
            sage: p=x+y+z
            sage: p.integral()
            1073741830*y^2 + (x + z)*y

        A truly convoluted example::

            sage: A.<a1, a2> = PolynomialRing(ZZ)
            sage: B.<b> = PolynomialRing(A)
            sage: C.<c> = PowerSeriesRing(B)
            sage: R.<x> = PolynomialRing(C)
            sage: f = a2*x^2 + c*x - a1*b
            sage: f.parent()
            Univariate Polynomial Ring in x over Power Series Ring in c
            over Univariate Polynomial Ring in b over Multivariate Polynomial
            Ring in a1, a2 over Integer Ring
            sage: f.integral()
            1/3*a2*x^3 + 1/2*c*x^2 - a1*b*x
            sage: f.integral().parent()
            Univariate Polynomial Ring in x over Power Series Ring in c
            over Univariate Polynomial Ring in b over Multivariate Polynomial
            Ring in a1, a2 over Rational Field
            sage: g = 3*a2*x^2 + 2*c*x - a1*b
            sage: g.integral()
            a2*x^3 + c*x^2 - a1*b*x
            sage: g.integral().parent()
            Univariate Polynomial Ring in x over Power Series Ring in c
            over Univariate Polynomial Ring in b over Multivariate Polynomial
            Ring in a1, a2 over Rational Field

        Integration with respect to a variable in the base ring::

            sage: R.<x> = QQ[]
            sage: t = PolynomialRing(R,'t').gen()
            sage: f = x*t +5*t^2
            sage: f.integral(x)
            5*x*t^2 + 1/2*x^2*t

        TESTS:

        Check that :trac:`18600` is fixed::

            sage: Sx.<x> = ZZ[]
            sage: Sxy.<y> = Sx[]
            sage: Sxyz.<z> = Sxy[]
            sage: p = 1 + x*y + x*z + y*z^2
            sage: q = p.integral()
            sage: q
            1/3*y*z^3 + 1/2*x*z^2 + (x*y + 1)*z
            sage: q.parent()
            Univariate Polynomial Ring in z over Univariate Polynomial Ring in y
            over Univariate Polynomial Ring in x over Rational Field
            sage: q.derivative() == p
            True
            sage: p.integral(y)
            1/2*y^2*z^2 + x*y*z + 1/2*x*y^2 + y
            sage: p.integral(y).derivative(y) == p
            True
            sage: p.integral(x).derivative(x) == p
            True

        Check that it works with non-integral domains (:trac:`18600`)::

            sage: x = polygen(Zmod(4))
            sage: p = x**4 + 1
            sage: p.integral()
            x^5 + x
            sage: p.integral().derivative() == p
            True
        """
        R = self._parent

        # TODO:
        # calling the coercion model bin_op is much more accurate than using the
        # true division (which is bypassed by polynomials). But it does not work
        # in all cases!!
        cm = coercion_model
        try:
            S = cm.bin_op(R.one(), ZZ.one(), operator.truediv).parent()
            Q = S.base_ring()
        except TypeError:
            Q = (R.base_ring().one() / ZZ.one()).parent()
            S = R.change_ring(Q)
        if var is not None and var != R.gen():
            # call integral() recursively on coefficients
            return S([coeff.integral(var) for coeff in self])
        cdef Py_ssize_t n
        zero = Q.zero()
        p = [zero] + [cm.bin_op(Q(self.get_unsafe(n)), n + 1, operator.truediv)
                      if self.get_unsafe(n) else zero for n in range(self.degree() + 1)]
        return S(p)

    def dict(self):
        """
        Return a sparse dictionary representation of this univariate
        polynomial.

        EXAMPLES::

            sage: R.<x> = QQ[]
            sage: f = x^3 + -1/7*x + 13
            sage: f.dict()
            {0: 13, 1: -1/7, 3: 1}
        """
        X = {}
        Y = self.list(copy=False)
        for i in xrange(len(Y)):
            c = Y[i]
            if c:
                X[i] = c
        return X

    def factor(self, **kwargs):
        r"""
        Return the factorization of ``self`` over its base ring.

        INPUT:

        - ``kwargs`` -- any keyword arguments are passed to the method
          ``_factor_univariate_polynomial()`` of the base ring if it
          defines such a method.

        OUTPUT:

        - A factorization of ``self`` over its parent into a unit and
          irreducible factors.  If the parent is a polynomial ring
          over a field, these factors are monic.

        EXAMPLES:

        Factorization is implemented over various rings. Over `\QQ`::

            sage: x = QQ['x'].0
            sage: f = (x^3 - 1)^2
            sage: f.factor()
            (x - 1)^2 * (x^2 + x + 1)^2

        Since `\QQ` is a field, the irreducible factors are monic::

            sage: f = 10*x^5 - 1
            sage: f.factor()
            (10) * (x^5 - 1/10)
            sage: f = 10*x^5 - 10
            sage: f.factor()
            (10) * (x - 1) * (x^4 + x^3 + x^2 + x + 1)

        Over `\ZZ` the irreducible factors need not be monic::

            sage: x = ZZ['x'].0
            sage: f = 10*x^5 - 1
            sage: f.factor()
            10*x^5 - 1

        We factor a non-monic polynomial over a finite field of 25
        elements::

            sage: k.<a> = GF(25)
            sage: R.<x> = k[]
            sage: f = 2*x^10 + 2*x + 2*a
            sage: F = f.factor(); F
            (2) * (x + a + 2) * (x^2 + 3*x + 4*a + 4) * (x^2 + (a + 1)*x + a + 2) * (x^5 + (3*a + 4)*x^4 + (3*a + 3)*x^3 + 2*a*x^2 + (3*a + 1)*x + 3*a + 1)

        Notice that the unit factor is included when we multiply `F`
        back out::

            sage: expand(F)
            2*x^10 + 2*x + 2*a

        A new ring.  In the example below, we set the special method
        ``_factor_univariate_polynomial()`` in the base ring which is
        called to factor univariate polynomials.  This facility can be
        used to easily extend polynomial factorization to work over
        new rings you introduce::

             sage: R.<x> = PolynomialRing(IntegerModRing(4),implementation="NTL")
             sage: (x^2).factor()
             Traceback (most recent call last):
             ...
             NotImplementedError: factorization of polynomials over rings with composite characteristic is not implemented
             sage: R.base_ring()._factor_univariate_polynomial = lambda f: f.change_ring(ZZ).factor()
             sage: (x^2).factor()
             x^2
             sage: del R.base_ring()._factor_univariate_polynomial # clean up

        Arbitrary precision real and complex factorization::

            sage: R.<x> = RealField(100)[]
            sage: F = factor(x^2-3); F
            (x - 1.7320508075688772935274463415) * (x + 1.7320508075688772935274463415)
            sage: expand(F)
            x^2 - 3.0000000000000000000000000000
            sage: factor(x^2 + 1)
            x^2 + 1.0000000000000000000000000000

            sage: R.<x> = ComplexField(100)[]
            sage: F = factor(x^2+3); F
            (x - 1.7320508075688772935274463415*I) * (x + 1.7320508075688772935274463415*I)
            sage: expand(F)
            x^2 + 3.0000000000000000000000000000
            sage: factor(x^2+1)
            (x - I) * (x + I)
            sage: f = R(I) * (x^2 + 1) ; f
            I*x^2 + I
            sage: F = factor(f); F
            (1.0000000000000000000000000000*I) * (x - I) * (x + I)
            sage: expand(F)
            I*x^2 + I

        Over a number field::

            sage: K.<z> = CyclotomicField(15)
            sage: x = polygen(K)
            sage: ((x^3 + z*x + 1)^3*(x - z)).factor()
            (x - z) * (x^3 + z*x + 1)^3
            sage: cyclotomic_polynomial(12).change_ring(K).factor()
            (x^2 - z^5 - 1) * (x^2 + z^5)
            sage: ((x^3 + z*x + 1)^3*(x/(z+2) - 1/3)).factor()
            (-1/331*z^7 + 3/331*z^6 - 6/331*z^5 + 11/331*z^4 - 21/331*z^3 + 41/331*z^2 - 82/331*z + 165/331) * (x - 1/3*z - 2/3) * (x^3 + z*x + 1)^3

        Over a relative number field::

            sage: x = polygen(QQ)
            sage: K.<z> = CyclotomicField(3)
            sage: L.<a> = K.extension(x^3 - 2)
            sage: t = polygen(L, 't')
            sage: f = (t^3 + t + a)*(t^5 + t + z); f
            t^8 + t^6 + a*t^5 + t^4 + z*t^3 + t^2 + (a + z)*t + z*a
            sage: f.factor()
            (t^3 + t + a) * (t^5 + t + z)

        Over the real double field::

            sage: R.<x> = RDF[]
            sage: (-2*x^2 - 1).factor()
            (-2.0) * (x^2 + 0.5000000000000001)
            sage: (-2*x^2 - 1).factor().expand()
            -2.0*x^2 - 1.0000000000000002
            sage: f = (x - 1)^3
            sage: f.factor()  # abs tol 2e-5
            (x - 1.0000065719436413) * (x^2 - 1.9999934280563585*x + 0.9999934280995487)

        The above output is incorrect because it relies on the
        :meth:`.roots` method, which does not detect that all the roots
        are real::

            sage: f.roots()  # abs tol 2e-5
            [(1.0000065719436413, 1)]

        Over the complex double field the factors are approximate and
        therefore occur with multiplicity 1::

            sage: R.<x> = CDF[]
            sage: f = (x^2 + 2*R(I))^3
            sage: F = f.factor()
            sage: F  # abs tol 3e-5
            (x - 1.0000138879287663 + 1.0000013435286879*I) * (x - 0.9999942196864997 + 0.9999873009803959*I) * (x - 0.9999918923847313 + 1.0000113554909125*I) * (x + 0.9999908759550227 - 1.0000069659624138*I) * (x + 0.9999985293216753 - 0.9999886153831807*I) * (x + 1.0000105947233 - 1.0000044186544053*I)
            sage: [f(t[0][0]).abs() for t in F] # abs tol 1e-13
            [1.979365054e-14, 1.97936298566e-14, 1.97936990747e-14, 3.6812407475e-14, 3.65211563729e-14, 3.65220890052e-14]

        Factoring polynomials over `\ZZ/n\ZZ` for
        composite `n` is not implemented::

            sage: R.<x> = PolynomialRing(Integers(35))
            sage: f = (x^2+2*x+2)*(x^2+3*x+9)
            sage: f.factor()
            Traceback (most recent call last):
            ...
            NotImplementedError: factorization of polynomials over rings with composite characteristic is not implemented

        Factoring polynomials over the algebraic numbers (see
        :trac:`8544`)::

            sage: R.<x> = QQbar[]
            sage: (x^8-1).factor()
            (x - 1) * (x - 0.7071067811865475? - 0.7071067811865475?*I) * (x - 0.7071067811865475? + 0.7071067811865475?*I) * (x - I) * (x + I) * (x + 0.7071067811865475? - 0.7071067811865475?*I) * (x + 0.7071067811865475? + 0.7071067811865475?*I) * (x + 1)

        Factoring polynomials over the algebraic reals (see
        :trac:`8544`)::

            sage: R.<x> = AA[]
            sage: (x^8+1).factor()
            (x^2 - 1.847759065022574?*x + 1.000000000000000?) * (x^2 - 0.7653668647301795?*x + 1.000000000000000?) * (x^2 + 0.7653668647301795?*x + 1.000000000000000?) * (x^2 + 1.847759065022574?*x + 1.000000000000000?)

        TESTS:

        This came up in :trac:`7088`::

            sage: R.<x>=PolynomialRing(ZZ)
            sage: f = 12*x^10 + x^9 + 432*x^3 + 9011
            sage: g = 13*x^11 + 89*x^3 + 1
            sage: F = f^2 * g^3
            sage: F = f^2 * g^3; F.factor()
            (12*x^10 + x^9 + 432*x^3 + 9011)^2 * (13*x^11 + 89*x^3 + 1)^3
            sage: F = f^2 * g^3 * 7; F.factor()
            7 * (12*x^10 + x^9 + 432*x^3 + 9011)^2 * (13*x^11 + 89*x^3 + 1)^3

        This example came up in :trac:`7097`::

            sage: x = polygen(QQ)
            sage: f = 8*x^9 + 42*x^6 + 6*x^3 - 1
            sage: g = x^24 - 12*x^23 + 72*x^22 - 286*x^21 + 849*x^20 - 2022*x^19 + 4034*x^18 - 6894*x^17 + 10182*x^16 - 13048*x^15 + 14532*x^14 - 13974*x^13 + 11365*x^12 - 7578*x^11 + 4038*x^10 - 1766*x^9 + 762*x^8 - 408*x^7 + 236*x^6 - 126*x^5 + 69*x^4 - 38*x^3 + 18*x^2 - 6*x + 1
            sage: assert g.is_irreducible()
            sage: K.<a> = NumberField(g)
            sage: len(f.roots(K))
            9
            sage: f.factor()
            (8) * (x^3 + 1/4) * (x^6 + 5*x^3 - 1/2)
            sage: f.change_ring(K).factor()
            (8) * (x - 3260097/3158212*a^22 + 35861067/3158212*a^21 - 197810817/3158212*a^20 + 722970825/3158212*a^19 - 1980508347/3158212*a^18 + 4374189477/3158212*a^17 - 4059860553/1579106*a^16 + 6442403031/1579106*a^15 - 17542341771/3158212*a^14 + 20537782665/3158212*a^13 - 20658463789/3158212*a^12 + 17502836649/3158212*a^11 - 11908953451/3158212*a^10 + 6086953981/3158212*a^9 - 559822335/789553*a^8 + 194545353/789553*a^7 - 505969453/3158212*a^6 + 338959407/3158212*a^5 - 155204647/3158212*a^4 + 79628015/3158212*a^3 - 57339525/3158212*a^2 + 26692783/3158212*a - 1636338/789553) * ...
            sage: f = QQbar['x'](1)
            sage: f.factor()
            1

        Factorization also works even if the variable of the finite
        field is nefariously labeled "x"::

            sage: R.<x> = GF(3^2, 'x')[]
            sage: f = x^10 +7*x -13
            sage: G = f.factor(); G
            (x + x) * (x + 2*x + 1) * (x^4 + (x + 2)*x^3 + (2*x + 2)*x + 2) * (x^4 + 2*x*x^3 + (x + 1)*x + 2)
            sage: prod(G) == f
            True

        ::

            sage: R.<x0> = GF(9,'x')[]  # purposely calling it x to test robustness
            sage: f = x0^3 + x0 + 1
            sage: f.factor()
            (x0 + 2) * (x0 + x) * (x0 + 2*x + 1)
            sage: f = 0*x0
            sage: f.factor()
            Traceback (most recent call last):
            ...
            ArithmeticError: factorization of 0 is not defined

        ::

            sage: f = x0^0
            sage: f.factor()
            1

        Over a complicated number field::

            sage: x = polygen(QQ, 'x')
            sage: f = x^6 + 10/7*x^5 - 867/49*x^4 - 76/245*x^3 + 3148/35*x^2 - 25944/245*x + 48771/1225
            sage: K.<a> = NumberField(f)
            sage: S.<T> = K[]
            sage: ff = S(f); ff
            T^6 + 10/7*T^5 - 867/49*T^4 - 76/245*T^3 + 3148/35*T^2 - 25944/245*T + 48771/1225
            sage: F = ff.factor()
            sage: len(F)
            4
            sage: F[:2]
            [(T - a, 1), (T - 40085763200/924556084127*a^5 - 145475769880/924556084127*a^4 + 527617096480/924556084127*a^3 + 1289745809920/924556084127*a^2 - 3227142391585/924556084127*a - 401502691578/924556084127, 1)]
            sage: expand(F)
            T^6 + 10/7*T^5 - 867/49*T^4 - 76/245*T^3 + 3148/35*T^2 - 25944/245*T + 48771/1225

        ::

            sage: f = x^2 - 1/3
            sage: K.<a> = NumberField(f)
            sage: A.<T> = K[]
            sage: A(x^2 - 1).factor()
            (T - 1) * (T + 1)


        ::

            sage: A(3*x^2 - 1).factor()
            (3) * (T - a) * (T + a)

        ::

            sage: A(x^2 - 1/3).factor()
            (T - a) * (T + a)

        Test that :trac:`10279` is fixed::

            sage: R.<t> = PolynomialRing(QQ)
            sage: K.<a> = NumberField(t^4 - t^2 + 1)
            sage: pol = t^3 + (-4*a^3 + 2*a)*t^2 - 11/3*a^2*t + 2/3*a^3 - 4/3*a
            sage: pol.factor()
            (t - 2*a^3 + a) * (t - 4/3*a^3 + 2/3*a) * (t - 2/3*a^3 + 1/3*a)

        Test that this factorization really uses ``nffactor()`` internally::

            sage: pari.default("debug", 3)
            sage: F = pol.factor()
            <BLANKLINE>
            Entering nffactor:
            ...
            sage: pari.default("debug", 0)

        Test that :trac:`10369` is fixed::

            sage: x = polygen(QQ)
            sage: K.<a> = NumberField(x^6 + x^5 + x^4 + x^3 + x^2 + x + 1)
            sage: R.<t> = PolynomialRing(K)

            sage: pol = (-1/7*a^5 - 1/7*a^4 - 1/7*a^3 - 1/7*a^2 - 2/7*a - 1/7)*t^10 + (4/7*a^5 - 2/7*a^4 - 2/7*a^3 - 2/7*a^2 - 2/7*a - 6/7)*t^9 + (90/49*a^5 + 152/49*a^4 + 18/49*a^3 + 24/49*a^2 + 30/49*a + 36/49)*t^8 + (-10/49*a^5 + 10/7*a^4 + 198/49*a^3 - 102/49*a^2 - 60/49*a - 26/49)*t^7 + (40/49*a^5 + 45/49*a^4 + 60/49*a^3 + 277/49*a^2 - 204/49*a - 78/49)*t^6 + (90/49*a^5 + 110/49*a^4 + 2*a^3 + 80/49*a^2 + 46/7*a - 30/7)*t^5 + (30/7*a^5 + 260/49*a^4 + 250/49*a^3 + 232/49*a^2 + 32/7*a + 8)*t^4 + (-184/49*a^5 - 58/49*a^4 - 52/49*a^3 - 66/49*a^2 - 72/49*a - 72/49)*t^3 + (18/49*a^5 - 32/49*a^4 + 10/49*a^3 + 4/49*a^2)*t^2 + (2/49*a^4 - 4/49*a^3 + 2/49*a^2)*t
            sage: pol.factor()
            (-1/7*a^5 - 1/7*a^4 - 1/7*a^3 - 1/7*a^2 - 2/7*a - 1/7) * t * (t - a^5 - a^4 - a^3 - a^2 - a - 1)^4 * (t^5 + (-12/7*a^5 - 10/7*a^4 - 8/7*a^3 - 6/7*a^2 - 4/7*a - 2/7)*t^4 + (12/7*a^5 - 8/7*a^3 + 16/7*a^2 + 2/7*a + 20/7)*t^3 + (-20/7*a^5 - 20/7*a^3 - 20/7*a^2 + 4/7*a - 2)*t^2 + (12/7*a^5 + 12/7*a^3 + 2/7*a + 16/7)*t - 4/7*a^5 - 4/7*a^3 - 4/7*a - 2/7)

            sage: pol = (1/7*a^2 - 1/7*a)*t^10 + (4/7*a - 6/7)*t^9 + (102/49*a^5 + 99/49*a^4 + 96/49*a^3 + 93/49*a^2 + 90/49*a + 150/49)*t^8 + (-160/49*a^5 - 36/49*a^4 - 48/49*a^3 - 8/7*a^2 - 60/49*a - 60/49)*t^7 + (30/49*a^5 - 55/49*a^4 + 20/49*a^3 + 5/49*a^2)*t^6 + (6/49*a^4 - 12/49*a^3 + 6/49*a^2)*t^5
            sage: pol.factor()
            (1/7*a^2 - 1/7*a) * t^5 * (t^5 + (-40/7*a^5 - 38/7*a^4 - 36/7*a^3 - 34/7*a^2 - 32/7*a - 30/7)*t^4 + (60/7*a^5 - 30/7*a^4 - 18/7*a^3 - 9/7*a^2 - 3/7*a)*t^3 + (60/7*a^4 - 40/7*a^3 - 16/7*a^2 - 4/7*a)*t^2 + (30/7*a^3 - 25/7*a^2 - 5/7*a)*t + 6/7*a^2 - 6/7*a)

            sage: pol = x^10 + (4/7*a - 6/7)*x^9 + (9/49*a^2 - 3/7*a + 15/49)*x^8 + (8/343*a^3 - 32/343*a^2 + 40/343*a - 20/343)*x^7 + (5/2401*a^4 - 20/2401*a^3 + 40/2401*a^2 - 5/343*a + 15/2401)*x^6 + (-6/16807*a^4 + 12/16807*a^3 - 18/16807*a^2 + 12/16807*a - 6/16807)*x^5
            sage: pol.factor()
            x^5 * (x^5 + (4/7*a - 6/7)*x^4 + (9/49*a^2 - 3/7*a + 15/49)*x^3 + (8/343*a^3 - 32/343*a^2 + 40/343*a - 20/343)*x^2 + (5/2401*a^4 - 20/2401*a^3 + 40/2401*a^2 - 5/343*a + 15/2401)*x - 6/16807*a^4 + 12/16807*a^3 - 18/16807*a^2 + 12/16807*a - 6/16807)

        Factoring over a number field over which we cannot factor the
        discriminant by trial division::

            sage: x = polygen(QQ)
            sage: K.<a> = NumberField(x^16 - x - 6)
            sage: R.<x> = PolynomialRing(K)
            sage: f = (x+a)^50 - (a-1)^50
            sage: len(factor(f))
            6
            sage: pari(K.discriminant()).factor(limit=10^6)
            [-1, 1; 3, 15; 23, 1; 887, 1; 12583, 1; 2354691439917211, 1]
            sage: factor(K.discriminant())
            -1 * 3^15 * 23 * 887 * 12583 * 6335047 * 371692813

        Factoring over a number field over which we cannot factor the
        discriminant and over which `nffactor()` fails::

            sage: p = next_prime(10^50); q = next_prime(10^51); n = p*q;
            sage: K.<a> = QuadraticField(p*q)
            sage: R.<x> = PolynomialRing(K)
            sage: K.pari_polynomial('a').nffactor("x^2+1")
            Mat([x^2 + 1, 1])
            sage: factor(x^2 + 1)
            x^2 + 1
            sage: factor( (x - a) * (x + 2*a) )
            (x - a) * (x + 2*a)

        A test where nffactor used to fail without a nf structure::

            sage: x = polygen(QQ)
            sage: K = NumberField([x^2-1099511627777, x^3-3],'a')
            sage: x = polygen(K)
            sage: f = x^3 - 3
            sage: factor(f)
            (x - a1) * (x^2 + a1*x + a1^2)

        We check that :trac:`7554` is fixed::

            sage: L.<q> = LaurentPolynomialRing(QQ)
            sage: F = L.fraction_field()
            sage: R.<x> = PolynomialRing(F)
            sage: factor(x)
            x
            sage: factor(x^2 - q^2)
            (x - q) * (x + q)
            sage: factor(x^2 - q^-2)
            (x - 1/q) * (x + 1/q)

            sage: P.<a,b,c> = PolynomialRing(ZZ)
            sage: R.<x> = PolynomialRing(FractionField(P))
            sage: p = (x - a)*(b*x + c)*(a*b*x + a*c) / (a + 2)
            sage: factor(p)
            (a/(a + 2)) * (x - a) * (b*x + c)^2
        """
        # PERFORMANCE NOTE:
        #     In many tests with SMALL degree PARI is substantially
        #     better than NTL.  (And magma is better yet.)  And the
        #     timing difference has nothing to do with moving Python
        #     data to NTL and back.
        #     For large degree ( > 1500) in the one test I tried, NTL was
        #     *much* better than MAGMA, and far better than PARI.  So probably
        #     NTL's implementation is asymptotically better.  I could use
        #     PARI for smaller degree over other rings besides Z, and use
        #     NTL in general.
        # A remark from Bill Hart (2007-09-25) about the above observation:
        ## NTL uses the Berlekamp-Zassenhaus method with van Hoeij's improvements.
        ## But so does Magma since about Jul 2001.
        ##
        ## But here's the kicker. PARI also uses this algorithm. Even Maple uses
        ## it!
        ##
        ## NTL's LLL algorithms are extremely well developed (van Hoeij uses
        ## LLL). There is also a possible speed difference in whether one uses
        ## quadratic convergence or not in the Hensel lift. But the right choice
        ## is not always what one thinks.
        ##
        ## But more than likely NTL is just better for large problems because
        ## Victor Shoup was very careful with the choice of strategies and
        ## parameters he used. Paul Zimmerman supplied him with a pile of
        ## polynomials to factor for comparison purposes and these seem to have
        ## been used to tune the algorithm for a wide range of inputs, including
        ## cases that van Hoeij's algorithm doesn't usually like.
        ##
        ## If you have a bound on the coefficients of the factors, one can surely
        ## do better than a generic implementation, but probably not much better
        ## if there are many factors.
        ##

        ## HUGE TODO, refactor the code below here such that this method will
        ## have as only the following code
        ##
        ## R = self.parent().base_ring()
        ## return R._factor_univariate_polynomial(self)
        ##
        ## in this way we can move the specific logic of factoring to the
        ## self.parent().base_ring() and get rid of all the ugly
        ## is_SomeType(R) checks and get way nicer structured code
        ## 200 lines of spagetti code is just way to much!

        if self.degree() < 0:
            raise ArithmeticError("factorization of {!r} is not defined".format(self))
        if self.degree() == 0:
            return Factorization([], unit=self.get_unsafe(0))

        # Use multivariate implementations for polynomials over polynomial rings
        variables = self._parent.variable_names_recursive()
        if len(variables) > 1:
            base = self._parent._mpoly_base_ring()
            ring = PolynomialRing(base, variables)
            if ring._has_singular:
                try:
                    d = self._mpoly_dict_recursive()
                    F = ring(d).factor(**kwargs)
                    return Factorization([(self._parent(f),m) for (f,m) in F], unit = F.unit())
                except NotImplementedError:
                    pass

        R = self._parent.base_ring()
        if hasattr(R, '_factor_univariate_polynomial'):
            return R._factor_univariate_polynomial(self, **kwargs)

        G = None
        ch = R.characteristic()
        if not (ch == 0 or is_prime(ch)):
            raise NotImplementedError("factorization of polynomials over rings with composite characteristic is not implemented")

        from sage.rings.number_field.number_field_base import is_NumberField
        from sage.rings.number_field.number_field_rel import is_RelativeNumberField
        from sage.rings.number_field.all import NumberField
        from sage.rings.finite_rings.finite_field_constructor import is_FiniteField

        n = None

        if is_IntegerModRing(R) or is_IntegerRing(R):
            try:
                G = list(self._pari_with_name().factor())
            except PariError:
                raise NotImplementedError

        elif is_RelativeNumberField(R):

            M = R.absolute_field('a')
            from_M, to_M = M.structure()
            g = M['x']([to_M(x) for x in self.list()])
            F = g.factor()
            S = self._parent
            v = [(S([from_M(x) for x in f.list()]), e) for f, e in F]
            return Factorization(v, from_M(F.unit()))

        elif is_FiniteField(R):
            v = [x.__pari__("a") for x in self.list()]
            f = pari(v).Polrev()
            G = list(f.factor())

        elif is_NumberField(R):
            if R.degree() == 1:
                factors = self.change_ring(QQ).factor()
                return Factorization([(self._parent(p), e) for p, e in factors], R(factors.unit()))

            # Convert the polynomial we want to factor to PARI
            f = self._pari_with_name()
            try:
                # Try to compute the PARI nf structure with important=False.
                # This will raise RuntimeError if the computation is too
                # difficult.
                Rpari = R.pari_nf(important=False)
            except RuntimeError:
                # Cannot easily compute the nf structure, use the defining
                # polynomial instead.
                Rpari = R.pari_polynomial("y")
            G = list(Rpari.nffactor(f))
            # PARI's nffactor() ignores the unit, _factor_pari_helper()
            # adds back the unit of the factorization.
            return self._factor_pari_helper(G)

        if G is None:
            # See if we can do this as a singular polynomial as a fallback
            # This was copied from the general multivariate implementation
            try:
                if R.is_finite():
                    if R.characteristic() > 1<<29:
                        raise NotImplementedError("Factorization of multivariate polynomials over prime fields with characteristic > 2^29 is not implemented.")

                P = self._parent
                P._singular_().set_ring()
                S = self._singular_().factorize()
                factors = S[1]
                exponents = S[2]
                v = sorted([( P(factors[i+1]),
                              sage.rings.integer.Integer(exponents[i+1]))
                            for i in range(len(factors))])
                unit = P.one()
                for i in range(len(v)):
                    if v[i][0].is_unit():
                        unit = unit * v[i][0]
                        del v[i]
                        break
                F = Factorization(v, unit=unit)
                F.sort()
                return F
            except (TypeError, AttributeError):
                raise NotImplementedError

        return self._factor_pari_helper(G, n)

    def _factor_pari_helper(self, G, n=None, unit=None):
        """
        Fix up and normalize a factorization that came from PARI.

        TESTS::

            sage: R.<x>=PolynomialRing(ZZ)
            sage: f = (2*x + 1) * (3*x^2 - 5)^2
            sage: f._factor_pari_helper(pari(f).factor())
            (2*x + 1) * (3*x^2 - 5)^2
            sage: f._factor_pari_helper(pari(f).factor(), unit=11)
            11 * (2*x + 1) * (3*x^2 - 5)^2
            sage: (8*f)._factor_pari_helper(pari(f).factor())
            8 * (2*x + 1) * (3*x^2 - 5)^2
            sage: (8*f)._factor_pari_helper(pari(f).factor(), unit=11)
            88 * (2*x + 1) * (3*x^2 - 5)^2
            sage: QQ['x'](f)._factor_pari_helper(pari(f).factor())
            (18) * (x + 1/2) * (x^2 - 5/3)^2
            sage: QQ['x'](f)._factor_pari_helper(pari(f).factor(), unit=11)
            (198) * (x + 1/2) * (x^2 - 5/3)^2

            sage: f = prod((k^2*x^k + k)^(k-1) for k in primes(10))
            sage: F = f._factor_pari_helper(pari(f).factor()); F
            1323551250 * (2*x^2 + 1) * (3*x^3 + 1)^2 * (5*x^5 + 1)^4 * (7*x^7 + 1)^6
            sage: F.prod() == f
            True
            sage: QQ['x'](f)._factor_pari_helper(pari(f).factor())
            (1751787911376562500) * (x^2 + 1/2) * (x^3 + 1/3)^2 * (x^5 + 1/5)^4 * (x^7 + 1/7)^6

            sage: g = GF(19)['x'](f)
            sage: G = g._factor_pari_helper(pari(g).factor()); G
            (4) * (x + 3) * (x + 16)^5 * (x + 11)^6 * (x^2 + 7*x + 9)^4 * (x^2 + 15*x + 9)^4 * (x^3 + 13)^2 * (x^6 + 8*x^5 + 7*x^4 + 18*x^3 + 11*x^2 + 12*x + 1)^6
            sage: G.prod() == g
            True
        """
        pols = G[0]
        exps = G[1]
        R = self._parent
        F = [(R(f), int(e)) for f, e in zip(pols, exps)]

        if unit is None:
            unit = self.leading_coefficient()
        else:
            unit *= self.leading_coefficient()

        if R.base_ring().is_field():
            # When the base ring is a field we normalize
            # the irreducible factors so they have leading
            # coefficient 1.
            for i, (f, e) in enumerate(F):
                if not f.is_monic():
                    F[i] = (f.monic(), e)

        else:
            # Otherwise we have to adjust for
            # the content ignored by PARI.
            content_fix = R.base_ring().one()
            for f, e in F:
                if not f.is_monic():
                    content_fix *= f.leading_coefficient()**e
            unit //= content_fix
            if not unit.is_unit():
                F.append((R(unit), ZZ(1)))
                unit = R.base_ring().one()

        if not n is None:
            pari.set_real_precision(n)  # restore precision
        return Factorization(F, unit)

    def splitting_field(self, names=None, map=False, **kwds):
        """
        Compute the absolute splitting field of a given polynomial.

        INPUT:

        - ``names`` -- (default: ``None``)  a variable name for the splitting field.

        - ``map`` -- (default: ``False``) also return an embedding of
          ``self`` into the resulting field.

        - ``kwds`` -- additional keywords depending on the type.
          Currently, only number fields are implemented. See
          :func:`sage.rings.number_field.splitting_field.splitting_field`
          for the documentation of these keywords.

        OUTPUT:

        If ``map`` is ``False``, the splitting field as an absolute field.
        If ``map`` is ``True``, a tuple ``(K, phi)`` where ``phi`` is an
        embedding of the base field of ``self`` in ``K``.

        EXAMPLES::

            sage: R.<x> = PolynomialRing(ZZ)
            sage: K.<a> = (x^3 + 2).splitting_field(); K
            Number Field in a with defining polynomial x^6 + 3*x^5 + 6*x^4 + 11*x^3 + 12*x^2 - 3*x + 1
            sage: K.<a> = (x^3 - 3*x + 1).splitting_field(); K
            Number Field in a with defining polynomial x^3 - 3*x + 1

        Relative situation::

            sage: R.<x> = PolynomialRing(QQ)
            sage: K.<a> = NumberField(x^3 + 2)
            sage: S.<t> = PolynomialRing(K)
            sage: L.<b> = (t^2 - a).splitting_field()
            sage: L
            Number Field in b with defining polynomial t^6 + 2

        With ``map=True``, we also get the embedding of the base field
        into the splitting field::

            sage: L.<b>, phi = (t^2 - a).splitting_field(map=True)
            sage: phi
            Ring morphism:
              From: Number Field in a with defining polynomial x^3 + 2
              To:   Number Field in b with defining polynomial t^6 + 2
              Defn: a |--> b^2

        An example over a finite field::

            sage: P.<x> = PolynomialRing(GF(7))
            sage: t = x^2 + 1
            sage: t.splitting_field('b')
            Finite Field in b of size 7^2

            sage: P.<x> = PolynomialRing(GF(7^3, 'a'))
            sage: t = x^2 + 1
            sage: t.splitting_field('b', map=True)
            (Finite Field in b of size 7^6,
             Ring morphism:
               From: Finite Field in a of size 7^3
               To:   Finite Field in b of size 7^6
               Defn: a |--> 2*b^4 + 6*b^3 + 2*b^2 + 3*b + 2)

        If the extension is trivial and the generators have the same
        name, the map will be the identity::

            sage: t = 24*x^13 + 2*x^12 + 14
            sage: t.splitting_field('a', map=True)
            (Finite Field in a of size 7^3,
             Identity endomorphism of Finite Field in a of size 7^3)

            sage: t = x^56 - 14*x^3
            sage: t.splitting_field('b', map=True)
            (Finite Field in b of size 7^3,
             Ring morphism:
             From: Finite Field in a of size 7^3
               To:   Finite Field in b of size 7^3
               Defn: a |--> b)

        .. SEEALSO::

            :func:`sage.rings.number_field.splitting_field.splitting_field` for more examples over number fields

        TESTS::

            sage: K.<a,b> = x.splitting_field()
            Traceback (most recent call last):
            ...
            IndexError: the number of names must equal the number of generators
            sage: polygen(RR).splitting_field('x')
            Traceback (most recent call last):
            ...
            NotImplementedError: splitting_field() is only implemented over number fields and finite fields

            sage: P.<x> = PolynomialRing(GF(11^5, 'a'))
            sage: t = x^2 + 1
            sage: t.splitting_field('b')
            Finite Field in b of size 11^10
            sage: t = 24*x^13 + 2*x^12 + 14
            sage: t.splitting_field('b')
            Finite Field in b of size 11^30
            sage: t = x^56 - 14*x^3
            sage: t.splitting_field('b')
            Finite Field in b of size 11^130

            sage: P.<x> = PolynomialRing(GF(19^6, 'a'))
            sage: t = -x^6 + x^2 + 1
            sage: t.splitting_field('b')
            Finite Field in b of size 19^6
            sage: t = 24*x^13 + 2*x^12 + 14
            sage: t.splitting_field('b')
            Finite Field in b of size 19^18
            sage: t = x^56 - 14*x^3
            sage: t.splitting_field('b')
            Finite Field in b of size 19^156

            sage: P.<x> = PolynomialRing(GF(83^6, 'a'))
            sage: t = 2*x^14 - 5 + 6*x
            sage: t.splitting_field('b')
            Finite Field in b of size 83^84
            sage: t = 24*x^13 + 2*x^12 + 14
            sage: t.splitting_field('b')
            Finite Field in b of size 83^78
            sage: t = x^56 - 14*x^3
            sage: t.splitting_field('b')
            Finite Field in b of size 83^12

            sage: P.<x> = PolynomialRing(GF(401^13, 'a'))
            sage: t = 2*x^14 - 5 + 6*x
            sage: t.splitting_field('b')
            Finite Field in b of size 401^104
            sage: t = 24*x^13 + 2*x^12 + 14
            sage: t.splitting_field('b')
            Finite Field in b of size 401^156
            sage: t = x^56 - 14*x^3
            sage: t.splitting_field('b')
            Finite Field in b of size 401^52

            sage: R.<x> = QQ[]
            sage: f = x^2 - 2
            sage: f.splitting_field()
            Traceback (most recent call last):
            ...
            TypeError: You must specify the name of the generator.

        """
        if names is None:
            raise TypeError("You must specify the name of the generator.")
        name = normalize_names(1, names)[0]

        from sage.rings.number_field.number_field_base import is_NumberField
        from sage.rings.finite_rings.finite_field_base import is_FiniteField

        f = self.monic()            # Given polynomial, made monic
        F = f.parent().base_ring()  # Base field
        if not F.is_field():
            F = F.fraction_field()
            f = self.change_ring(F)

        if is_NumberField(F):
            from sage.rings.number_field.splitting_field import splitting_field
            return splitting_field(f, name, map, **kwds)
        elif is_FiniteField(F):
            degree = lcm([f.degree() for f, _ in self.factor()])
            return F.extension(degree, name, map=map, **kwds)

        raise NotImplementedError("splitting_field() is only implemented over number fields and finite fields")

    def pseudo_quo_rem(self,other):
        """
        Compute the pseudo-division of two polynomials.

        INPUT:

        - ``other`` -- a nonzero polynomial

        OUTPUT:

        `Q` and `R` such that `l^{m-n+1} \mathrm{self} = Q \cdot\mathrm{other} + R`
        where `m` is the degree of this polynomial, `n` is the degree of
        ``other``, `l` is the leading coefficient of ``other``. The result is
        such that `\deg(R) < \deg(\mathrm{other})`.

        ALGORITHM:

        Algorithm 3.1.2 in [Coh1993]_.

        EXAMPLES::

            sage: R.<x> = PolynomialRing(ZZ, sparse=True)
            sage: p = x^4 + 6*x^3 + x^2 - x + 2
            sage: q = 2*x^2 - 3*x - 1
            sage: (quo,rem)=p.pseudo_quo_rem(q); quo,rem
            (4*x^2 + 30*x + 51, 175*x + 67)
            sage: 2^(4-2+1)*p == quo*q + rem
            True

            sage: S.<T> = R[]
            sage: p = (-3*x^2 - x)*T^3 - 3*x*T^2 + (x^2 - x)*T + 2*x^2 + 3*x - 2
            sage: q = (-x^2 - 4*x - 5)*T^2 + (6*x^2 + x + 1)*T + 2*x^2 - x
            sage: quo,rem=p.pseudo_quo_rem(q); quo,rem
            ((3*x^4 + 13*x^3 + 19*x^2 + 5*x)*T + 18*x^4 + 12*x^3 + 16*x^2 + 16*x,
             (-113*x^6 - 106*x^5 - 133*x^4 - 101*x^3 - 42*x^2 - 41*x)*T - 34*x^6 + 13*x^5 + 54*x^4 + 126*x^3 + 134*x^2 - 5*x - 50)
            sage: (-x^2 - 4*x - 5)^(3-2+1) * p == quo*q + rem
            True
        """
        if other.is_zero():
            raise ZeroDivisionError("Pseudo-division by zero is not possible")

        # if other is a constant, then R = 0 and Q = self * other^(deg(self))
        if other in self._parent.base_ring():
            return (self * other**(self.degree()), self._parent.zero())

        R = self
        B = other
        Q = self._parent.zero()
        e = self.degree() - other.degree() + 1
        d = B.leading_coefficient()

        while not R.degree() < B.degree():
            c = R.leading_coefficient()
            diffdeg = R.degree() - B.degree()
            Q = d*Q + self._parent(c).shift(diffdeg)
            R = d*R - c*B.shift(diffdeg)
            e -= 1

        q = d**e
        return (q*Q,q*R)

    @coerce_binop
    def gcd(self, other):
        """
        Return a greatest common divisor of this polynomial and ``other``.

        INPUT:

        - ``other`` -- a polynomial in the same ring as this polynomial

        OUTPUT:

        A greatest common divisor as a polynomial in the same ring as
        this polynomial. If the base ring is a field, the return value
        is a monic polynomial.

        .. NOTE::

            The actual algorithm for computing greatest common divisors depends
            on the base ring underlying the polynomial ring. If the base ring
            defines a method ``_gcd_univariate_polynomial``, then this method
            will be called (see examples below).

        EXAMPLES::

            sage: R.<x> = QQ[]
            sage: (2*x^2).gcd(2*x)
            x
            sage: R.zero().gcd(0)
            0
            sage: (2*x).gcd(0)
            x

        One can easily add gcd functionality to new rings by providing a method
        ``_gcd_univariate_polynomial``::

            sage: O = ZZ[-sqrt(5)]
            sage: R.<x> = O[]
            sage: a = O.1
            sage: p = x + a
            sage: q = x^2 - 5
            sage: p.gcd(q)
            Traceback (most recent call last):
            ...
            NotImplementedError: Order in Number Field in a with defining polynomial x^2 - 5 does not provide a gcd implementation for univariate polynomials
            sage: S.<x> = O.number_field()[]
            sage: O._gcd_univariate_polynomial = lambda f,g : R(S(f).gcd(S(g)))
            sage: p.gcd(q)
            x + a
            sage: del O._gcd_univariate_polynomial

        Use multivariate implementation for polynomials over polynomials rings::

            sage: R.<x> = ZZ[]
            sage: S.<y> = R[]
            sage: T.<z> = S[]
            sage: r = 2*x*y + z
            sage: p = r * (3*x*y*z - 1)
            sage: q = r * (x + y + z - 2)
            sage: p.gcd(q)
            z + 2*x*y

            sage: R.<x> = QQ[]
            sage: S.<y> = R[]
            sage: r = 2*x*y + 1
            sage: p = r * (x - 1/2 * y)
            sage: q = r * (x*y^2 - x + 1/3)
            sage: p.gcd(q)
            2*x*y + 1
        """
        variables = self._parent.variable_names_recursive()
        if len(variables) > 1:
            base = self._parent._mpoly_base_ring()
            ring = PolynomialRing(base, variables)
            if ring._has_singular:
                try:
                    d1 = self._mpoly_dict_recursive()
                    d2 = other._mpoly_dict_recursive()
                    return self._parent(ring(d1).gcd(ring(d2)))
                except NotImplementedError:
                    pass

        if hasattr(self.base_ring(), '_gcd_univariate_polynomial'):
            return self.base_ring()._gcd_univariate_polynomial(self, other)
        else:
            raise NotImplementedError("%s does not provide a gcd implementation for univariate polynomials"%self.base_ring())

    @coerce_binop
    def lcm(self, other):
        """
        Let f and g be two polynomials. Then this function returns the
        monic least common multiple of f and g.
        """
        f = self*other
        g = self.gcd(other)
        q = f//g
        return ~(q.leading_coefficient())*q

    def _lcm(self, other):
        """
        Let f and g be two polynomials. Then this function returns the
        monic least common multiple of f and g.
        """
        f = self*other
        g = self.gcd(other)
        q = f//g
        return ~(q.leading_coefficient())*q  # make monic  (~ is inverse in python)

    def is_primitive(self, n=None, n_prime_divs=None):
        """
        Returns ``True`` if the polynomial is primitive.  The semantics of
        "primitive" depend on the polynomial coefficients.

        - (field theory) A polynomial of degree `m` over a finite field
          `\GF{q}` is primitive if it is irreducible and its root in
          `\GF{q^m}` generates the multiplicative group `\GF{q^m}^*`.

        - (ring theory) A polynomial over a ring is primitive if its
          coefficients generate the unit ideal.

        Calling `is_primitive` on a polynomial over an infinite field will
        raise an error.

        The additional inputs to this function are to speed up computation for
        field semantics (see note).

        INPUT:

          - ``n`` (default: ``None``) - if provided, should equal
            `q-1` where ``self.parent()`` is the field with `q`
            elements;  otherwise it will be computed.

          - ``n_prime_divs`` (default: ``None``) - if provided, should
            be a list of the prime divisors of ``n``; otherwise it
            will be computed.

        .. NOTE::

          Computation of the prime divisors of ``n`` can dominate the running
          time of this method, so performing this computation externally
          (e.g. ``pdivs=n.prime_divisors()``) is a good idea for repeated calls
          to is_primitive for polynomials of the same degree.

          Results may be incorrect if the wrong ``n`` and/or factorization are
          provided.

        EXAMPLES::

          Field semantics examples.

          ::

            sage: R.<x> = GF(2)['x']
            sage: f = x^4+x^3+x^2+x+1
            sage: f.is_irreducible(), f.is_primitive()
            (True, False)
            sage: f = x^3+x+1
            sage: f.is_irreducible(), f.is_primitive()
            (True, True)
            sage: R.<x> = GF(3)[]
            sage: f = x^3-x+1
            sage: f.is_irreducible(), f.is_primitive()
            (True, True)
            sage: f = x^2+1
            sage: f.is_irreducible(), f.is_primitive()
            (True, False)
            sage: R.<x> = GF(5)[]
            sage: f = x^2+x+1
            sage: f.is_primitive()
            False
            sage: f = x^2-x+2
            sage: f.is_primitive()
            True
            sage: x=polygen(QQ); f=x^2+1
            sage: f.is_primitive()
            Traceback (most recent call last):
            ...
            NotImplementedError: is_primitive() not defined for polynomials over infinite fields.

          Ring semantics examples.

          ::

            sage: x=polygen(ZZ)
            sage: f = 5*x^2+2
            sage: f.is_primitive()
            True
            sage: f = 5*x^2+5
            sage: f.is_primitive()
            False

            sage: K=NumberField(x^2+5,'a')
            sage: R=K.ring_of_integers()
            sage: a=R.gen(1)
            sage: a^2
            -5
            sage: f=a*x+2
            sage: f.is_primitive()
            True
            sage: f=(1+a)*x+2
            sage: f.is_primitive()
            False

            sage: x=polygen(Integers(10));
            sage: f=5*x^2+2
            sage: #f.is_primitive()  #BUG:: elsewhere in Sage, should return True
            sage: f=4*x^2+2
            sage: #f.is_primitive()  #BUG:: elsewhere in Sage, should return False

        TESTS::

            sage: R.<x> = GF(2)['x']
            sage: f = x^4+x^3+x^2+x+1
            sage: f.is_primitive(15)
            False
            sage: f.is_primitive(15, [3,5])
            False
            sage: f.is_primitive(n_prime_divs=[3,5])
            False
            sage: f = x^3+x+1
            sage: f.is_primitive(7, [7])
            True
            sage: R.<x> = GF(3)[]
            sage: f = x^3-x+1
            sage: f.is_primitive(26, [2,13])
            True
            sage: f = x^2+1
            sage: f.is_primitive(8, [2])
            False
            sage: R.<x> = GF(5)[]
            sage: f = x^2+x+1
            sage: f.is_primitive(24, [2,3])
            False
            sage: f = x^2-x+2
            sage: f.is_primitive(24, [2,3])
            True
            sage: x=polygen(Integers(103)); f=x^2+1
            sage: f.is_primitive()
            False
        """
        R = self.base_ring()
        if R.is_field():
            if not R.is_finite():
                raise NotImplementedError("is_primitive() not defined for polynomials over infinite fields.")

            if not self.is_irreducible():
                return False
            if n is None:
                q = self.base_ring().order()
                n = q ** self.degree() - 1
            y = self._parent.quo(self).gen()
            from sage.groups.generic import order_from_multiple
            return n == order_from_multiple(y, n, n_prime_divs, operation="*")
        else:
            return R.ideal(self.coefficients())==R.ideal(1)

    def is_constant(self):
        """
        Return True if this is a constant polynomial.

        OUTPUT:


        -  ``bool`` - True if and only if this polynomial is
           constant


        EXAMPLES::

            sage: R.<x> = ZZ[]
            sage: x.is_constant()
            False
            sage: R(2).is_constant()
            True
            sage: R(0).is_constant()
            True
        """
        return self.degree() <= 0

    def is_monomial(self):
        """
        Returns True if self is a monomial, i.e., a power of the generator.

        EXAMPLES::

            sage: R.<x> = QQ[]
            sage: x.is_monomial()
            True
            sage: (x+1).is_monomial()
            False
            sage: (x^2).is_monomial()
            True
            sage: R(1).is_monomial()
            True

        The coefficient must be 1::

            sage: (2*x^5).is_monomial()
            False

        To allow a non-1 leading coefficient, use is_term()::

            sage: (2*x^5).is_term()
            True

        .. warning::

           The definition of is_monomial in Sage up to 4.7.1 was the
           same as is_term, i.e., it allowed a coefficient not equal
           to 1.
        """
        return len(self.exponents()) == 1 and self.leading_coefficient() == 1

    cpdef bint is_term(self):
        """
        Return ``True`` if this polynomial is a nonzero element of the
        base ring times a power of the variable.

        EXAMPLES::

            sage: R.<x> = QQ[]
            sage: x.is_term()
            True
            sage: R(0).is_term()
            False
            sage: R(1).is_term()
            True
            sage: (3*x^5).is_term()
            True
            sage: (1+3*x^5).is_term()
            False

        To require that the coefficient is 1, use :meth:`is_monomial()`
        instead::

            sage: (3*x^5).is_monomial()
            False
        """
        return len(self.exponents()) == 1

    def root_field(self, names, check_irreducible=True):
        """
        Return the field generated by the roots of the irreducible
        polynomial self. The output is either a number field, relative
        number field, a quotient of a polynomial ring over a field, or the
        fraction field of the base ring.

        EXAMPLES::

            sage: R.<x> = QQ['x']
            sage: f = x^3 + x + 17
            sage: f.root_field('a')
            Number Field in a with defining polynomial x^3 + x + 17

        ::

            sage: R.<x> = QQ['x']
            sage: f = x - 3
            sage: f.root_field('b')
            Rational Field

        ::

            sage: R.<x> = ZZ['x']
            sage: f = x^3 + x + 17
            sage: f.root_field('b')
            Number Field in b with defining polynomial x^3 + x + 17

        ::

            sage: y = QQ['x'].0
            sage: L.<a> = NumberField(y^3-2)
            sage: R.<x> = L['x']
            sage: f = x^3 + x + 17
            sage: f.root_field('c')
            Number Field in c with defining polynomial x^3 + x + 17 over its base field

        ::

            sage: R.<x> = PolynomialRing(GF(9,'a'))
            sage: f = x^3 + x^2 + 8
            sage: K.<alpha> = f.root_field(); K
            Univariate Quotient Polynomial Ring in alpha over Finite Field in a of size 3^2 with modulus x^3 + x^2 + 2
            sage: alpha^2 + 1
            alpha^2 + 1
            sage: alpha^3 + alpha^2
            1

        ::

            sage: R.<x> = QQ[]
            sage: f = x^2
            sage: K.<alpha> = f.root_field()
            Traceback (most recent call last):
            ...
            ValueError: polynomial must be irreducible

        TESTS::

            sage: (PolynomialRing(Integers(31),name='x').0+5).root_field('a')
            Ring of integers modulo 31
        """
        from sage.rings.number_field.number_field import is_NumberField, NumberField

        R = self.base_ring()
        if not R.is_integral_domain():
            raise ValueError("the base ring must be a domain")

        if check_irreducible and not self.is_irreducible():
            raise ValueError("polynomial must be irreducible")

        if self.degree() <= 1:
            return R.fraction_field()

        if is_IntegerRing(R):
            return NumberField(self, names)

        if sage.rings.rational_field.is_RationalField(R) or is_NumberField(R):
            return NumberField(self, names)

        return R.fraction_field()[self._parent.variable_name()].quotient(self, names)

    def sylvester_matrix(self, right, variable = None):
        """
        Returns the Sylvester matrix of self and right.

        Note that the Sylvester matrix is not defined if one of the polynomials
        is zero.

        INPUT:

        - right: a polynomial in the same ring as self.
        - variable: optional, included for compatibility with the multivariate
          case only. The variable of the polynomials.

        EXAMPLES::

            sage: R.<x> = PolynomialRing(ZZ)
            sage: f = (6*x + 47)*(7*x^2 - 2*x + 38)
            sage: g = (6*x + 47)*(3*x^3 + 2*x + 1)
            sage: M = f.sylvester_matrix(g)
            sage: M
            [  42  317  134 1786    0    0    0]
            [   0   42  317  134 1786    0    0]
            [   0    0   42  317  134 1786    0]
            [   0    0    0   42  317  134 1786]
            [  18  141   12  100   47    0    0]
            [   0   18  141   12  100   47    0]
            [   0    0   18  141   12  100   47]

        If the polynomials share a non-constant common factor then the
        determinant of the Sylvester matrix will be zero::

            sage: M.determinant()
            0

        If self and right are polynomials of positive degree, the determinant
        of the Sylvester matrix is the resultant of the polynomials.::

            sage: h1 = R.random_element()
            sage: h2 = R.random_element()
            sage: M1 = h1.sylvester_matrix(h2)
            sage: M1.determinant() == h1.resultant(h2)
            True

        The rank of the Sylvester matrix is related to the degree of the
        gcd of self and right::

            sage: f.gcd(g).degree() == f.degree() + g.degree() - M.rank()
            True
            sage: h1.gcd(h2).degree() == h1.degree() + h2.degree() - M1.rank()
            True

        TESTS:

        The variable is optional, but must be the same in both rings::

            sage: K.<x> = QQ['x']
            sage: f = x+1
            sage: g = QQ['y']([1, 0, 1])
            sage: f.sylvester_matrix(f, x)
            [1 1]
            [1 1]
            sage: f.sylvester_matrix(g, x)
            Traceback (most recent call last):
            ...
            TypeError: no common canonical parent for objects with parents: 'Univariate Polynomial Ring in x over Rational Field' and 'Univariate Polynomial Ring in y over Rational Field'

        Polynomials must be defined over compatible base rings::

            sage: f = QQ['x']([1, 0, 1])
            sage: g = ZZ['x']([1, 0, 1])
            sage: h = GF(25, 'a')['x']([1, 0, 1])
            sage: f.sylvester_matrix(g)
            [1 0 1 0]
            [0 1 0 1]
            [1 0 1 0]
            [0 1 0 1]
            sage: g.sylvester_matrix(h)
            [1 0 1 0]
            [0 1 0 1]
            [1 0 1 0]
            [0 1 0 1]
            sage: f.sylvester_matrix(h)
            Traceback (most recent call last):
            ...
            TypeError: no common canonical parent for objects with parents: 'Univariate Polynomial Ring in x over Rational Field' and 'Univariate Polynomial Ring in x over Finite Field in a of size 5^2'

        We can compute the sylvester matrix of a univariate and multivariate
        polynomial::

            sage: K.<x,y> = QQ['x,y']
            sage: g = K.random_element()
            sage: f.sylvester_matrix(g) == K(f).sylvester_matrix(g,x)
            True

        Corner cases::

            sage: K.<x>=QQ[]
            sage: f = x^2+1
            sage: g = K(0)
            sage: f.sylvester_matrix(g)
            Traceback (most recent call last):
            ...
            ValueError: The Sylvester matrix is not defined for zero polynomials
            sage: g.sylvester_matrix(f)
            Traceback (most recent call last):
            ...
            ValueError: The Sylvester matrix is not defined for zero polynomials
            sage: g.sylvester_matrix(g)
            Traceback (most recent call last):
            ...
            ValueError: The Sylvester matrix is not defined for zero polynomials
            sage: K(3).sylvester_matrix(x^2)
            [3 0]
            [0 3]
            sage: K(3).sylvester_matrix(K(4))
            []
        """

        # This code is almost exactly the same as that of
        # sylvester_matrix() in multi_polynomial.pyx.

        if self._parent != right.parent():
            a, b = coercion_model.canonical_coercion(self,right)
            variable = a.parent()(self.variables()[0])
            #We add the variable to cover the case that right is a multivariate
            #polynomial
            return a.sylvester_matrix(b, variable)

        if variable:
            if variable.parent() != self._parent:
                variable = self._parent(variable)

        from sage.matrix.constructor import matrix

        # The dimension of the sage matrix is self.degree() + right.degree()

        if self.is_zero() or right.is_zero():
            raise ValueError("The Sylvester matrix is not defined for zero polynomials")

        m = self.degree()
        n = right.degree()

        M = matrix(self.base_ring(), n + m, n + m)

        r = 0
        offset = 0
        for _ in range(n):
            for c in range(m, -1, -1):
                M[r, m - c + offset] = self.get_unsafe(c)
            offset += 1
            r += 1

        offset = 0
        for _ in range(m):
            for c in range(n, -1, -1):
                M[r, n - c + offset] = right[c]
            offset += 1
            r += 1

        return M

    cpdef constant_coefficient(self):
        """
        Return the constant coefficient of this polynomial.

        OUTPUT: element of base ring

        EXAMPLES::

            sage: R.<x> = QQ[]
            sage: f = -2*x^3 + 2*x - 1/3
            sage: f.constant_coefficient()
            -1/3
        """
        if self.is_zero():
            return self._parent._base.zero()
        # self.degree() >= 0
        return self.get_unsafe(0)

    cpdef Polynomial _new_constant_poly(self, a, Parent P):
        """
        Create a new constant polynomial from a in P, which MUST be an
        element of the base ring of P (this is not checked).

        EXAMPLES::

            sage: R.<w> = PolynomialRing(GF(9,'a'), sparse=True)
            sage: a = w._new_constant_poly(0, R); a
            0
            sage: a.coefficients()
            []
        """
        t = type(self)
        return t(P, [a] if a else [], check=False)

    def is_monic(self):
        """
        Returns True if this polynomial is monic. The zero polynomial is by
        definition not monic.

        EXAMPLES::

            sage: x = QQ['x'].0
            sage: f = x + 33
            sage: f.is_monic()
            True
            sage: f = 0*x
            sage: f.is_monic()
            False
            sage: f = 3*x^3 + x^4 + x^2
            sage: f.is_monic()
            True
            sage: f = 2*x^2 + x^3 + 56*x^5
            sage: f.is_monic()
            False

        AUTHORS:

        - Naqi Jaffery (2006-01-24): examples
        """
        return not self.is_zero() and self[self.degree()] == 1

    def is_unit(self):
        r"""
        Return True if this polynomial is a unit.

        EXAMPLES::

            sage: a = Integers(90384098234^3)
            sage: b = a(2*191*236607587)
            sage: b.is_nilpotent()
            True
            sage: R.<x> = a[]
            sage: f = 3 + b*x + b^2*x^2
            sage: f.is_unit()
            True
            sage: f = 3 + b*x + b^2*x^2 + 17*x^3
            sage: f.is_unit()
            False

        EXERCISE (Atiyah-McDonald, Ch 1): Let `A[x]` be a
        polynomial ring in one variable. Then
        `f=\sum a_i x^i \in A[x]` is a unit if and only if
        `a_0` is a unit and `a_1,\ldots, a_n` are
        nilpotent.

        TESTS:

        Check that :trac:`18600` is fixed::

            sage: R.<x> = PolynomialRing(ZZ, sparse=True)
            sage: c = x^2^100 + 1
            sage: c.is_unit()
            False
        """
        d = self.degree()
        if d > 0:
            try:
                if self._parent.base_ring().is_integral_domain():
                    return False
            except NotImplementedError:
                pass
            for c in self.coefficients()[1:]:
                if not c.is_nilpotent():
                    return False
        if d == -1:
            return self._parent._base.zero().is_unit()
        return self.get_unsafe(0).is_unit()

    def is_nilpotent(self):
        r"""
        Return True if this polynomial is nilpotent.

        EXAMPLES::

            sage: R = Integers(12)
            sage: S.<x> = R[]
            sage: f = 5 + 6*x
            sage: f.is_nilpotent()
            False
            sage: f = 6 + 6*x^2
            sage: f.is_nilpotent()
            True
            sage: f^2
            0

        EXERCISE (Atiyah-McDonald, Ch 1): Let `A[x]` be a
        polynomial ring in one variable. Then
        `f=\sum a_i x^i \in A[x]` is nilpotent if and only if
        every `a_i` is nilpotent.

        TESTS:

        Check that :trac:`18600` is fixed::

            sage: R.<x> = PolynomialRing(Zmod(4), sparse=True)
            sage: (2*x^2^100 + 2).is_nilpotent()
            True
        """
        for c in self.coefficients():
            if not c.is_nilpotent():
                return False
        return True

    def is_gen(self):
        r"""
        Return True if this polynomial is the distinguished generator of
        the parent polynomial ring.

        EXAMPLES::

            sage: R.<x> = QQ[]
            sage: R(1).is_gen()
            False
            sage: R(x).is_gen()
            True

        Important - this function doesn't return True if self equals the
        generator; it returns True if self *is* the generator.

        ::

            sage: f = R([0,1]); f
            x
            sage: f.is_gen()
            False
            sage: f is x
            False
            sage: f == x
            True
        """
        return bool(self._is_gen)

    def lc(self):
        """
        Return the leading coefficient of this polynomial.

        OUTPUT: element of the base ring
        This method is same as :meth:`leading_coefficient`.

        EXAMPLES::

            sage: R.<x> = QQ[]
            sage: f = (-2/5)*x^3 + 2*x - 1/3
            sage: f.lc()
            -2/5
        """
        return self[self.degree()]

    def leading_coefficient(self):
        """
        Return the leading coefficient of this polynomial.

        OUTPUT: element of the base ring

        EXAMPLES::

            sage: R.<x> = QQ[]
            sage: f = (-2/5)*x^3 + 2*x - 1/3
            sage: f.leading_coefficient()
            -2/5
        """
        return self[self.degree()]

    def lm(self):
        """
        Return the leading monomial of this polynomial.

        EXAMPLES::

            sage: R.<x> = QQ[]
            sage: f = (-2/5)*x^3 + 2*x - 1/3
            sage: f.lm()
            x^3
            sage: R(5).lm()
            1
            sage: R(0).lm()
            0
            sage: R(0).lm().parent() is R
            True
        """
        if self.degree() < 0:
            return self
        output = [self.base_ring().zero()] * self.degree() + [self.base_ring().one()]
        return self._new_generic(output)

    def lt(self):
        """
        Return the leading term of this polynomial.

        EXAMPLES::

            sage: R.<x> = QQ[]
            sage: f = (-2/5)*x^3 + 2*x - 1/3
            sage: f.lt()
            -2/5*x^3
            sage: R(5).lt()
            5
            sage: R(0).lt()
            0
            sage: R(0).lt().parent() is R
            True
        """
        return self.lc() * self.lm()

    def monic(self):
        """
        Return this polynomial divided by its leading coefficient. Does not
        change this polynomial.

        EXAMPLES::

            sage: x = QQ['x'].0
            sage: f = 2*x^2 + x^3 + 56*x^5
            sage: f.monic()
            x^5 + 1/56*x^3 + 1/28*x^2
            sage: f = (1/4)*x^2 + 3*x + 1
            sage: f.monic()
            x^2 + 12*x + 4

        The following happens because `f = 0` cannot be made into a
        monic polynomial

        ::

            sage: f = 0*x
            sage: f.monic()
            Traceback (most recent call last):
            ...
            ZeroDivisionError: rational division by zero

        Notice that the monic version of a polynomial over the integers is
        defined over the rationals.

        ::

            sage: x = ZZ['x'].0
            sage: f = 3*x^19 + x^2 - 37
            sage: g = f.monic(); g
            x^19 + 1/3*x^2 - 37/3
            sage: g.parent()
            Univariate Polynomial Ring in x over Rational Field

        AUTHORS:

        - Naqi Jaffery (2006-01-24): examples
        """
        if self.is_monic():
            return self
        a = ~self.leading_coefficient()
        R = self._parent
        if a.parent() != R.base_ring():
            S = R.base_extend(a.parent())
            return a*S(self)
        else:
            return a*self

    def coefficients(self, sparse=True):
        """
        Return the coefficients of the monomials appearing in self.
        If ``sparse=True`` (the default), it returns only the non-zero coefficients.
        Otherwise, it returns the same value as ``self.list()``.
        (In this case, it may be slightly faster to invoke ``self.list()`` directly.)

        EXAMPLES::

            sage: _.<x> = PolynomialRing(ZZ)
            sage: f = x^4+2*x^2+1
            sage: f.coefficients()
            [1, 2, 1]
            sage: f.coefficients(sparse=False)
            [1, 0, 2, 0, 1]
        """
        zero = self._parent.base_ring().zero()
        if (sparse):
          return [c for c in self.list() if c != zero]
        else:
          return self.list()

    def exponents(self):
        """
        Return the exponents of the monomials appearing in self.

        EXAMPLES::

            sage: _.<x> = PolynomialRing(ZZ)
            sage: f = x^4+2*x^2+1
            sage: f.exponents()
            [0, 2, 4]
        """
        zero = self._parent.base_ring().zero()
        l = self.list()
        return [i for i in range(len(l)) if l[i] != zero]

    cpdef list list(self, bint copy=True):
        """
        Return a new copy of the list of the underlying elements of ``self``.

        EXAMPLES::

            sage: R.<x> = QQ[]
            sage: f = (-2/5)*x^3 + 2*x - 1/3
            sage: v = f.list(); v
            [-1/3, 2, 0, -2/5]

        Note that v is a list, it is mutable, and each call to the list
        method returns a new list::

            sage: type(v)
            <... 'list'>
            sage: v[0] = 5
            sage: f.list()
            [-1/3, 2, 0, -2/5]

        Here is an example with a generic polynomial ring::

            sage: R.<x> = QQ[]
            sage: S.<y> = R[]
            sage: f = y^3 + x*y -3*x; f
            y^3 + x*y - 3*x
            sage: type(f)
            <type 'sage.rings.polynomial.polynomial_element.Polynomial_generic_dense'>
            sage: v = f.list(); v
            [-3*x, x, 0, 1]
            sage: v[0] = 10
            sage: f.list()
            [-3*x, x, 0, 1]
        """
        raise NotImplementedError

    def prec(self):
        """
        Return the precision of this polynomial. This is always infinity,
        since polynomials are of infinite precision by definition (there is
        no big-oh).

        EXAMPLES::

            sage: x = polygen(ZZ)
            sage: (x^5 + x + 1).prec()
            +Infinity
            sage: x.prec()
            +Infinity
        """
        return infinity.infinity

    def padded_list(self, n=None):
        """
        Return list of coefficients of self up to (but not including)
        `q^n`.

        Includes 0's in the list on the right so that the list has length
        `n`.

        INPUT:


        -  ``n`` - (default: None); if given, an integer that
           is at least 0


        EXAMPLES::

            sage: x = polygen(QQ)
            sage: f = 1 + x^3 + 23*x^5
            sage: f.padded_list()
            [1, 0, 0, 1, 0, 23]
            sage: f.padded_list(10)
            [1, 0, 0, 1, 0, 23, 0, 0, 0, 0]
            sage: len(f.padded_list(10))
            10
            sage: f.padded_list(3)
            [1, 0, 0]
            sage: f.padded_list(0)
            []
            sage: f.padded_list(-1)
            Traceback (most recent call last):
            ...
            ValueError: n must be at least 0

        TESTS:

        Check that :trac:`18600` is fixed::

            sage: R.<x> = PolynomialRing(ZZ, sparse=True)
            sage: (x^2^100 + x^8 - 1).padded_list(10)
            [-1, 0, 0, 0, 0, 0, 0, 0, 1, 0]
        """
        if n is None:
            return self.list()
        if n < 0:
            raise ValueError("n must be at least 0")
        if self.degree() < n:
            v = self.list()
            z = self._parent.base_ring().zero()
            return v + [z]*(n - len(v))
        else:
            return self[:int(n)].padded_list(n)

    def coeffs(self):
        r"""
        Using ``coeffs()`` is now deprecated (:trac:`17518`).
        Returns ``self.list()``.

        (It is potentially slightly faster to use
        ``self.list()`` directly.)

        EXAMPLES::

            sage: x = QQ['x'].0
            sage: f = 10*x^3 + 5*x + 2/17
            sage: f.coeffs()
            doctest:...: DeprecationWarning: The use of coeffs() is now deprecated in favor of coefficients(sparse=False).
            See http://trac.sagemath.org/17518 for details.
            [2/17, 5, 0, 10]
        """
        deprecation(17518, 'The use of coeffs() is now deprecated in favor of coefficients(sparse=False).')
        return self.list()

    def monomial_coefficient(self, m):
        """
        Return the coefficient in the base ring of the monomial ``m`` in
        ``self``, where ``m`` must have the same parent as ``self``.

        INPUT:

        - ``m`` - a monomial

        OUTPUT:

        Coefficient in base ring.

        EXAMPLES::

            sage: P.<x> = QQ[]

            The parent of the return is a member of the base ring.
            sage: f = 2 * x
            sage: c = f.monomial_coefficient(x); c
            2
            sage: c.parent()
            Rational Field

            sage: f = x^9 - 1/2*x^2 + 7*x + 5/11
            sage: f.monomial_coefficient(x^9)
            1
            sage: f.monomial_coefficient(x^2)
            -1/2
            sage: f.monomial_coefficient(x)
            7
            sage: f.monomial_coefficient(x^0)
            5/11
            sage: f.monomial_coefficient(x^3)
            0
        """
        if not m.parent() is self._parent:
            raise TypeError("monomial must have same parent as self.")

        d = m.degree()
        coeffs = self.list()
        if 0 <= d < len(coeffs):
            return coeffs[d]
        else:
            return self._parent.base_ring().zero()

    def monomials(self):
        """
        Return the list of the monomials in ``self`` in a decreasing order of their degrees.

        EXAMPLES::

            sage: P.<x> = QQ[]
            sage: f = x^2 + (2/3)*x + 1
            sage: f.monomials()
            [x^2, x, 1]
            sage: f = P(3/2)
            sage: f.monomials()
            [1]
            sage: f = P(0)
            sage: f.monomials()
            []
            sage: f = x
            sage: f.monomials()
            [x]
            sage: f = - 1/2*x^2 + x^9 + 7*x + 5/11
            sage: f.monomials()
            [x^9, x^2, x, 1]
            sage: x = var('x')
            sage: K.<rho> = NumberField(x**2 + 1)
            sage: R.<y> = QQ[]
            sage: p = rho*y
            sage: p.monomials()
            [y]
        """
        if self.is_zero():
            return []
        v = self._parent.gen()
        zero = self._parent.base_ring().zero()
        coeffs = self.list()
        return [v**i for i in range(self.degree(), -1, -1) if coeffs[i] != zero]

    def newton_raphson(self, n, x0):
        """
        Return a list of n iterative approximations to a root of this
        polynomial, computed using the Newton-Raphson method.

        The Newton-Raphson method is an iterative root-finding algorithm.
        For f(x) a polynomial, as is the case here, this is essentially the
        same as Horner's method.

        INPUT:


        -  ``n`` - an integer (=the number of iterations),

        -  ``x0`` - an initial guess x0.


        OUTPUT: A list of numbers hopefully approximating a root of
        f(x)=0.

        If one of the iterates is a critical point of f then a
        ZeroDivisionError exception is raised.

        EXAMPLES::

            sage: x = PolynomialRing(RealField(), 'x').gen()
            sage: f = x^2 - 2
            sage: f.newton_raphson(4, 1)
            [1.50000000000000, 1.41666666666667, 1.41421568627451, 1.41421356237469]

        AUTHORS:

        - David Joyner and William Stein (2005-11-28)
        """
        n = sage.rings.integer.Integer(n)
        df = self.derivative()
        K = self._parent.base_ring()
        a = K(x0)
        L = []
        for i in range(n):
            a -= self(a) / df(a)
            L.append(a)
        return L

    def polynomial(self, var):
        r"""
        Let var be one of the variables of the parent of self. This returns
        self viewed as a univariate polynomial in var over the polynomial
        ring generated by all the other variables of the parent.

        For univariate polynomials, if var is the generator of the parent
        ring, we return this polynomial, otherwise raise an error.

        EXAMPLES::

            sage: R.<x> = QQ[]
            sage: (x+1).polynomial(x)
            x + 1

        TESTS::

            sage: x.polynomial(1)
            Traceback (most recent call last):
            ...
            ValueError: given variable is not the generator of parent.
        """
        if self._parent.ngens() == 1:
            if self._parent.gen() == var:
                return self
            raise ValueError("given variable is not the generator of parent.")
        raise NotImplementedError

    def newton_slopes(self, p, lengths=False):
        """
        Return the `p`-adic slopes of the Newton polygon of self,
        when this makes sense.

        OUTPUT:

        If `lengths` is `False`, a list of rational numbers. If `lengths` is
        `True`, a list of couples `(s,l)` where `s` is the slope and `l` the
        length of the corresponding segment in the Newton polygon.

        EXAMPLES::

            sage: x = QQ['x'].0
            sage: f = x^3 + 2
            sage: f.newton_slopes(2)
            [1/3, 1/3, 1/3]
            sage: R.<x> = PolynomialRing(ZZ, sparse=True)
            sage: p = x^5 + 6*x^2 + 4
            sage: p.newton_slopes(2)
            [1/2, 1/2, 1/3, 1/3, 1/3]
            sage: p.newton_slopes(2, lengths=True)
            [(1/2, 2), (1/3, 3)]
            sage: (x^2^100 + 27).newton_slopes(3, lengths=True)
            [(3/1267650600228229401496703205376, 1267650600228229401496703205376)]

        ALGORITHM: Uses PARI if `lengths` is `False`.
        """
        if not lengths:
            f = self.__pari__()
            v = list(f.newtonpoly(p))
            return [sage.rings.rational.Rational(x) for x in v]

        e = self.exponents()
        c = self.coefficients()
        if len(e) == 0: return []
        if len(e) == 1:
            if e[0] == 0: return []
            else:         return [(infinity.infinity, e[0])]

        if e[0] == 0: slopes = []
        else:         slopes = [(infinity.infinity, e[0])]

        points = [(e[0], c[0].valuation(p)), (e[1], c[1].valuation(p))]
        slopes.append((-(c[1].valuation(p)-c[0].valuation(p))/(e[1] - e[0]), e[1]-e[0]))
        for i in range(2, len(e)):
            v = c[i].valuation(p)
            s = -(v-points[-1][1])/(e[i]-points[-1][0])
            while len(slopes) > 0 and s >= slopes[-1][0]:
                slopes = slopes[:-1]
                points = points[:-1]
                s = -(v-points[-1][1])/(e[i]-points[-1][0])
            slopes.append((s,e[i]-points[-1][0]))
            points.append((e[i],v))

        return slopes

    def dispersion_set(self, other=None):
        r"""
        Compute the dispersion set of two polynomials.

        The dispersion set of `f` and `g` is the set of nonnegative integers
        `n` such that `f(x + n)` and `g(x)` have a nonconstant common factor.

        When ``other`` is ``None``, compute the auto-dispersion set of
        ``self``, i.e., its dispersion set with itself.

        ALGORITHM:

        See Section 4 of Man & Wright [ManWright1994]_.

        .. [ManWright1994] Yiu-Kwong Man and Francis J. Wright.
           *Fast Polynomial Dispersion Computation and its Application to
           Indefinite Summation*. ISSAC 1994.

        .. SEEALSO:: :meth:`dispersion`

        EXAMPLES::

            sage: Pol.<x> = QQ[]
            sage: x.dispersion_set(x + 1)
            [1]
            sage: (x + 1).dispersion_set(x)
            []

            sage: pol = x^3 + x - 7
            sage: (pol*pol(x+3)^2).dispersion_set()
            [0, 3]
        """
        other = self if other is None else self._parent.coerce(other)
        x = self._parent.gen()
        dispersions = set()
        for p, _ in self.factor():
            # need both due to the semantics of is_primitive() over fields
            assert p.is_monic() or p.is_primitive()
            for q, _ in other.factor():
                m, n = p.degree(), q.degree()
                assert q.is_monic() or q.is_primitive()
                if m != n or p[n] != q[n]:
                    continue
                alpha = (q[n-1] - p[n-1])/(n*p[n])
                if alpha.is_integer(): # ZZ() might work for non-integers...
                    alpha = ZZ(alpha)
                else:
                    continue
                if alpha < 0 or alpha in dispersions:
                    continue
                if n >= 1 and p(x + alpha) != q:
                    continue
                dispersions.add(alpha)
        return list(dispersions)

    def dispersion(self, other=None):
        r"""
        Compute the dispersion of a pair of polynomials.

        The dispersion of `f` and `g` is the largest nonnegative integer `n`
        such that `f(x + n)` and `g(x)` have a nonconstant common factor.

        When ``other`` is ``None``, compute the auto-dispersion of ``self``,
        i.e., its dispersion with itself.

        .. SEEALSO:: :meth:`dispersion_set`

        EXAMPLES::

            sage: Pol.<x> = QQ[]
            sage: x.dispersion(x + 1)
            1
            sage: (x + 1).dispersion(x)
            -Infinity

            sage: Pol.<x> = QQbar[]
            sage: pol = Pol([sqrt(5), 1, 3/2])
            sage: pol.dispersion()
            0
            sage: (pol*pol(x+3)).dispersion()
            3
        """
        dispersions = self.dispersion_set(other)
        return max(dispersions) if len(dispersions) > 0 else infinity.minus_infinity

    #####################################################################
    # Conversions to other systems
    #####################################################################
    def __pari__(self):
        r"""
        Return polynomial as a PARI object.

        Sage does not handle PARI's variable ordering requirements
        gracefully at this time. In practice, this means that the variable
        ``x`` needs to be the topmost variable, as in the
        example.

        EXAMPLES::

            sage: f = QQ['x']([0,1,2/3,3])
            sage: pari(f)
            3*x^3 + 2/3*x^2 + x

        ::

            sage: S.<a> = QQ['a']
            sage: R.<x> = S['x']
            sage: f = R([0, a]) + R([0, 0, 2/3])
            sage: pari(f)
            2/3*x^2 + a*x

        Polynomials over a number field work, provided that the variable is
        called 'x'::

            sage: x = polygen(QQ)
            sage: K.<b> = NumberField(x^2 + x + 1)
            sage: R.<x> = PolynomialRing(K)
            sage: pol = (b + x)^3; pol
            x^3 + 3*b*x^2 + (-3*b - 3)*x + 1
            sage: pari(pol)
            Mod(1, y^2 + y + 1)*x^3 + Mod(3*y, y^2 + y + 1)*x^2 + Mod(-3*y - 3, y^2 + y + 1)*x + Mod(1, y^2 + y + 1)

        TESTS:

        Unfortunately, variable names matter::

            sage: R.<x, y> = QQ[]
            sage: S.<a> = R[]
            sage: f = x^2 + a; g = y^3 + a
            sage: pari(f)
            Traceback (most recent call last):
            ...
            PariError: incorrect priority in gtopoly: variable x <= a

        Stacked polynomial rings, first with a univariate ring on the
        bottom::

            sage: S.<a> = QQ['a']
            sage: R.<x> = S['x']
            sage: pari(x^2 + 2*x)
            x^2 + 2*x
            sage: pari(a*x + 2*x^3)
            2*x^3 + a*x

        Stacked polynomial rings, second with a multivariate ring on the
        bottom::

            sage: S.<a, b> = ZZ['a', 'b']
            sage: R.<x> = S['x']
            sage: pari(x^2 + 2*x)
            x^2 + 2*x
            sage: pari(a*x + 2*b*x^3)
            2*b*x^3 + a*x

        Stacked polynomial rings with exotic base rings::

            sage: S.<a, b> = GF(7)['a', 'b']
            sage: R.<x> = S['x']
            sage: pari(x^2 + 9*x)
            x^2 + 2*x
            sage: pari(a*x + 9*b*x^3)
            2*b*x^3 + a*x

        ::

            sage: S.<a> = Integers(8)['a']
            sage: R.<x> = S['x']
            sage: pari(x^2 + 2*x)
            Mod(1, 8)*x^2 + Mod(2, 8)*x
            sage: pari(a*x + 10*x^3)
            Mod(2, 8)*x^3 + Mod(1, 8)*a*x
        """
        return self._pari_with_name(self._parent.variable_name())

    def _pari_or_constant(self, name=None):
        r"""
        Convert ``self`` to PARI.  This behaves identical to :meth:`__pari__`
        or :meth:`_pari_with_name` except for constant polynomials:
        then the constant is returned instead of a constant polynomial.

        INPUT:

        - ``name`` -- (default: None) Variable name.  If not given, use
          ``self.parent().variable_name()``.  This argument is irrelevant
          for constant polynomials.

        EXAMPLES::

            sage: R.<x> = PolynomialRing(ZZ)
            sage: pol = 2*x^2 + 7*x - 5
            sage: pol._pari_or_constant()
            2*x^2 + 7*x - 5
            sage: pol._pari_or_constant('a')
            2*a^2 + 7*a - 5
            sage: pol = R(7)
            sage: pol._pari_or_constant()
            7
            sage: pol._pari_or_constant().type()
            't_INT'
            sage: pol.__pari__().type()
            't_POL'
            sage: PolynomialRing(IntegerModRing(101), 't')()._pari_or_constant()
            Mod(0, 101)
        """
        if self.is_constant():
            return self.get_coeff_c(0).__pari__()
        if name is None:
            name = self._parent.variable_name()
        return self._pari_with_name(name)

    def _pari_with_name(self, name='x'):
        r"""
        Return polynomial as a PARI object with topmost variable
        ``name``.  By default, use 'x' for the variable name.

        For internal use only.

        EXAMPLES:

            sage: R.<a> = PolynomialRing(ZZ)
            sage: (2*a^2 + a)._pari_with_name()
            2*x^2 + x
            sage: (2*a^2 + a)._pari_with_name('y')
            2*y^2 + y
        """
        vals = [x.__pari__() for x in self.list()]
        return pari(vals).Polrev(name)

    def _pari_init_(self):
        return repr(self.__pari__())

    def _magma_init_(self, magma):
        """
        Return a string that evaluates in Magma to this polynomial.

        EXAMPLES::

            sage: magma = Magma()  # new session
            sage: R.<y> = ZZ[]
            sage: f = y^3 - 17*y + 5
            sage: f._magma_init_(magma)        # optional - magma
            '_sage_[...]![5,-17,0,1]'
            sage: g = magma(f); g              # optional - magma
            y^3 - 17*y + 5

        Note that in Magma there is only one polynomial ring over each
        base, so if we make the polynomial ring over ZZ with variable
        `z`, then this changes the variable name of the polynomial
        we already defined::

            sage: R.<z> = ZZ[]
            sage: magma(R)                     # optional - magma
            Univariate Polynomial Ring in z over Integer Ring
            sage: g                            # optional - magma
            z^3 - 17*z + 5

        In Sage the variable name does not change::

            sage: f
            y^3 - 17*y + 5

        A more complicated nested example::

            sage: k.<a> = GF(9); R.<s,t> = k[]; S.<W> = R[]
            sage: magma(a*W^20 + s*t/a)        # optional - magma
            a*W^20 + a^7*s*t
        """
        # Get a reference to Magma version of parent.
        R = magma(self._parent)
        # Get list of coefficients.
        v = ','.join([a._magma_init_(magma) for a in self.list()])
        return '%s![%s]'%(R.name(), v)

    def _gap_(self, gap):
        """
        Return this polynomial in GAP.

        INPUT:

        - ``gap`` -- a GAP or libgap instance

        EXAMPLES::

            sage: R.<y> = ZZ[]
            sage: f = y^3 - 17*y + 5
            sage: g = gap(f); g   # indirect doctest
            y^3-17*y+5
            sage: f._gap_init_()
            'y^3 - 17*y + 5'
            sage: R.<z> = ZZ[]
            sage: gap(R)
            PolynomialRing( Integers, ["z"] )
            sage: g
            y^3-17*y+5
            sage: gap(z^2 + z)
            z^2+z
            sage: libgap(z^2 + z)
            z^2+z

        Coefficients in a finite field::

            sage: R.<y> = GF(7)[]
            sage: f = y^3 - 17*y + 5
            sage: g = gap(f); g
            y^3+Z(7)^4*y+Z(7)^5
            sage: h = libgap(f); h
            y^3+Z(7)^4*y+Z(7)^5
            sage: g.Factors()
            [ y+Z(7)^0, y+Z(7)^0, y+Z(7)^5 ]
            sage: h.Factors()
            [ y+Z(7)^0, y+Z(7)^0, y+Z(7)^5 ]
            sage: f.factor()
            (y + 5) * (y + 1)^2
        """
        R = gap(self._parent)
        var = list(R.IndeterminatesOfPolynomialRing())[0]
        return self(var)

    def _libgap_(self):
        r"""
        TESTS::

            sage: R.<x> = ZZ[]
            sage: libgap(-x^3 + 3*x)   # indirect doctest
            -x^3+3*x
            sage: libgap(R.zero())     # indirect doctest
            0
        """
        from sage.libs.gap.libgap import libgap
        return self._gap_(libgap)

    ######################################################################

    @coerce_binop
    def resultant(self, other):
        r"""
        Return the resultant of ``self`` and ``other``.

        INPUT:

        - ``other`` -- a polynomial

        OUTPUT: an element of the base ring of the polynomial ring

        ALGORITHM:

        Uses PARI's ``polresultant`` function.  For base rings that
        are not supported by PARI, the resultant is computed as the
        determinant of the Sylvester matrix.

        EXAMPLES::

            sage: R.<x> = QQ[]
            sage: f = x^3 + x + 1;  g = x^3 - x - 1
            sage: r = f.resultant(g); r
            -8
            sage: r.parent() is QQ
            True

        We can compute resultants over univariate and multivariate
        polynomial rings::

            sage: R.<a> = QQ[]
            sage: S.<x> = R[]
            sage: f = x^2 + a; g = x^3 + a
            sage: r = f.resultant(g); r
            a^3 + a^2
            sage: r.parent() is R
            True

        ::

            sage: R.<a, b> = QQ[]
            sage: S.<x> = R[]
            sage: f = x^2 + a; g = x^3 + b
            sage: r = f.resultant(g); r
            a^3 + b^2
            sage: r.parent() is R
            True

        TESTS::

            sage: R.<x, y> = QQ[]
            sage: S.<a> = R[]
            sage: f = x^2 + a; g = y^3 + a
            sage: h = f.resultant(g); h
            y^3 - x^2
            sage: h.parent() is R
            True

        Check that :trac:`13672` is fixed::

            sage: R.<t> = GF(2)[]
            sage: S.<x> = R[]
            sage: f = (t^2 + t)*x + t^2 + t
            sage: g = (t + 1)*x + t^2
            sage: f.resultant(g)
            t^4 + t

        Check that :trac:`15061` is fixed::

            sage: R.<T> = PowerSeriesRing(QQ)
            sage: F = R([1,1],2)
            sage: RP.<x> = PolynomialRing(R)
            sage: P = x^2 - F
            sage: P.resultant(P.derivative())
            -4 - 4*T + O(T^2)

        Check that :trac:`16360` is fixed::

            sage: K.<x> = FunctionField(QQ)
            sage: R.<y> = K[]
            sage: y.resultant(y+x)
            x

            sage: K.<a> = FunctionField(QQ)
            sage: R.<b> = K[]
            sage: L.<b> = K.extension(b^2-a)
            sage: R.<x> = L[]
            sage: f=x^2-a
            sage: g=x-b
            sage: f.resultant(g)
            0

        Check that :trac:`17817` is fixed::

            sage: A.<a,b,c> = Frac(PolynomialRing(QQ,'a,b,c'))
            sage: B.<d,e,f> = PolynomialRing(A,'d,e,f')
            sage: R.<x>= PolynomialRing(B,'x')
            sage: S.<y> = PolynomialRing(R,'y')
            sage: p = ((1/b^2*d^2+1/a)*x*y^2+a*b/c*y+e+x^2)
            sage: q = -4*c^2*y^3+1
            sage: p.resultant(q)
            16*c^4*x^6 + 48*c^4*e*x^4 + (1/b^6*d^6 + 3/(a*b^4)*d^4 + ((-12*a^3*b*c + 3)/(a^2*b^2))*d^2 + (-12*a^3*b*c + 1)/a^3)*x^3 + 48*c^4*e^2*x^2 + (((-12*a*c)/b)*d^2*e + (-12*b*c)*e)*x + 16*c^4*e^3 + 4*a^3*b^3/c

        """
        variable = self.variable_name()
        try:
            res = self.__pari__().polresultant(other, variable)
            return self._parent.base_ring()(res)
        except (TypeError, ValueError, PariError, NotImplementedError):
            return self.sylvester_matrix(other).det()

    def composed_op(p1, p2, op, algorithm=None, monic=False):
        r"""
        Return the composed sum, difference, product or quotient of this
        polynomial with another one.

        In the case of two monic polynomials `p_1` and `p_2` over an integral
        domain, the composed sum, difference, etc. are given by

        .. MATH::

            \prod_{p_1(a)=p_2(b)=0}(x - (a \ast b)), \qquad
            \ast ∈ \{ +, -, ×, / \}

        where the roots `a` and `b` are to be considered in the algebraic
        closure of the fraction field of the coefficients and counted with
        multiplicities. If the polynomials are not monic this quantity is
        multiplied by `\\alpha_1^{deg(p_2)} \\alpha_2^{deg(p_1)}` where
        `\\alpha_1` and `\\alpha_2` are the leading coefficients of `p_1` and
        `p_2` respectively.

        INPUT:

        - ``p2`` -- univariate polynomial belonging to the same polynomial ring
          as this polynomial

        - ``op`` -- ``operator.OP`` where ``OP=add`` or ``sub`` or ``mul`` or
          ``truediv``.

        - ``algorithm`` -- can be "resultant" or "BFSS";
          by default the former is used when the polynomials have few nonzero
          coefficients and small degrees or if the base ring is not `\ZZ` or
          `\QQ`. Otherwise the latter is used.

        - ``monic`` -- whether to return a monic polynomial. If ``True`` the
          coefficients of the result belong to the fraction field of the
          coefficients.

        ALGORITHM:

        The computation is straightforward using resultants. Indeed for the
        composed sum it would be `Res_y(p1(x-y), p2(y))`. However, the method
        from [BFSS]_ using series expansions is asymptotically much faster.

        Note that the algorithm ``BFSS`` with polynomials with coefficients in
        `\ZZ` needs to perform operations over `\QQ`.

        .. TODO::

           - The [BFSS]_ algorithm has been implemented here only in the case of
             polynomials over rationals. For other rings of zero characteristic
             (or if the characteristic is larger than the product of the degrees),
             one needs to implement a generic method ``_exp_series``. In the
             general case of non-zero characteristic there is an alternative
             algorithm in the same paper.

           - The Newton series computation can be done much more efficiently!
             See [BFSS]_.

        EXAMPLES::

            sage: x = polygen(ZZ)
            sage: p1 = x^2 - 1
            sage: p2 = x^4 - 1
            sage: p1.composed_op(p2, operator.add)
            x^8 - 4*x^6 + 4*x^4 - 16*x^2
            sage: p1.composed_op(p2, operator.mul)
            x^8 - 2*x^4 + 1
            sage: p1.composed_op(p2, operator.truediv)
            x^8 - 2*x^4 + 1

        This function works over any field. However for base rings other than
        `\ZZ` and `\QQ` only the resultant algorithm is available::

            sage: x = polygen(QQbar)
            sage: p1 = x**2 - AA(2).sqrt()
            sage: p2 = x**3 - AA(3).sqrt()
            sage: r1 = p1.roots(multiplicities=False)
            sage: r2 = p2.roots(multiplicities=False)
            sage: p = p1.composed_op(p2, operator.add)
            sage: p
            1.000000000000000?*x^6 - 4.242640687119285?*x^4 -
            3.464101615137755?*x^3 + 6.000000000000000?*x^2 -
            14.69693845669907?*x + 0.1715728752538099?
            sage: all(p(x+y).is_zero() for x in r1 for y in r2)
            True

            sage: x = polygen(GF(2))
            sage: p1 = x**2 + x - 1
            sage: p2 = x**3 + x - 1
            sage: p_add = p1.composed_op(p2, operator.add)
            sage: p_add
            x^6 + x^5 + x^3 + x^2 + 1
            sage: p_mul = p1.composed_op(p2, operator.mul)
            sage: p_mul
            x^6 + x^4 + x^2 + x + 1
            sage: p_div = p1.composed_op(p2, operator.truediv)
            sage: p_div
            x^6 + x^5 + x^4 + x^2 + 1

            sage: K = GF(2**6, 'a')
            sage: r1 = p1.roots(K, multiplicities=False)
            sage: r2 = p2.roots(K, multiplicities=False)
            sage: all(p_add(x1+x2).is_zero() for x1 in r1 for x2 in r2)
            True
            sage: all(p_mul(x1*x2).is_zero() for x1 in r1 for x2 in r2)
            True
            sage: all(p_div(x1/x2).is_zero() for x1 in r1 for x2 in r2)
            True

        TESTS:

        In Python 2, ``operator.div`` still works::

            sage: from six import PY2
            sage: div = getattr(operator, "div" if PY2 else "truediv")
            sage: p1.composed_op(p2, div)
            x^6 + x^5 + x^4 + x^2 + 1

        ::

            sage: y = polygen(ZZ)
            sage: for p1 in [2*y^3 - y + 3, -y^5 - 2, 4*y - 3]:
            ....:   for p2 in [5*y^2 - 7, -3*y - 1]:
            ....:     for monic in [True,False]:
            ....:       for op in [operator.add, operator.sub, operator.mul, operator.truediv]:
            ....:         pr = p1.composed_op(p2, op, "resultant", monic=monic)
            ....:         pb = p1.composed_op(p2, op, "BFSS", monic=monic)
            ....:         assert ((pr == pb) or ((not monic) and pr == -pb) and (parent(pr) is parent(pb)))

        REFERENCES:

        .. [BFSS] \A. Bostan, P. Flajolet, B. Salvy and E. Schost,
           *Fast Computation of special resultants*,
           Journal of Symbolic Computation 41 (2006), 1-29
        """
        cdef long j
        cdef long prec

        try:
            if op is operator.div:
                op = operator.truediv
        except AttributeError:
            pass

        if op not in (operator.add, operator.sub, operator.mul, operator.truediv):
            raise ValueError("op must be operator.OP where OP=add, sub, mul or truediv")

        if not isinstance(p2, Polynomial):
            raise TypeError("p2 must be a polynomial")
        p1, p2 = coercion_model.canonical_coercion(p1, p2)
        K = p1.parent()
        assert is_PolynomialRing(p1.parent())
        S = K.base_ring()
        Sf = S.fraction_field()

        cdef long d1 = p1.degree()
        cdef long d2 = p2.degree()
        if d1 <= 0 or d2 <= 0:
            raise ValueError('the polynomials must have positive degree')

        if op is operator.truediv and p2.valuation() > 0:
            raise ZeroDivisionError('p2 must have zero valuation')
        if algorithm is None:
            # choose the algorithm observing that the "resultant" one
            # is fast when there are few terms and the degrees are not high
            N = 7
            if Sf is not QQ or (d1 <= N and d2 <= N):
                algorithm = "resultant"
            else:
                c = d1*sum(bool(p1[i]) for i in range(d1 + 1))*\
                    d2*sum(bool(p2[i]) for i in range(d2 + 1))
                if c <= N**4:
                    algorithm = "resultant"
                else:
                    algorithm = "BFSS"

        if algorithm == "resultant":
            R = S['x', 'y']
            x = R.gen(0)
            y = R.gen(1)
            if op is operator.add:
                lp = p1(x - y)
            elif op is operator.sub:
                lp = p1(x + y)
            elif op is operator.mul:
                lp = p1(x).homogenize(y)
            else:
                lp = p1(x * y)
            q = p2(y).resultant(lp, y).univariate_polynomial(K)
            return q.monic() if monic else q

        elif algorithm == "BFSS":
            if Sf is not QQ:
                raise ValueError("BFSS algorithm is available only for the base ring ZZ or QQ")
            if op is operator.sub:
                p2 = p2(-K.gen())
            elif op is operator.truediv:
                p2 = p2.reverse()
            # the computation below needs must be done in the fraction field
            # even though the result would have the same ring
            if Sf is not S:
                K = K.change_ring(Sf)
                p1 = p1.change_ring(Sf)
                p2 = p2.change_ring(Sf)
            prec = d1*d2 + 1
            np1 = p1.reverse().inverse_series_trunc(prec)
            np1 = np1._mul_trunc_(p1.derivative().reverse(), prec)
            np2 = p2.reverse().inverse_series_trunc(prec)
            np2 = np2._mul_trunc_(p2.derivative().reverse(), prec)
            if op in (operator.add, operator.sub):
                # compute np1e and np2e, the Hadamard products of respectively
                # np1 and np2 with the exponential series. That is
                #  a0 + a1 x + a2 x^2 + ...
                #  ->
                #  a0 + a1/1! x + a2/2! x^2 + ...
                fj = Sf.one()
                a1, a2 = [np1[0]], [np2[0]]
                for j in range(1, prec):
                    fj = fj*j
                    a1.append(np1[j] / fj)
                    a2.append(np2[j] / fj)
                np1e = K(a1)
                np2e = K(a2)

                # recover the polynomial from its Newton series
                np3e = np1e*np2e
                fj = -Sf.one()
                a3 = [Sf.zero()]
                for j in range(1, prec):
                    a3.append(np3e[j] * fj)
                    fj = fj*j
                np = K(a3)
                q = np
            else:
                np = K([-np1[j]*np2[j] for j in range(1, prec)])
                q = np.integral()

            q = q._exp_series(prec).reverse()
            q = q.shift(prec - q.degree() - 1)
            if monic:
                return q
            else:
                return (p1.leading_coefficient()**p2.degree() *
                        p2.leading_coefficient()**p1.degree() * q).change_ring(S)

        else:
            raise ValueError('algorithm must be "resultant" or "BFSS"')

    def compose_power(self, k, algorithm=None, monic=False):
        r"""
        Return the `k`-th iterate of the composed product of this
        polynomial with itself.

        INPUT:

        - `k` -- a non-negative integer

        - ``algorithm`` -- ``None`` (default), ``"resultant"`` or ``"BFSS"``.
          See :meth:`.composed_op`

        - ``monic`` - ``False`` (default) or ``True``.
          See :meth:`.composed_op`

        OUTPUT:

        The polynomial of degree `d^k` where `d` is the degree, whose
        roots are all `k`-fold products of roots of this polynomial.
        That is, `f*f*\dots*f` where this is `f` and
        `f*f=` f.composed_op(f,operator.mul).

        EXAMPLES::

            sage: R.<a,b,c> = ZZ[]
            sage: x = polygen(R)
            sage: f = (x-a)*(x-b)*(x-c)
            sage: f.compose_power(2).factor()
            (x - c^2) * (x - b^2) * (x - a^2) * (x - b*c)^2 * (x - a*c)^2 * (x - a*b)^2

            sage: x = polygen(QQ)
            sage: f = x^2-2*x+2
            sage: f2 = f.compose_power(2); f2
            x^4 - 4*x^3 + 8*x^2 - 16*x + 16
            sage: f2 == f.composed_op(f,operator.mul)
            True
            sage: f3 = f.compose_power(3); f3
            x^8 - 8*x^7 + 32*x^6 - 64*x^5 + 128*x^4 - 512*x^3 + 2048*x^2 - 4096*x + 4096
            sage: f3 == f2.composed_op(f,operator.mul)
            True
            sage: f4 = f.compose_power(4)
            sage: f4 == f3.composed_op(f,operator.mul)
            True
        """
        try:
           k = ZZ(k)
        except ValueError("Cannot iterate {} times".format(k)):
           return self
        if k < 0:
           raise ValueError("Cannot iterate a negative number {} of times".format(k))
        if k == 0:
           return self.variables()[0] - 1
        if k == 1:
           return self
        if k == 2:
           return self.composed_op(self, operator.mul,
                                   algorithm=algorithm, monic=monic)
        k2, k1 = k.quo_rem(2)
        # recurse to get the k/2 -iterate where k=2*k2+k1:
        R = self.compose_power(k2, algorithm=algorithm, monic=monic)
        # square:
        R = R.composed_op(R, operator.mul, algorithm=algorithm, monic=monic)
        # one more factor if k odd:
        if k1:
            R = R.composed_op(self, operator.mul)
        return R

    def adams_operator(self, n, monic=False):
        r"""
        Return the polynomial whose roots are the `n`-th power
        of the roots of this.

        INPUT:

        - `n` -- an integer

        - ``monic`` -- boolean (default ``False``)
          if set to ``True``, force the output to be monic

        EXAMPLES::

            sage: f = cyclotomic_polynomial(30)
            sage: f.adams_operator(7)==f
            True
            sage: f.adams_operator(6) == cyclotomic_polynomial(5)**2
            True
            sage: f.adams_operator(10) == cyclotomic_polynomial(3)**4
            True
            sage: f.adams_operator(15) == cyclotomic_polynomial(2)**8
            True
            sage: f.adams_operator(30) == cyclotomic_polynomial(1)**8
            True

            sage: x = polygen(QQ)
            sage: f = x^2-2*x+2
            sage: f.adams_operator(10)
            x^2 + 1024

        When f is monic the output will have leading coefficient
        `\pm1` depending on the degree, but we can force it to be
        monic::

            sage: R.<a,b,c> = ZZ[]
            sage: x = polygen(R)
            sage: f = (x-a)*(x-b)*(x-c)
            sage: f.adams_operator(3).factor()
            (-1) * (x - c^3) * (x - b^3) * (x - a^3)
            sage: f.adams_operator(3,monic=True).factor()
            (x - c^3) * (x - b^3) * (x - a^3)

        """
        u, v = PolynomialRing(self._parent.base_ring(), ['u', 'v']).gens()
        R = (u - v**n).resultant(self(v), v)
        R = R([self.variables()[0], 0])
        if monic:
           R = R.monic()
        return R

    def symmetric_power(self, k, monic=False):
        r"""
        Return the polynomial whose roots are products of `k`-th distinct
        roots of this.

        EXAMPLES::

            sage: x = polygen(QQ)
            sage: f = x^4-x+2
            sage: [f.symmetric_power(k) for k in range(5)]
            [x - 1, x^4 - x + 2, x^6 - 2*x^4 - x^3 - 4*x^2 + 8, x^4 - x^3 + 8, x - 2]

            sage: f = x^5-2*x+2
            sage: [f.symmetric_power(k) for k in range(6)]
            [x - 1,
             x^5 - 2*x + 2,
             x^10 + 2*x^8 - 4*x^6 - 8*x^5 - 8*x^4 - 8*x^3 + 16,
             x^10 + 4*x^7 - 8*x^6 + 16*x^5 - 16*x^4 + 32*x^2 + 64,
             x^5 + 2*x^4 - 16,
             x + 2]

            sage: R.<a,b,c,d> = ZZ[]
            sage: x = polygen(R)
            sage: f = (x-a)*(x-b)*(x-c)*(x-d)
            sage: [f.symmetric_power(k).factor() for k in range(5)]
            [x - 1,
             (-x + d) * (-x + c) * (-x + b) * (-x + a),
             (x - c*d) * (x - b*d) * (x - a*d) * (x - b*c) * (x - a*c) * (x - a*b),
             (x - b*c*d) * (x - a*c*d) * (x - a*b*d) * (x - a*b*c),
             x - a*b*c*d]
        """
        try:
           k = ZZ(k)
        except (ValueError, TypeError):
           raise ValueError("Cannot compute k'th symmetric power for k={}".format(k))
        n = self.degree()
        if k < 0 or k > n:
           raise ValueError("Cannot compute k'th symmetric power for k={}".format(k))
        x = self.variables()[0]
        if k == 0:
           return x - 1
        if k == 1:
           if monic:
              return self.monic()
           return self
        c = (-1)**n * self(0)
        if k == n:
            return x - c
        if k > n - k:  # use (n-k)'th symmetric power
            g = self.symmetric_power(n - k, monic=monic)
            from sage.arith.all import binomial
            g = ((-x)**binomial(n,k) * g(c/x) / c**binomial(n-1,k)).numerator()
            if monic:
               g = g.monic()
            return g

        def star(g, h):
            return g.composed_op(h, operator.mul, monic=True)

        def rpow(g, n):
            return g.adams_operator(n, monic=True)
        if k == 2:
            g = (star(self, self) // rpow(self, 2)).nth_root(2)
            if monic:
               g = g.monic()
            return g
        if k == 3:
            g = star(self.symmetric_power(2, monic=monic), self) * rpow(self, 3)
            h = star(rpow(self, 2), self)
            g = (g // h).nth_root(3)
            if monic:
               g = g.monic()
            return g

        fkn = fkd = self._parent.one()
        for j in range(1, k + 1):
            g = star(rpow(self, j), self.symmetric_power(k - j))
            if j % 2:
                fkn *= g
            else:
                fkd *= g

        fk = fkn // fkd
        assert fk * fkd == fkn
        g = fk.nth_root(k)
        if monic:
           g = g.monic()
        return g

    def discriminant(self):
        r"""
        Returns the discriminant of self.

        The discriminant is

        .. MATH::

            R_n := a_n^{2 n-2} \prod_{1<i<j<n} (r_i-r_j)^2,

        where `n` is the degree of self, `a_n` is the
        leading coefficient of self and the roots of self are
        `r_1, \ldots, r_n`.

        OUTPUT: An element of the base ring of the polynomial ring.

        ALGORITHM:

        Uses the identity `R_n(f) := (-1)^{n (n-1)/2} R(f, f')
        a_n^{n-k-2}`, where `n` is the degree of self, `a_n` is the
        leading coefficient of self, `f'` is the derivative of `f`,
        and `k` is the degree of `f'`. Calls :meth:`.resultant`.

        EXAMPLES:

        In the case of elliptic curves in special form, the discriminant is
        easy to calculate::

            sage: R.<x> = QQ[]
            sage: f = x^3 + x + 1
            sage: d = f.discriminant(); d
            -31
            sage: d.parent() is QQ
            True
            sage: EllipticCurve([1, 1]).discriminant()/16
            -31

        ::

            sage: R.<x> = QQ[]
            sage: f = 2*x^3 + x + 1
            sage: d = f.discriminant(); d
            -116

        We can compute discriminants over univariate and multivariate
        polynomial rings::

            sage: R.<a> = QQ[]
            sage: S.<x> = R[]
            sage: f = a*x + x + a + 1
            sage: d = f.discriminant(); d
            1
            sage: d.parent() is R
            True

        ::

            sage: R.<a, b> = QQ[]
            sage: S.<x> = R[]
            sage: f = x^2 + a + b
            sage: d = f.discriminant(); d
            -4*a - 4*b
            sage: d.parent() is R
            True

        TESTS::

            sage: R.<x, y> = QQ[]
            sage: S.<a> = R[]
            sage: f = x^2 + a
            sage: f.discriminant()
            1

        Check that :trac:`13672` is fixed::

            sage: R.<t> = GF(5)[]
            sage: S.<x> = R[]
            sage: f = x^10 + 2*x^6 + 2*x^5 + x + 2
            sage: (f-t).discriminant()
            4*t^5

        The following examples show that :trac:`11782` has been fixed::

            sage: var('x')
            x
            sage: ZZ.quo(81)['x'](3*x^2 + 3*x + 3).discriminant()
            54
            sage: ZZ.quo(9)['x'](2*x^3 + x^2 + x).discriminant()
            2

        This was fixed by :trac:`15422`::

            sage: R.<s> = PolynomialRing(Qp(2))
            sage: (s^2).discriminant()
            0

        This was fixed by :trac:`16014`::

            sage: PR.<b,t1,t2,x1,y1,x2,y2> = QQ[]
            sage: PRmu.<mu> = PR[]
            sage: E1 = diagonal_matrix(PR, [1, b^2, -b^2])
            sage: M = matrix(PR, [[1,-t1,x1-t1*y1],[t1,1,y1+t1*x1],[0,0,1]])
            sage: E1 = M.transpose()*E1*M
            sage: E2 = E1.subs(t1=t2, x1=x2, y1=y2)
            sage: det(mu*E1 + E2).discriminant().degrees()
            (24, 12, 12, 8, 8, 8, 8)

        This addresses an issue raised by :trac:`15061`::

            sage: R.<T> = PowerSeriesRing(QQ)
            sage: F = R([1,1],2)
            sage: RP.<x> = PolynomialRing(R)
            sage: P = x^2 - F
            sage: P.discriminant()
            4 + 4*T + O(T^2)
        """
        # Late import to avoid cyclic dependencies:
        from sage.rings.power_series_ring import is_PowerSeriesRing
        if self.is_zero():
            return self  # return 0
        n = self.degree()
        base_ring = self._parent.base_ring()
        if (is_MPolynomialRing(base_ring) or
            is_PowerSeriesRing(base_ring)):
            # It is often cheaper to compute discriminant of simple
            # multivariate polynomial and substitute the real
            # coefficients into that result (see #16014).
            return universal_discriminant(n)(list(self))
        d = self.derivative()
        k = d.degree()

        r = n % 4
        u = -1 # (-1)**(n*(n-1)/2)
        if r == 0 or r == 1:
            u = 1
        try:
            an = self.get_coeff_c(n)**(n - k - 2)
        except ZeroDivisionError:
            assert(n-k-2 == -1)
            # Rather than dividing the resultant by the leading coefficient,
            # we alter the Sylvester matrix (see #11782).
            mat = self.sylvester_matrix(d)
            mat[0, 0] = base_ring.one()
            mat[n - 1, 0] = base_ring(n)
            return u * mat.determinant()
        else:
            return base_ring(u * self.resultant(d) * an)

    def reverse(self, degree=None):
        """
        Return polynomial but with the coefficients reversed.

        If an optional degree argument is given the coefficient list will be
        truncated or zero padded as necessary before reversing it. Assuming
        that the constant coefficient of ``self`` is nonzero, the reverse
        polynomial will have the specified degree.

        EXAMPLES::

            sage: R.<x> = ZZ[]; S.<y> = R[]
            sage: f = y^3 + x*y -3*x; f
            y^3 + x*y - 3*x
            sage: f.reverse()
            -3*x*y^3 + x*y^2 + 1
            sage: f.reverse(degree=2)
            -3*x*y^2 + x*y
            sage: f.reverse(degree=5)
            -3*x*y^5 + x*y^4 + y^2

        TESTS::

            sage: f.reverse(degree=1.5r)
            Traceback (most recent call last):
            ...
            ValueError: degree argument must be a non-negative integer, got 1.5

            sage: f.reverse(0)
            -3*x
            sage: f
            y^3 + x*y - 3*x
        """
        v = self.list()

        cdef unsigned long d
        if degree is not None:
            d = degree
            if d != degree:
                raise ValueError("degree argument must be a non-negative integer, got %s"%(degree))
            if len(v) < degree+1:
                v.reverse()
                v = [0]*(degree+1-len(v)) + v
            elif len(v) > degree+1:
                v = v[:degree+1]
                v.reverse()
            else: # len(v) == degree + 1
                v.reverse()
        else:
            v.reverse()

        return self._new_generic(v)

    def roots(self, ring=None, multiplicities=True, algorithm=None, **kwds):
        """
        Return the roots of this polynomial (by default, in the base ring
        of this polynomial).

        INPUT:


        -  ``ring`` - the ring to find roots in

        -  ``multiplicities`` - bool (default: True) if True
           return list of pairs (r, n), where r is the root and n is the
           multiplicity. If False, just return the unique roots, with no
           information about multiplicities.

        -  ``algorithm`` - the root-finding algorithm to use.
           We attempt to select a reasonable algorithm by default, but this
           lets the caller override our choice.


        By default, this finds all the roots that lie in the base ring of
        the polynomial. However, the ring parameter can be used to specify
        a ring to look for roots in.

        If the polynomial and the output ring are both exact (integers,
        rationals, finite fields, etc.), then the output should always be
        correct (or raise an exception, if that case is not yet handled).

        If the output ring is approximate (floating-point real or complex
        numbers), then the answer will be estimated numerically, using
        floating-point arithmetic of at least the precision of the output
        ring. If the polynomial is ill-conditioned, meaning that a small
        change in the coefficients of the polynomial will lead to a
        relatively large change in the location of the roots, this may give
        poor results. Distinct roots may be returned as multiple roots,
        multiple roots may be returned as distinct roots, real roots may be
        lost entirely (because the numerical estimate thinks they are
        complex roots). Note that polynomials with multiple roots are
        always ill-conditioned; there's a footnote at the end of the
        docstring about this.

        If the output ring is a RealIntervalField or ComplexIntervalField
        of a given precision, then the answer will always be correct (or an
        exception will be raised, if a case is not implemented). Each root
        will be contained in one of the returned intervals, and the
        intervals will be disjoint. (The returned intervals may be of
        higher precision than the specified output ring.)

        At the end of this docstring (after the examples) is a description
        of all the cases implemented in this function, and the algorithms
        used. That section also describes the possibilities for
        "algorithm=", for the cases where multiple algorithms exist.

        EXAMPLES::

            sage: x = QQ['x'].0
            sage: f = x^3 - 1
            sage: f.roots()
            [(1, 1)]
            sage: f.roots(ring=CC)   # note -- low order bits slightly different on ppc.
            [(1.00000000000000, 1), (-0.500000000000000 - 0.86602540378443...*I, 1), (-0.500000000000000 + 0.86602540378443...*I, 1)]
            sage: f = (x^3 - 1)^2
            sage: f.roots()
            [(1, 2)]

        ::

            sage: f = -19*x + 884736
            sage: f.roots()
            [(884736/19, 1)]
            sage: (f^20).roots()
            [(884736/19, 20)]

        ::

            sage: K.<z> = CyclotomicField(3)
            sage: f = K.defining_polynomial()
            sage: f.roots(ring=GF(7))
            [(4, 1), (2, 1)]
            sage: g = f.change_ring(GF(7))
            sage: g.roots()
            [(4, 1), (2, 1)]
            sage: g.roots(multiplicities=False)
            [4, 2]

        A new ring.  In the example below, we add the special method
        _roots_univariate_polynomial to the base ring, and observe
        that this method is called instead to find roots of
        polynomials over this ring.  This facility can be used to
        easily extend root finding to work over new rings you
        introduce::

             sage: R.<x> = QQ[]
             sage: (x^2 + 1).roots()
             []
             sage: g = lambda f, *args, **kwds: f.change_ring(CDF).roots()
             sage: QQ._roots_univariate_polynomial = g
             sage: (x^2 + 1).roots()  # abs tol 1e-14
             [(2.7755575615628914e-17 - 1.0*I, 1), (0.9999999999999997*I, 1)]
             sage: del QQ._roots_univariate_polynomial

        An example over RR, which illustrates that only the roots in RR are
        returned::

            sage: x = RR['x'].0
            sage: f = x^3 -2
            sage: f.roots()
            [(1.25992104989487, 1)]
            sage: f.factor()
            (x - 1.25992104989487) * (x^2 + 1.25992104989487*x + 1.58740105196820)
            sage: x = RealField(100)['x'].0
            sage: f = x^3 -2
            sage: f.roots()
            [(1.2599210498948731647672106073, 1)]

        ::

            sage: x = CC['x'].0
            sage: f = x^3 -2
            sage: f.roots()
            [(1.25992104989487, 1), (-0.62996052494743... - 1.09112363597172*I, 1), (-0.62996052494743... + 1.09112363597172*I, 1)]
            sage: f.roots(algorithm='pari')
            [(1.25992104989487, 1), (-0.629960524947437 - 1.09112363597172*I, 1), (-0.629960524947437 + 1.09112363597172*I, 1)]

        Another example showing that only roots in the base ring are
        returned::

            sage: x = polygen(ZZ)
            sage: f = (2*x-3) * (x-1) * (x+1)
            sage: f.roots()
            [(1, 1), (-1, 1)]
            sage: f.roots(ring=QQ)
            [(3/2, 1), (1, 1), (-1, 1)]

        An example involving large numbers::

            sage: x = RR['x'].0
            sage: f = x^2 - 1e100
            sage: f.roots()
            [(-1.00000000000000e50, 1), (1.00000000000000e50, 1)]
            sage: f = x^10 - 2*(5*x-1)^2
            sage: f.roots(multiplicities=False)
            [-1.6772670339941..., 0.19995479628..., 0.20004530611..., 1.5763035161844...]

        ::

            sage: x = CC['x'].0
            sage: i = CC.0
            sage: f = (x - 1)*(x - i)
            sage: f.roots(multiplicities=False)
            [1.00000000000000, 1.00000000000000*I]
            sage: g=(x-1.33+1.33*i)*(x-2.66-2.66*i)
            sage: g.roots(multiplicities=False)
            [1.33000000000000 - 1.33000000000000*I, 2.66000000000000 + 2.66000000000000*I]

        Describing roots using radical expressions::

            sage: x = QQ['x'].0
            sage: f = x^2 + 2
            sage: f.roots(SR)
            [(-I*sqrt(2), 1), (I*sqrt(2), 1)]
            sage: f.roots(SR, multiplicities=False)
            [-I*sqrt(2), I*sqrt(2)]

        The roots of some polynomials can't be described using radical
        expressions::

            sage: (x^5 - x + 1).roots(SR)
            []

        For some other polynomials, no roots can be found at the moment
        due to the way roots are computed. :trac:`17516` addresses
        these defecits. Until that gets implemented, one such example
        is the following::

            sage: f = x^6-300*x^5+30361*x^4-1061610*x^3+1141893*x^2-915320*x+101724
            sage: f.roots()
            []

        A purely symbolic roots example::

            sage: X = var('X')
            sage: f = expand((X-1)*(X-I)^3*(X^2 - sqrt(2))); f
            X^6 - (3*I + 1)*X^5 - sqrt(2)*X^4 + (3*I - 3)*X^4 + (3*I + 1)*sqrt(2)*X^3 + (I + 3)*X^3 - (3*I - 3)*sqrt(2)*X^2 - I*X^2 - (I + 3)*sqrt(2)*X + I*sqrt(2)
            sage: f.roots()
            [(I, 3), (-2^(1/4), 1), (2^(1/4), 1), (1, 1)]

        The same operation, performed over a polynomial ring
        with symbolic coefficients::

            sage: X = SR['X'].0
            sage: f = (X-1)*(X-I)^3*(X^2 - sqrt(2)); f
            X^6 + (-3*I - 1)*X^5 + (-sqrt(2) + 3*I - 3)*X^4 + ((3*I + 1)*sqrt(2) + I + 3)*X^3 + (-(3*I - 3)*sqrt(2) - I)*X^2 + (-(I + 3)*sqrt(2))*X + I*sqrt(2)
            sage: f.roots()
            [(I, 3), (-2^(1/4), 1), (2^(1/4), 1), (1, 1)]
            sage: f.roots(multiplicities=False)
            [I, -2^(1/4), 2^(1/4), 1]

        A couple of examples where the base ring does not have a
        factorization algorithm (yet). Note that this is currently done via
        a rather naive enumeration, so could be very slow::

            sage: R = Integers(6)
            sage: S.<x> = R['x']
            sage: p = x^2-1
            sage: p.roots()
            Traceback (most recent call last):
            ...
            NotImplementedError: root finding with multiplicities for this polynomial not implemented (try the multiplicities=False option)
            sage: p.roots(multiplicities=False)
            [5, 1]
            sage: R = Integers(9)
            sage: A = PolynomialRing(R, 'y')
            sage: y = A.gen()
            sage: f = 10*y^2 - y^3 - 9
            sage: f.roots(multiplicities=False)
            [1, 0, 3, 6]

        An example over the complex double field (where root finding is
        fast, thanks to NumPy)::

            sage: R.<x> = CDF[]
            sage: f = R.cyclotomic_polynomial(5); f
            x^4 + x^3 + x^2 + x + 1.0
            sage: f.roots(multiplicities=False)  # abs tol 1e-9
            [-0.8090169943749469 - 0.5877852522924724*I, -0.8090169943749473 + 0.5877852522924724*I, 0.30901699437494773 - 0.951056516295154*I, 0.30901699437494756 + 0.9510565162951525*I]
            sage: [z^5 for z in f.roots(multiplicities=False)]  # abs tol 2e-14
            [0.9999999999999957 - 1.2864981197413038e-15*I, 0.9999999999999976 + 3.062854959141552e-15*I, 1.0000000000000024 + 1.1331077795295987e-15*I, 0.9999999999999953 - 2.0212861992297117e-15*I]
            sage: f = CDF['x']([1,2,3,4]); f
            4.0*x^3 + 3.0*x^2 + 2.0*x + 1.0
            sage: r = f.roots(multiplicities=False)
            sage: [f(a).abs() for a in r]  # abs tol 1e-14
            [2.574630599127759e-15, 1.457101633618084e-15, 1.1443916996305594e-15]

        Another example over RDF::

            sage: x = RDF['x'].0
            sage: ((x^3 -1)).roots()  # abs tol 4e-16
            [(1.0000000000000002, 1)]
            sage: ((x^3 -1)).roots(multiplicities=False)  # abs tol 4e-16
            [1.0000000000000002]

        More examples involving the complex double field::

            sage: x = CDF['x'].0
            sage: i = CDF.0
            sage: f = x^3 + 2*i; f
            x^3 + 2.0*I
            sage: f.roots()  # abs tol 1e-14
            [(-1.0911236359717227 - 0.6299605249474374*I, 1), (3.885780586188048e-16 + 1.2599210498948734*I, 1), (1.0911236359717211 - 0.6299605249474363*I, 1)]
            sage: f.roots(multiplicities=False)  # abs tol 1e-14
            [-1.0911236359717227 - 0.6299605249474374*I, 3.885780586188048e-16 + 1.2599210498948734*I, 1.0911236359717211 - 0.6299605249474363*I]
            sage: [abs(f(z)) for z in f.roots(multiplicities=False)]  # abs tol 1e-14
            [8.95090418262362e-16, 8.728374398092689e-16, 1.0235750533041806e-15]
            sage: f = i*x^3 + 2; f
            I*x^3 + 2.0
            sage: f.roots()  # abs tol 1e-14
            [(-1.0911236359717227 + 0.6299605249474374*I, 1), (3.885780586188048e-16 - 1.2599210498948734*I, 1), (1.0911236359717211 + 0.6299605249474363*I, 1)]
            sage: abs(f(f.roots()[0][0]))  # abs tol 1e-13
            1.1102230246251565e-16

        Examples using real root isolation::

            sage: x = polygen(ZZ)
            sage: f = x^2 - x - 1
            sage: f.roots()
            []
            sage: f.roots(ring=RIF)
            [(-0.6180339887498948482045868343657?, 1), (1.6180339887498948482045868343657?, 1)]
            sage: f.roots(ring=RIF, multiplicities=False)
            [-0.6180339887498948482045868343657?, 1.6180339887498948482045868343657?]
            sage: f.roots(ring=RealIntervalField(150))
            [(-0.6180339887498948482045868343656381177203091798057628621354486227?, 1), (1.618033988749894848204586834365638117720309179805762862135448623?, 1)]
            sage: f.roots(ring=AA)
            [(-0.618033988749895?, 1), (1.618033988749895?, 1)]
            sage: f = f^2 * (x - 1)
            sage: f.roots(ring=RIF)
            [(-0.6180339887498948482045868343657?, 2), (1.0000000000000000000000000000000?, 1), (1.6180339887498948482045868343657?, 2)]
            sage: f.roots(ring=RIF, multiplicities=False)
            [-0.6180339887498948482045868343657?, 1.0000000000000000000000000000000?, 1.6180339887498948482045868343657?]

        Examples using complex root isolation::

            sage: x = polygen(ZZ)
            sage: p = x^5 - x - 1
            sage: p.roots()
            []
            sage: p.roots(ring=CIF)
            [(1.167303978261419?, 1), (-0.764884433600585? - 0.352471546031727?*I, 1), (-0.764884433600585? + 0.352471546031727?*I, 1), (0.181232444469876? - 1.083954101317711?*I, 1), (0.181232444469876? + 1.083954101317711?*I, 1)]
            sage: p.roots(ring=ComplexIntervalField(200))
            [(1.167303978261418684256045899854842180720560371525489039140082?, 1), (-0.76488443360058472602982318770854173032899665194736756700778? - 0.35247154603172624931794709140258105439420648082424733283770?*I, 1), (-0.76488443360058472602982318770854173032899665194736756700778? + 0.35247154603172624931794709140258105439420648082424733283770?*I, 1), (0.18123244446987538390180023778112063996871646618462304743774? - 1.08395410131771066843034449298076657427364024315511565430114?*I, 1), (0.18123244446987538390180023778112063996871646618462304743774? + 1.08395410131771066843034449298076657427364024315511565430114?*I, 1)]
            sage: rts = p.roots(ring=QQbar); rts
            [(1.167303978261419?, 1), (-0.7648844336005847? - 0.3524715460317263?*I, 1), (-0.7648844336005847? + 0.3524715460317263?*I, 1), (0.1812324444698754? - 1.083954101317711?*I, 1), (0.1812324444698754? + 1.083954101317711?*I, 1)]
            sage: p.roots(ring=AA)
            [(1.167303978261419?, 1)]
            sage: p = (x - rts[4][0])^2 * (3*x^2 + x + 1)
            sage: p.roots(ring=QQbar)
            [(-0.1666666666666667? - 0.552770798392567?*I, 1), (-0.1666666666666667? + 0.552770798392567?*I, 1), (0.1812324444698754? + 1.083954101317711?*I, 2)]
            sage: p.roots(ring=CIF)
            [(-0.1666666666666667? - 0.552770798392567?*I, 1), (-0.1666666666666667? + 0.552770798392567?*I, 1), (0.1812324444698754? + 1.083954101317711?*I, 2)]

        In some cases, it is possible to isolate the roots of polynomials over
        complex ball fields::

            sage: Pol.<x> = CBF[]
            sage: (x^2 + 2).roots(multiplicities=False)
            [[+/- 1.54e-19] + [-1.414213562373095 +/- 4.90e-17]*I,
            [+/- 1.54e-19] + [1.414213562373095 +/- 4.90e-17]*I]
            sage: (x^3 - 1/2).roots(RBF, multiplicities=False)
            [[0.7937005259840997 +/- 3.76e-17]]
            sage: ((x - 1)^2).roots(multiplicities=False, proof=False)
            doctest:...
            UserWarning: roots may have been lost...
            [[1.00000000000 +/- 8.43e-12] + [+/- 1.01e-11]*I,
             [1.0000000000 +/- 5.22e-12] + [+/- 6.20e-12]*I]

        Note that coefficients in a number field with defining polynomial
        `x^2 + 1` are considered to be Gaussian rationals (with the
        generator mapping to +I), if you ask for complex roots.

        ::

            sage: K.<im> = QuadraticField(-1)
            sage: y = polygen(K)
            sage: p = y^4 - 2 - im
            sage: p.roots(ring=CC)
            [(-1.2146389322441... - 0.14142505258239...*I, 1), (-0.14142505258239... + 1.2146389322441...*I, 1), (0.14142505258239... - 1.2146389322441...*I, 1), (1.2146389322441... + 0.14142505258239...*I, 1)]
            sage: p = p^2 * (y^2 - 2)
            sage: p.roots(ring=CIF)
            [(-1.414213562373095?, 1), (1.414213562373095?, 1), (-1.214638932244183? - 0.141425052582394?*I, 2), (-0.141425052582394? + 1.214638932244183?*I, 2), (0.141425052582394? - 1.214638932244183?*I, 2), (1.214638932244183? + 0.141425052582394?*I, 2)]

        Note that one should not use NumPy when wanting high precision
        output as it does not support any of the high precision types::

            sage: R.<x> = RealField(200)[]
            sage: f = x^2 - R(pi)
            sage: f.roots()
            [(-1.7724538509055160272981674833411451827975494561223871282138, 1), (1.7724538509055160272981674833411451827975494561223871282138, 1)]
            sage: f.roots(algorithm='numpy')
            doctest... UserWarning: NumPy does not support arbitrary precision arithmetic.  The roots found will likely have less precision than you expect.
            [(-1.77245385090551..., 1), (1.77245385090551..., 1)]

        We can also find roots over number fields::

            sage: K.<z> = CyclotomicField(15)
            sage: R.<x> = PolynomialRing(K)
            sage: (x^2 + x + 1).roots()
            [(z^5, 1), (-z^5 - 1, 1)]

        There are many combinations of floating-point input and output
        types that work. (Note that some of them are quite pointless like using
        ``algorithm='numpy'`` with high-precision types.)

        ::

            sage: rflds = (RR, RDF, RealField(100))
            sage: cflds = (CC, CDF, ComplexField(100))
            sage: def cross(a, b):
            ....:     return list(cartesian_product_iterator([a, b]))
            sage: flds = cross(rflds, rflds) + cross(rflds, cflds) + cross(cflds, cflds)
            sage: for (fld_in, fld_out) in flds:
            ....:     x = polygen(fld_in)
            ....:     f = x^3 - fld_in(2)
            ....:     x2 = polygen(fld_out)
            ....:     f2 = x2^3 - fld_out(2)
            ....:     for algo in (None, 'pari', 'numpy'):
            ....:         rts = f.roots(ring=fld_out, multiplicities=False)
            ....:         if fld_in == fld_out and algo is None:
            ....:             print("{} {}".format(fld_in, rts))
            ....:         for rt in rts:
            ....:             assert(abs(f2(rt)) <= 1e-10)
            ....:             assert(rt.parent() == fld_out)
            Real Field with 53 bits of precision [1.25992104989487]
            Real Double Field [1.25992104989...]
            Real Field with 100 bits of precision [1.2599210498948731647672106073]
            Complex Field with 53 bits of precision [1.25992104989487, -0.62996052494743... - 1.09112363597172*I, -0.62996052494743... + 1.09112363597172*I]
            Complex Double Field [1.25992104989..., -0.629960524947... - 1.0911236359717...*I, -0.629960524947... + 1.0911236359717...*I]
            Complex Field with 100 bits of precision [1.2599210498948731647672106073, -0.62996052494743658238360530364 - 1.0911236359717214035600726142*I, -0.62996052494743658238360530364 + 1.0911236359717214035600726142*I]

        Note that we can find the roots of a polynomial with algebraic
        coefficients::

            sage: rt2 = sqrt(AA(2))
            sage: rt3 = sqrt(AA(3))
            sage: x = polygen(AA)
            sage: f = (x - rt2) * (x - rt3); f
                x^2 - 3.146264369941973?*x + 2.449489742783178?
            sage: rts = f.roots(); rts
            [(1.414213562373095?, 1), (1.732050807568878?, 1)]
            sage: rts[0][0] == rt2
            True
            sage: f.roots(ring=RealIntervalField(150))
            [(1.414213562373095048801688724209698078569671875376948073176679738?, 1), (1.732050807568877293527446341505872366942805253810380628055806980?, 1)]

        We can handle polynomials with huge coefficients.

        This number doesn't even fit in an IEEE double-precision float, but
        RR and CC allow a much larger range of floating-point numbers::

            sage: bigc = 2^1500
            sage: CDF(bigc)
            +infinity
            sage: CC(bigc)
            3.50746621104340e451

        Polynomials using such large coefficients can't be handled by
        numpy, but pari can deal with them::

            sage: x = polygen(QQ)
            sage: p = x + bigc
            sage: p.roots(ring=RR, algorithm='numpy')
            Traceback (most recent call last):
            ...
            LinAlgError: Array must not contain infs or NaNs
            sage: p.roots(ring=RR, algorithm='pari')
            [(-3.50746621104340e451, 1)]
            sage: p.roots(ring=AA)
            [(-3.5074662110434039?e451, 1)]
            sage: p.roots(ring=QQbar)
            [(-3.5074662110434039?e451, 1)]
            sage: p = bigc*x + 1
            sage: p.roots(ring=RR)
            [(0.000000000000000, 1)]
            sage: p.roots(ring=AA)
            [(-2.8510609648967059?e-452, 1)]
            sage: p.roots(ring=QQbar)
            [(-2.8510609648967059?e-452, 1)]
            sage: p = x^2 - bigc
            sage: p.roots(ring=RR)
            [(-5.92238652153286e225, 1), (5.92238652153286e225, 1)]
            sage: p.roots(ring=QQbar)
            [(-5.9223865215328558?e225, 1), (5.9223865215328558?e225, 1)]

        Algorithms used:

        For brevity, we will use RR to mean any RealField of any precision;
        similarly for RIF, CC, and CIF. Since Sage has no specific
        implementation of Gaussian rationals (or of number fields with
        embedding, at all), when we refer to Gaussian rationals below we
        will accept any number field with defining polynomial
        `x^2+1`, mapping the field generator to +I.

        We call the base ring of the polynomial K, and the ring given by
        the ring= argument L. (If ring= is not specified, then L is the
        same as K.)

        If K and L are floating-point (RDF, CDF, RR, or CC), then a
        floating-point root-finder is used. If L is RDF or CDF then we
        default to using NumPy's roots(); otherwise, we use PARI's
        polroots(). This choice can be overridden with
        algorithm='pari' or algorithm='numpy'. If the algorithm is
        unspecified and NumPy's roots() algorithm fails, then we fall
        back to pari (numpy will fail if some coefficient is infinite,
        for instance).

        If L is SR, then the roots will be radical expressions,
        computed as the solutions of a symbolic polynomial expression.
        At the moment this delegates to
        :meth:`sage.symbolic.expression.Expression.solve`
        which in turn uses Maxima to find radical solutions.
        Some solutions may be lost in this approach.
        Once :trac:`17516` gets implemented, all possible radical
        solutions should become available.

        If L is AA or RIF, and K is ZZ, QQ, or AA, then the root isolation
        algorithm sage.rings.polynomial.real_roots.real_roots() is used.
        (You can call real_roots() directly to get more control than this
        method gives.)

        If L is QQbar or CIF, and K is ZZ, QQ, AA, QQbar, or the Gaussian
        rationals, then the root isolation algorithm
        sage.rings.polynomial.complex_roots.complex_roots() is used. (You
        can call complex_roots() directly to get more control than this
        method gives.)

        If L is AA and K is QQbar or the Gaussian rationals, then
        complex_roots() is used (as above) to find roots in QQbar, then
        these roots are filtered to select only the real roots.

        If L is floating-point and K is not, then we attempt to change the
        polynomial ring to L (using .change_ring()) (or, if L is complex
        and K is not, to the corresponding real field). Then we use either
        PARI or numpy as specified above.

        For all other cases where K is different than L, we just use
        .change_ring(L) and proceed as below.

        The next method, which is used if K is an integral domain, is to
        attempt to factor the polynomial. If this succeeds, then for every
        degree-one factor a\*x+b, we add -b/a as a root (as long as this
        quotient is actually in the desired ring).

        If factoring over K is not implemented (or K is not an integral
        domain), and K is finite, then we find the roots by enumerating all
        elements of K and checking whether the polynomial evaluates to zero
        at that value.

        .. NOTE::

           We mentioned above that polynomials with multiple roots are
           always ill-conditioned; if your input is given to n bits of
           precision, you should not expect more than n/k good bits
           for a k-fold root. (You can get solutions that make the
           polynomial evaluate to a number very close to zero;
           basically the problem is that with a multiple root, there
           are many such numbers, and it's difficult to choose between
           them.)

           To see why this is true, consider the naive floating-point
           error analysis model where you just pretend that all
           floating-point numbers are somewhat imprecise - a little
           'fuzzy', if you will.  Then the graph of a floating-point
           polynomial will be a fuzzy line.  Consider the graph of
           `(x-1)^3`; this will be a fuzzy line with a
           horizontal tangent at `x=1`, `y=0`. If the
           fuzziness extends up and down by about j, then it will
           extend left and right by about cube_root(j).

        TESTS::

            sage: K.<zeta> = CyclotomicField(2)
            sage: R.<x> = K[]
            sage: factor(x^3-1)
            (x - 1) * (x^2 + x + 1)

        This shows that the issue from :trac:`6237` is fixed::

            sage: R.<u> = QQ[]
            sage: g = -27*u^14 - 32*u^9
            sage: g.roots(CDF, multiplicities=False)  # abs tol 2e-15
            [-1.0345637159435719, 0.0, -0.3196977699902601 - 0.9839285635706636*I, -0.3196977699902601 + 0.9839285635706636*I, 0.8369796279620465 - 0.6081012947885318*I, 0.8369796279620465 + 0.6081012947885318*I]
            sage: g.roots(CDF)  # abs tol 2e-15
            [(-1.0345637159435719, 1), (0.0, 9), (-0.3196977699902601 - 0.9839285635706636*I, 1), (-0.3196977699902601 + 0.9839285635706636*I, 1), (0.8369796279620465 - 0.6081012947885318*I, 1), (0.8369796279620465 + 0.6081012947885318*I, 1)]

        This shows that the issue at :trac:`2418` is fixed::

            sage: x = polygen(QQ)
            sage: p = (x^50/2^100 + x^10 + x + 1).change_ring(ComplexField(106))
            sage: rts = (p/2^100).roots(multiplicities=False)
            sage: eps = 2^(-50)   # we test the roots numerically
            sage: [abs(p(rt)) < eps for rt in rts] == [True]*50
            True

        This shows that the issue at :trac:`10901` is fixed::

            sage: a = var('a'); R.<x> = SR[]
            sage: f = x - a
            sage: f.roots(RR)
            Traceback (most recent call last):
            ...
            TypeError: Cannot evaluate symbolic expression to a numeric value.
            sage: f.roots(CC)
            Traceback (most recent call last):
            ...
            TypeError: Cannot evaluate symbolic expression to a numeric value.

        We can find roots of polynomials defined over `\ZZ` or `\QQ`
        over the `p`-adics, see :trac:`15422`::

            sage: R.<x> = ZZ[]
            sage: pol = (x - 1)^2
            sage: pol.roots(Qp(3,5))
            [(1 + O(3^5), 2)]

        This doesn't work if we first change coefficients to `\QQ_p`::

            sage: pol.change_ring(Qp(3,5)).roots()
            Traceback (most recent call last):
            ...
            PrecisionError: p-adic factorization not well-defined since the discriminant is zero up to the requestion p-adic precision

            sage: (pol - 3^6).roots(Qp(3,5))
            [(1 + 2*3^3 + 2*3^4 + O(3^5), 1), (1 + 3^3 + O(3^5), 1)]
            sage: r = pol.roots(Zp(3,5), multiplicities=False); r
            [1 + O(3^5)]
            sage: parent(r[0])
            3-adic Ring with capped relative precision 5

        Spurious crash with pari-2.5.5, see :trac:`16165`::

            sage: f=(1+x+x^2)^3
            sage: f.roots(ring=CC)
            [(-0.500000000000000 - 0.866025403784439*I, 3),
             (-0.500000000000000 + 0.866025403784439*I, 3)]

        Test a crash reported at :trac:`19649`::

            sage: polRing.<x> = PolynomialRing(ZZ)
            sage: j = (x+1)^2 * (x-1)^7 * (x^2-x+1)^5
            sage: j.roots(CC)
            [(-1.00000000000000, 2),
             (1.00000000000000, 7),
             (0.500000000000000 - 0.866025403784439*I, 5),
             (0.500000000000000 + 0.866025403784439*I, 5)]

        Test that some large finite rings can be handled (:trac:`13825`)::

            sage: R.<x> = IntegerModRing(20000009)[]
            sage: eq = x^6+x-17
            sage: eq.roots(multiplicities=False)
            [3109038, 17207405]
        """
        from sage.rings.finite_rings.finite_field_constructor import GF
        K = self._parent.base_ring()
        # If the base ring has a method _roots_univariate_polynomial,
        # try to use it. An exception is raised if the method does not
        # handle the current parameters
        if hasattr(K, '_roots_univariate_polynomial'):
            try:
                return K._roots_univariate_polynomial(self, ring=ring, multiplicities=multiplicities, algorithm=algorithm, **kwds)
            except NotImplementedError:
                # This does not handle something, so keep calm and continue on
                pass

        if kwds:
            raise TypeError("roots() got unexpected keyword argument(s): {}".format(kwds.keys()))

        L = K if ring is None else ring

        late_import()

        input_fp = (is_RealField(K)
                    or is_ComplexField(K)
                    or is_RealDoubleField(K)
                    or is_ComplexDoubleField(K))
        output_fp = (is_RealField(L)
                     or is_ComplexField(L)
                     or is_RealDoubleField(L)
                     or is_ComplexDoubleField(L))
        input_complex = (is_ComplexField(K)
                         or is_ComplexDoubleField(K))
        output_complex = (is_ComplexField(L)
                          or is_ComplexDoubleField(L))
        input_gaussian = (isinstance(K, NumberField_quadratic)
                          and list(K.polynomial()) == [1, 0, 1])

        if input_fp and output_fp:
            # allow for possibly using a fast but less reliable
            # floating point algorithm from numpy
            low_prec = is_RealDoubleField(K) or is_ComplexDoubleField(K)
            if algorithm is None:
                if low_prec:
                    algorithm = 'either'
                else:
                    algorithm = 'pari'

            if algorithm != 'numpy' and algorithm != 'either' and algorithm != 'pari':
                raise ValueError("Unknown algorithm '%s'" % algorithm)

            # We should support GSL, too.  We could also support PARI's
            # old Newton-iteration algorithm.

            input_arbprec = (is_RealField(K) or
                             is_ComplexField(K))

            if algorithm == 'numpy' or algorithm == 'either':
                if K.prec() > 53 and L.prec() > 53:
                    from warnings import warn
                    warn('NumPy does not support arbitrary precision arithmetic.  ' +
                         'The roots found will likely have less precision than ' +
                         'you expect.')

                import numpy
                from numpy.linalg.linalg import LinAlgError
                numpy_dtype = ('complex' if input_complex else 'double')
                ty = (complex if input_complex else float)
                coeffs = self.list()
                numpy_array = numpy.array([ty(c) for c in reversed(coeffs)], dtype=numpy_dtype)
                try:
                    ext_rts1 = numpy.roots(numpy_array)
                    rts = []
                    for rt in ext_rts1:
                        rts.append(CDF(rt))
                    rts.sort()
                    ext_rts = rts
                except (ValueError, LinAlgError):
                    if algorithm == 'either':
                        algorithm = 'pari'
                    else:
                        raise

            if algorithm == 'pari':
                if not input_arbprec:
                    self = self.change_ring(CC if input_complex else RR)
                ext_rts = self.__pari__().polroots(precision=L.prec())

            if output_complex:
                rts = sort_complex_numbers_for_display([L(root) for root in ext_rts])
            else:
                rts = sorted([L(root.real()) for root in ext_rts if root.imag() == 0])

            rts_mult = []
            j = 0
            while j < len(rts):
                rt = rts[j]
                mult = rts.count(rt)
                rts_mult.append((rt, mult))
                j += mult

            if multiplicities:
                return rts_mult
            else:
                return [rt for (rt, mult) in rts_mult]

        from sage.symbolic.ring import SR
        if L is SR:
            if self.degree() == 2:
                from sage.functions.other import sqrt
                from sage.libs.pynac.pynac import I
                coeffs = self.list()
                D = coeffs[1]*coeffs[1] - 4*coeffs[0]*coeffs[2]
                if D > 0:
                    l = [((-coeffs[1]-sqrt(D))/2/coeffs[2], 1), 
                         ((-coeffs[1]+sqrt(D))/2/coeffs[2], 1)] 
                elif D < 0:
                    l = [((-coeffs[1]-I*sqrt(-D))/2/coeffs[2], 1), 
                         ((-coeffs[1]+I*sqrt(-D))/2/coeffs[2], 1)]
                else:
                    l = [(-coeffs[1]/2/coeffs[2]), 2]
                if multiplicities:
                    return l
                else:
                    return [val for val,m in l]
            vname = 'do_not_use_this_name_in_a_polynomial_coefficient'
            var = SR(vname)
            expr = self(var)
            rts = expr.solve(var,
                             explicit_solutions=True,
                             multiplicities=multiplicities)
            if multiplicities:
                return [(rt.rhs(), mult) for rt, mult in zip(*rts)]
            else:
                return [rt.rhs() for rt in rts]

        if L != K or is_AlgebraicField_common(L):
            # So far, the only "special" implementations are for real
            # and complex root isolation and for p-adic factorization
            if (is_IntegerRing(K) or is_RationalField(K)
                or is_AlgebraicRealField(K)) and \
                (is_AlgebraicRealField(L) or is_RealIntervalField(L)):

                from sage.rings.polynomial.real_roots import real_roots

                if is_AlgebraicRealField(L):
                    rts = real_roots(self, retval='algebraic_real')
                else:
                    diam = ~(ZZ(1) << L.prec())
                    rts1 = real_roots(self, retval='interval', max_diameter=diam)

                    # We (essentially) promise in the docstring above
                    # that returned intervals will be at least the precision
                    # of the given ring.  But real_roots() does not guarantee
                    # this; for instance, if it returns exactly zero,
                    # it may return this with a low-precision
                    # RealIntervalFieldElement.

                    rts = []
                    for (rt, mult) in rts1:
                        if rt.prec() < L.prec():
                            rt = L(rt)
                        rts.append((rt, mult))

                if multiplicities:
                    return rts
                else:
                    return [rt for (rt, mult) in rts]

            if (is_IntegerRing(K) or is_RationalField(K)
                or is_AlgebraicField_common(K) or input_gaussian) and \
                (is_ComplexIntervalField(L) or is_AlgebraicField_common(L)):

                from sage.rings.polynomial.complex_roots import complex_roots

                if is_ComplexIntervalField(L):
                    rts = complex_roots(self, min_prec=L.prec())
                elif is_AlgebraicField(L):
                    rts = complex_roots(self, retval='algebraic')
                else:
                    rts = complex_roots(self, retval='algebraic_real')

                if multiplicities:
                    return rts
                else:
                    return [rt for (rt, mult) in rts]

            if output_fp and output_complex and not input_gaussian:
                # If we want the complex roots, and the input is not
                # floating point, we convert to a real polynomial
                # (except when the input coefficients are Gaussian rationals).
                if is_ComplexDoubleField(L):
                    real_field = RDF
                else:
                    real_field = RealField(L.prec())

                return self.change_ring(real_field).roots(ring=L, multiplicities=multiplicities, algorithm=algorithm)
            elif is_pAdicRing(L) or is_pAdicField(L):
                p = L.prime()
                n = L.precision_cap()
                try:
                    F = self.factor_padic(p, n)
                except AttributeError:
                    pass
                else:
                    return self.change_ring(L)._roots_from_factorization(F, multiplicities)

            return self.change_ring(L).roots(multiplicities=multiplicities, algorithm=algorithm)

        try:
            if K.is_integral_domain():
                if not K.is_field():
                    try:
                        # get rid of the content of self since we don't need it
                        # and we really don't want to factor it if it's a huge
                        # integer
                        c = self.content()
                        self = self//c
                    except AttributeError:
                        pass
                return self._roots_from_factorization(self.factor(), multiplicities)
            else:
                raise NotImplementedError
        except NotImplementedError:
            if K.is_finite():
                if multiplicities:
                    raise NotImplementedError("root finding with multiplicities for this polynomial not implemented (try the multiplicities=False option)")
                elif is_IntegerModRing(K):
                    # handling via the chinese remainders theorem
                    N = K.cardinality()
                    primes = N.prime_divisors()
                    residue_roots = []
                    for p in primes:
                        local_self = self.change_ring(GF(p))
                        local_roots = local_self.roots(multiplicities=False)
                        residue_roots.append([a.lift() for a in local_roots])
                    result = []
                    P = ZZ.prod(primes)
                    for res in cartesian_product_iterator(residue_roots):
                        lifted = crt(list(res), primes)
                        candidate = lifted
                        for k in range(N // P):
                            if not self(candidate):
                                result.append(candidate)
                            candidate += P
                    return result
                else:
                    return [a for a in K if not self(a)]

            raise NotImplementedError("root finding for this polynomial not implemented")

    def _roots_from_factorization(self, F, multiplicities):
        """
        Given a factorization ``F`` of the polynomial ``self``, return
        the roots of ``self``.

        EXAMPLES::

            sage: R.<x> = ZZ[]
            sage: pol = 20*x^3 - 50*x^2 + 20*x
            sage: F = pol.factor(); F
            2 * 5 * (x - 2) * x * (2*x - 1)
            sage: pol._roots_from_factorization(F, multiplicities=True)
            [(2, 1), (0, 1)]
            sage: pol.change_ring(QQ)._roots_from_factorization(F, multiplicities=False)
            [2, 0, 1/2]
        """
        seq = []
        K = self._parent.base_ring()
        for fac in F:
            g = fac[0]
            if g.degree() == 1:
                rt = -g[0] / g[1]
                # We need to check that this root is actually in K;
                # otherwise we'd return roots in the fraction field of K.
                if rt in K:
                    rt = K(rt)
                    if multiplicities:
                        seq.append((rt,fac[1]))
                    else:
                        seq.append(rt)
        return seq

    def real_roots(self):
        """
        Return the real roots of this polynomial, without multiplicities.

        Calls self.roots(ring=RR), unless this is a polynomial with
        floating-point real coefficients, in which case it calls
        self.roots().

        EXAMPLES::

            sage: x = polygen(ZZ)
            sage: (x^2 - x - 1).real_roots()
            [-0.618033988749895, 1.61803398874989]

        TESTS::

            sage: x = polygen(RealField(100))
            sage: (x^2 - x - 1).real_roots()[0].parent()
                Real Field with 100 bits of precision
            sage: x = polygen(RDF)
            sage: (x^2 - x - 1).real_roots()[0].parent()
            Real Double Field

            sage: x=polygen(ZZ,'x'); v=(x^2-x-1).real_roots()
            sage: v[0].parent() is RR
            True
        """
        K = self.base_ring()
        if is_RealField(K) or is_RealDoubleField(K):
            return self.roots(multiplicities=False)

        return self.roots(ring=RR, multiplicities=False)

    def complex_roots(self):
        """
        Return the complex roots of this polynomial, without
        multiplicities.

        Calls self.roots(ring=CC), unless this is a polynomial with
        floating-point coefficients, in which case it is uses the
        appropriate precision from the input coefficients.

        EXAMPLES::

            sage: x = polygen(ZZ)
            sage: (x^3 - 1).complex_roots()   # note: low order bits slightly different on ppc.
            [1.00000000000000, -0.500000000000000 - 0.86602540378443...*I, -0.500000000000000 + 0.86602540378443...*I]

        TESTS::

            sage: x = polygen(RR)
            sage: (x^3 - 1).complex_roots()[0].parent()
            Complex Field with 53 bits of precision
            sage: x = polygen(RDF)
            sage: (x^3 - 1).complex_roots()[0].parent()
            Complex Double Field
            sage: x = polygen(RealField(200))
            sage: (x^3 - 1).complex_roots()[0].parent()
            Complex Field with 200 bits of precision
            sage: x = polygen(CDF)
            sage: (x^3 - 1).complex_roots()[0].parent()
            Complex Double Field
            sage: x = polygen(ComplexField(200))
            sage: (x^3 - 1).complex_roots()[0].parent()
            Complex Field with 200 bits of precision
            sage: x=polygen(ZZ,'x'); v=(x^2-x-1).complex_roots()
            sage: v[0].parent() is CC
            True
        """
        K = self.base_ring()
        if is_RealField(K):
            return self.roots(ring=ComplexField(K.prec()), multiplicities=False)
        if is_RealDoubleField(K):
            return self.roots(ring=CDF, multiplicities=False)
        if is_ComplexField(K) or is_ComplexDoubleField(K):
            return self.roots(multiplicities=False)

        return self.roots(ring=CC, multiplicities=False)

    def number_of_roots_in_interval(self, a=None, b=None):
        r"""
        Return the number of roots of this polynomial in the interval
        [a,b], counted without multiplicity. The endpoints a, b default to
        -Infinity, Infinity (which are also valid input values).

        Calls the PARI routine polsturm. Note that as of version 2.8, PARI
        includes the left endpoint of the interval (and no longer uses
        Sturm's algorithm on exact inputs). polsturm requires a polynomial
        with real coefficients; in case PARI returns an error, we try again
        after taking the GCD of `self` with its complex conjugate.

        EXAMPLES::

            sage: R.<x> = PolynomialRing(ZZ)
            sage: pol = (x-1)^2 * (x-2)^2 * (x-3)
            sage: pol.number_of_roots_in_interval(1, 2)
            2
            sage: pol.number_of_roots_in_interval(1.01, 2)
            1
            sage: pol.number_of_roots_in_interval(None, 2)
            2
            sage: pol.number_of_roots_in_interval(1, Infinity)
            3
            sage: pol.number_of_roots_in_interval()
            3
            sage: pol = (x-1)*(x-2)*(x-3)
            sage: pol2 = pol.change_ring(CC)
            sage: pol2.number_of_roots_in_interval()
            3
            sage: R.<x> = PolynomialRing(CC)
            sage: pol = (x-1)*(x-CC(I))
            sage: pol.number_of_roots_in_interval(0,2)
            1

        TESTS::

            sage: R.<x> = PolynomialRing(ZZ)
            sage: pol = (x-1)^2 * (x-2)^2 * (x-3)
            sage: pol.number_of_roots_in_interval(1, 2)
            2
            sage: pol = chebyshev_T(5,x)
            sage: pol.number_of_roots_in_interval(-1,2)
            5
            sage: pol.number_of_roots_in_interval(0,2)
            3

        """
        pol = self // self.gcd(self.derivative()) #squarefree part
        if a is None:
            a1 = -infinity.infinity
        else:
            a1 = a
        if b is None:
            b1 = infinity.infinity
        else:
            b1 = b
        try:
            return(pari(pol).polsturm([a1,b1]))
        except PariError:
            # Take GCD with the conjugate, to extract the maximum factor
            # with real coefficients.
            pol2 = pol.gcd(pol.map_coefficients(lambda z: z.conjugate()))
            return(pari(pol2).polsturm([a1,b1]))

    def number_of_real_roots(self):
        r"""
        Return the number of real roots of this polynomial, counted
        without multiplicity.

        EXAMPLES::

            sage: R.<x> = PolynomialRing(ZZ)
            sage: pol = (x-1)^2 * (x-2)^2 * (x-3)
            sage: pol.number_of_real_roots()
            3
            sage: pol = (x-1)*(x-2)*(x-3)
            sage: pol2 = pol.change_ring(CC)
            sage: pol2.number_of_real_roots()
            3
            sage: R.<x> = PolynomialRing(CC)
            sage: pol = (x-1)*(x-CC(I))
            sage: pol.number_of_real_roots()
            1
        """
        return self.number_of_roots_in_interval()

    def all_roots_in_interval(self, a=None, b=None):
        r"""
        Return True if the roots of this polynomial are all real and
        contained in the given interval.

        EXAMPLES::

            sage: R.<x> = PolynomialRing(ZZ)
            sage: pol = (x-1)^2 * (x-2)^2 * (x-3)
            sage: pol.all_roots_in_interval(1, 3)
            True
            sage: pol.all_roots_in_interval(1.01, 3)
            False
            sage: pol = chebyshev_T(5,x)
            sage: pol.all_roots_in_interval(-1,1)
            True
            sage: pol = chebyshev_T(5,x/2)
            sage: pol.all_roots_in_interval(-1,1)
            False
            sage: pol.all_roots_in_interval()
            True
        """
        pol = self // self.gcd(self.derivative())
        return(pol.number_of_roots_in_interval(a,b) == pol.degree())

    def is_real_rooted(self):
        r"""
        Return True if the roots of this polynomial are all real.

        EXAMPLES::

            sage: R.<x> = PolynomialRing(ZZ)
            sage: pol = chebyshev_T(5, x)
            sage: pol.is_real_rooted()
            True
            sage: pol = x^2 + 1
            sage: pol.is_real_rooted()
            False
        """
        return self.all_roots_in_interval()

    def reciprocal_transform(self, R=1, q=1):
        r"""
        Transform a general polynomial into a self-reciprocal polynomial.

        The input `Q` and output `P` satisfy the relation

        .. MATH::

            P(x) = Q(x + q/x) x^{\deg(Q)} R(x).

        In this relation, `Q` has all roots in the real interval 
        `[-2\sqrt{q}, 2\sqrt{q}]` if and only if `P` has all roots on the
        circle `|x| = \sqrt{q}` and `R` divides `x^2-q`.

        .. SEEALSO::

            The inverse operation is :meth:`trace_polynomial`.

        INPUT:

        - ``R`` -- polynomial
        - ``q`` -- scalar (default: `1`)

        EXAMPLES::

            sage: pol.<x> = PolynomialRing(Rationals())
            sage: u = x^2+x-1
            sage: u.reciprocal_transform()
            x^4 + x^3 + x^2 + x + 1
            sage: u.reciprocal_transform(R=x-1)
            x^5 - 1
            sage: u.reciprocal_transform(q=3)
            x^4 + x^3 + 5*x^2 + 3*x + 9
        """
        S = self.parent()
        x = S.gen()
        return S(x**(self.degree()) * self(x + q/x)) * R

    def trace_polynomial(self):
        r"""
        Compute the trace polynomial and cofactor.

        The input `P` and output `Q` satisfy the relation

        .. MATH::

            P(x) = Q(x + q/x) x^{\deg(Q)} R(x).

        In this relation, `Q` has all roots in the real interval
        `[-2\sqrt{q}, 2\sqrt{q}]` if and only if `P` has all roots on the
        circle `|x| = \sqrt{q}` and `R` divides `x^2-q`.  We thus require
        that the base ring of this polynomial have a coercion to the real
        numbers.

        .. SEEALSO::

            The inverse operation is :meth:`reciprocal_transform`.

        OUTPUT:

        - ``Q`` -- trace polynomial
        - ``R`` -- cofactor
        - ``q`` -- scaling factor

        EXAMPLES::

            sage: pol.<x> = PolynomialRing(Rationals())
            sage: u = x^5 - 1; u.trace_polynomial()
            (x^2 + x - 1, x - 1, 1)
            sage: u = x^4 + x^3 + 5*x^2 + 3*x + 9
            sage: u.trace_polynomial()
            (x^2 + x - 1, 1, 3)

        We check that this function works for rings
        that have a coercion to the reals::

            sage: K.<a> = NumberField(x^2-2,embedding=1.4)
            sage: u = x^4 + a*x^3 + 3*x^2 + 2*a*x + 4
            sage: u.trace_polynomial()
            (x^2 + a*x - 1, 1, 2)
            sage: (u*(x^2-2)).trace_polynomial()
            (x^2 + a*x - 1, x^2 - 2, 2)
            sage: (u*(x^2-2)^2).trace_polynomial()
            (x^4 + a*x^3 - 9*x^2 - 8*a*x + 8, 1, 2)
            sage: (u*(x^2-2)^3).trace_polynomial()
            (x^4 + a*x^3 - 9*x^2 - 8*a*x + 8, x^2 - 2, 2)
            sage: u = x^4 + a*x^3 + 3*x^2 + 4*a*x + 16
            sage: u.trace_polynomial()
            (x^2 + a*x - 5, 1, 4)
            sage: (u*(x-2)).trace_polynomial()
            (x^2 + a*x - 5, x - 2, 4)
            sage: (u*(x+2)).trace_polynomial()
            (x^2 + a*x - 5, x + 2, 4)
         """
        S = self.parent()
        A = S.base_ring()
        x = S.gen()
        if self.get_coeff_c(0) == 0:
            raise ValueError("Polynomial not self-reciprocal")
        d = self.degree()
        # previous if statement implies d >= 0
        val = self.get_unsafe(0) / self.get_unsafe(d)
        sg = val.sign()
        try:
            q = A(abs(val)**(2/d))
        except (TypeError, ValueError):
            raise ValueError("Polynomial not self-reciprocal")
        for i in range(d/2+1):
            if self.get_unsafe(d-i) != sg * self.get_unsafe(i) / q**(d/2-i):
                raise ValueError("Polynomial not self-reciprocal")
        Q = self
        if sg == -1 and Q.degree() % 2 == 0:
            cofactor = x**2 - q
        elif sg == -1:
            cofactor = x - q.sqrt()
        elif Q.degree() % 2 == 1:
            cofactor = x + q.sqrt()
        else:
            cofactor = S(1)
        Q //= cofactor
        coeffs = []
        m = Q.degree() // 2
        for i in reversed(range(m+1)):
            coeffs.insert(0, Q.leading_coefficient())
            Q = (Q % (x**2 + q)**i) // x
        return S(coeffs), cofactor, q

    def is_weil_polynomial(self, return_q=False):
        r"""
        Return True if this is a Weil polynomial.

        This polynomial must have rational or integer coefficients.

        INPUT:

        - ``self`` -- polynomial with rational or integer coefficients

        - ``return_q`` -- (default ``False``) if ``True``, return a second value `q`
            which is the prime power with respect to which this is `q`-Weil,
            or 0 if there is no such value.

        EXAMPLES::

            sage: polRing.<x> = PolynomialRing(Rationals())
            sage: P0 = x^4 + 5*x^3 + 15*x^2 + 25*x + 25
            sage: P1 = x^4 + 25*x^3 + 15*x^2 + 5*x + 25
            sage: P2 = x^4 + 5*x^3 + 25*x^2 + 25*x + 25
            sage: P0.is_weil_polynomial(return_q=True)
            (True, 5)
            sage: P0.is_weil_polynomial(return_q=False)
            True
            sage: P1.is_weil_polynomial(return_q=True)
            (False, 0)
            sage: P1.is_weil_polynomial(return_q=False)
            False
            sage: P2.is_weil_polynomial()
            False

        AUTHORS:

        David Zureick-Brown (2017-10-01)
        """
        from sage.rings.rational_field import QQ
        if not QQ.has_coerce_map_from(self.base_ring()):
            raise NotImplementedError
        polRing = self.parent()
        x = polRing.gen()
        # the following is the polynomial whose roots are the squares
        # of the roots of self.
        Q = polRing(list(self(x)*self(-x))[::2])
        try:
            Q, _, q = Q.trace_polynomial()
        except ValueError:
            b = False
        else:
            b = Q.all_roots_in_interval(-2*q.sqrt(), 2*q.sqrt())
        if return_q:
            return (b, ZZ(q.sqrt())) if b else (b, 0)
        else:
            return b


    def variable_name(self):
        """
        Return name of variable used in this polynomial as a string.

        OUTPUT: string

        EXAMPLES::

            sage: R.<t> = QQ[]
            sage: f = t^3 + 3/2*t + 5
            sage: f.variable_name()
            't'
        """
        return self._parent.variable_name()

    @coerce_binop
    def xgcd(self, other):
        r"""
        Return an extended gcd of this polynomial and ``other``.

        INPUT:

        - ``other`` -- a polynomial in the same ring as this polynomial

        OUTPUT:

        A tuple ``(r, s, t)`` where ``r`` is a greatest common divisor
        of this polynomial and ``other``, and ``s`` and ``t`` are such
        that ``r = s*self + t*other`` holds.

        .. NOTE::

            The actual algorithm for computing the extended gcd depends on the
            base ring underlying the polynomial ring. If the base ring defines
            a method ``_xgcd_univariate_polynomial``, then this method will be
            called (see examples below).

        EXAMPLES::

            sage: R.<x> = QQbar[]
            sage: (2*x^2).gcd(2*x)
            x
            sage: R.zero().gcd(0)
            0
            sage: (2*x).gcd(0)
            x

        One can easily add xgcd functionality to new rings by providing a
        method ``_xgcd_univariate_polynomial``::

            sage: R.<x> = QQ[]
            sage: S.<y> = R[]
            sage: h1 = y*x
            sage: h2 = y^2*x^2
            sage: h1.xgcd(h2)
            Traceback (most recent call last):
            ...
            NotImplementedError: Univariate Polynomial Ring in x over Rational Field does not provide an xgcd implementation for univariate polynomials
            sage: T.<x,y> = QQ[]
            sage: def poor_xgcd(f,g):
            ....:     ret = S(T(f).gcd(g))
            ....:     if ret == f: return ret,S.one(),S.zero()
            ....:     if ret == g: return ret,S.zero(),S.one()
            ....:     raise NotImplementedError
            sage: R._xgcd_univariate_polynomial = poor_xgcd
            sage: h1.xgcd(h2)
            (x*y, 1, 0)
            sage: del R._xgcd_univariate_polynomial

        """
        if hasattr(self.base_ring(), '_xgcd_univariate_polynomial'):
            return self.base_ring()._xgcd_univariate_polynomial(self, other)
        else:
            raise NotImplementedError("%s does not provide an xgcd implementation for univariate polynomials"%self.base_ring())

    def rational_reconstruct(self, m, n_deg=None, d_deg=None):
        r"""
        Return a tuple of two polynomials ``(n, d)``
        where ``self * d`` is congruent to ``n`` modulo ``m`` and
        ``n.degree() <= n_deg`` and ``d.degree() <= d_deg``.

        INPUT:

        - ``m`` -- a univariate polynomial

        - ``n_deg`` -- (optional) an integer; the default is `\lfloor (\deg(m) - 1)/2 \rfloor`

        - ``d_deg`` -- (optional) an integer; the default is `\lfloor (\deg(m) - 1)/2 \rfloor`

        ALGORITHM:

        The algorithm is based on the extended Euclidean algorithm for the polynomial greatest common divisor.

        EXAMPLES:

        Over `\QQ[z]`::

            sage: z  = PolynomialRing(QQ, 'z').gen()
            sage: p = -z**16 - z**15 - z**14 + z**13 + z**12 + z**11 - z**5 - z**4 - z**3 + z**2 + z + 1
            sage: m = z**21
            sage: n, d = p.rational_reconstruct(m);
            sage: print((n ,d))
            (z^4 + 2*z^3 + 3*z^2 + 2*z + 1, z^10 + z^9 + z^8 + z^7 + z^6 + z^5 + z^4 + z^3 + z^2 + z + 1)
            sage: print(((p*d - n) % m ).is_zero())
            True

        Over `\ZZ[z]`::

            sage: z  = PolynomialRing(ZZ, 'z').gen();
            sage: p = -z**16 - z**15 - z**14 + z**13 + z**12 + z**11 - z**5 - z**4 - z**3 + z**2 + z + 1
            sage: m = z**21
            sage: n, d = p.rational_reconstruct(m);
            sage: print((n ,d))
            (z^4 + 2*z^3 + 3*z^2 + 2*z + 1, z^10 + z^9 + z^8 + z^7 + z^6 + z^5 + z^4 + z^3 + z^2 + z + 1)
            sage: print(((p*d - n) % m ).is_zero())
            True

        Over an integral domain ``d`` might not be monic::

            sage: P = PolynomialRing(ZZ,'x');
            sage: x = P.gen()
            sage: p = 7*x^5 - 10*x^4 + 16*x^3 - 32*x^2 + 128*x + 256
            sage: m = x^5;
            sage: n, d = p.rational_reconstruct(m, 3, 2)
            sage: print((n ,d))
            (-32*x^3 + 384*x^2 + 2304*x + 2048, 5*x + 8)
            sage: print(((p*d - n) % m ).is_zero())
            True
            sage: n, d = p.rational_reconstruct(m, 4, 0)
            sage: print((n ,d))
            (-10*x^4 + 16*x^3 - 32*x^2 + 128*x + 256, 1)
            sage: print(((p*d - n) % m ).is_zero())
            True

        Over `\QQ(t)[z]`::

            sage: P = PolynomialRing(QQ, 't')
            sage: t = P.gen()
            sage: Pz = PolynomialRing(P.fraction_field(), 'z')
            sage: z = Pz.gen()
            sage: # p = (1 + t^2*z + z^4) / (1 - t*z)
            sage: p = (1 + t^2*z + z^4)*(1 - t*z).inverse_mod(z^9)
            sage: m = z^9;
            sage: n, d = p.rational_reconstruct(m);
            sage: print((n ,d))
            ((1/-t)*z^4 - t*z + 1/-t, z + 1/-t)
            sage: print(((p*d - n) % m ).is_zero())
            True
            sage: w = PowerSeriesRing(P.fraction_field(), 'w').gen()
            sage: n = -10*t^2*z^4 + (-t^2 + t - 1)*z^3 + (-t - 8)*z^2 + z + 2*t^2 - t
            sage: d = z^4 + (2*t + 4)*z^3 + (-t + 5)*z^2 + (t^2 + 2)*z + t^2 + 2*t + 1
            sage: prec = 9
            sage: nc, dc = Pz((n.subs(z = w)/d.subs(z = w) + O(w^prec)).list()).rational_reconstruct(z^prec)
            sage: print( (nc, dc) == (n, d) )
            True

        Over `\QQ[t][z]`::

            sage: P = PolynomialRing(QQ, 't')
            sage: t = P.gen()
            sage: z = PolynomialRing(P, 'z').gen()
            sage: # p = (1 + t^2*z + z^4) / (1 - t*z) mod z^9
            sage: p = (1 + t^2*z + z^4) * sum((t*z)**i for i in range(9))
            sage: m = z^9;
            sage: n, d = p.rational_reconstruct(m,);
            sage: print((n ,d))
            (-z^4 - t^2*z - 1, t*z - 1)
            sage: print(((p*d - n) % m ).is_zero())
            True

        Over `\QQ_5`::

            sage: x = PolynomialRing(Qp(5),'x').gen()
            sage: p = 4*x^5 + 3*x^4 + 2*x^3 + 2*x^2 + 4*x + 2
            sage: m = x^6
            sage: n, d = p.rational_reconstruct(m, 3, 2);
            sage: print(((p*d - n) % m ).is_zero())
            True

        Can also be used to obtain known Padé approximations::

            sage: z = PowerSeriesRing(QQ, 'z').gen()
            sage: P = PolynomialRing(QQ,'x');
            sage: x = P.gen()
            sage: p = P(exp(z).list())
            sage: m = x^5;
            sage: n, d = p.rational_reconstruct(m, 4, 0)
            sage: print((n ,d))
            (1/24*x^4 + 1/6*x^3 + 1/2*x^2 + x + 1, 1)
            sage: print(((p*d - n) % m ).is_zero())
            True
            sage: m = x^3
            sage: n, d = p.rational_reconstruct(m, 1, 1)
            sage: print((n ,d))
            (-x - 2, x - 2)
            sage: print(((p*d - n) % m ).is_zero())
            True
            sage: p = P(log(1-z).list())
            sage: m = x^9;
            sage: n, d = p.rational_reconstruct(m, 4, 4)
            sage: print((n ,d))
            (25/6*x^4 - 130/3*x^3 + 105*x^2 - 70*x, x^4 - 20*x^3 + 90*x^2 - 140*x + 70)
            sage: print(((p*d - n) % m ).is_zero())
            True
            sage: p = P(sqrt(1+z).list())
            sage: m = x^6;
            sage: n, d = p.rational_reconstruct(m, 3, 2)
            sage: print((n ,d))
            (1/6*x^3 + 3*x^2 + 8*x + 16/3, x^2 + 16/3*x + 16/3)
            sage: print(((p*d - n) % m ).is_zero())
            True
            sage: p = P(exp(2*z).list())
            sage: m = x^7;
            sage: n, d = p.rational_reconstruct(m, 3, 3)
            sage: print((n ,d))
            (-x^3 - 6*x^2 - 15*x - 15, x^3 - 6*x^2 + 15*x - 15)
            sage: print(((p*d - n) % m ).is_zero())
            True

        Over `\RR[z]`::

            sage: z = PowerSeriesRing(RR, 'z').gen()
            sage: P = PolynomialRing(RR,'x');
            sage: x = P.gen()
            sage: p = P(exp(2*z).list())
            sage: m = x^7
            sage: n, d = p.rational_reconstruct( m, 3, 3)
            sage: print((n ,d)) # absolute tolerance 1e-10
            (-x^3 - 6.0*x^2 - 15.0*x - 15.0, x^3 - 6.0*x^2 + 15.0*x - 15.0)

        .. SEEALSO::

            * :mod:`sage.matrix.berlekamp_massey`,
            * :meth:`sage.rings.polynomial.polynomial_zmod_flint.Polynomial_zmod_flint.rational_reconstruct`
        """
        P = self.parent()
        if not P.base_ring().is_field():
            if not P.base_ring().is_integral_domain():
                raise NotImplementedError("rational_reconstruct() "
                        "is only implemented when the base ring is a field "
                        "or a integral domain, "
                        "a workaround is to do a multimodular approach")
            Pf = P.base_extend(P.base_ring().fraction_field());
            sF = Pf(self);
            mF = Pf(m);
            n, d = sF.rational_reconstruct( mF, n_deg, d_deg)
            l = lcm([n.denominator(), d.denominator()])
            n *= l
            d *= l
            return  P(n), P(d)

        # n and d are unique if m.degree() > (n.degree() + d.degree())
        if n_deg is None:
            n_deg = (m.degree() - 1) // 2
        if d_deg is None:
            d_deg = (m.degree() - 1) // 2

        if n_deg < 0 or d_deg < 0:
            raise ValueError("the degree bounds "
                    "n_deg and d_deg should be positive")

        #XGCD until degree the degree of t1 surpasses the degree of n
        s0 = P(0);
        t0 = P(1);
        s1 = P(m);
        t1 = self.mod(s1);

        while n_deg < t1.degree() and t1 != 0:
            q, r1 = s1.quo_rem(t1);
            r0 = s0 - q*t0;
            s0 = t0
            s1 = t1
            t0 = r0
            t1 = r1

        assert t0 != 0
        if d_deg < t0.degree():
            raise ValueError("could not complete rational reconstruction")

        # make the denominator monic
        c = t0.leading_coefficient()
        t0 = t0.monic()
        t1 = t1 / c
        return t1, t0


    def variables(self):
        """
        Returns the tuple of variables occurring in this polynomial.

        EXAMPLES::

            sage: R.<x> = QQ[]
            sage: x.variables()
            (x,)

        A constant polynomial has no variables.

        ::

            sage: R(2).variables()
            ()
        """
        if self.is_constant():
            return ()
        else:
            return self._parent.gens()

    def args(self):
        """
        Returns the generator of this polynomial ring, which is the (only)
        argument used when calling self.

        EXAMPLES::

            sage: R.<x> = QQ[]
            sage: x.args()
            (x,)

        A constant polynomial has no variables, but still takes a single
        argument.

        ::

            sage: R(2).args()
            (x,)
        """
        return self._parent.gens()

    def valuation(self, p=None):
        r"""
        If `f = a_r x^r + a_{r+1}x^{r+1} + \cdots`, with
        `a_r` nonzero, then the valuation of `f` is
        `r`. The valuation of the zero polynomial is
        `\infty`.

        If a prime (or non-prime) `p` is given, then the valuation
        is the largest power of `p` which divides self.

        The valuation at `\infty` is -self.degree().

        EXAMPLES::

            sage: P.<x> = ZZ[]
            sage: (x^2+x).valuation()
            1
            sage: (x^2+x).valuation(x+1)
            1
            sage: (x^2+1).valuation()
            0
            sage: (x^3+1).valuation(infinity)
            -3
            sage: P(0).valuation()
            +Infinity
        """
        cdef int k

        if not self:
            return infinity.infinity

        if p is infinity.infinity:
            return -self.degree()

        if p is None:
            for k from 0 <= k <= self.degree():
                if self.get_unsafe(k):
                    return ZZ(k)
        if isinstance(p, Polynomial):
            p = self._parent.coerce(p)
        elif is_Ideal(p) and p.ring() is self._parent: # eventually need to handle fractional ideals in the fraction field
            if self._parent.base_ring().is_field(): # common case
                p = p.gen()
            else:
                raise NotImplementedError
        else:
            from sage.rings.fraction_field import is_FractionField
            if is_FractionField(p.parent()) and self._parent.has_coerce_map_from(p.parent().ring()):
                p = self._parent.coerce(p.parent().ring()(p)) # here we require that p be integral.
            else:
                raise TypeError("The polynomial, p, must have the same parent as self.")

        if p.degree() == 0:
            raise ArithmeticError("The polynomial, p, must have positive degree.")
        k = 0
        while self % p == 0:
            k = k + 1
            self //= p
        return sage.rings.integer.Integer(k)

    def ord(self, p=None):
        r"""
        This is the same as the valuation of self at p. See the
        documentation for ``self.valuation``.

        EXAMPLES::

            sage: R.<x> = ZZ[]
            sage: (x^2+x).ord(x+1)
            1
        """
        return self.valuation(p)

    def add_bigoh(self, prec):
        r"""
        Returns the power series of precision at most prec got by adding
        `O(q^\text{prec})` to self, where q is its variable.

        EXAMPLES::

            sage: R.<x> = ZZ[]
            sage: f = 1 + 4*x + x^3
            sage: f.add_bigoh(7)
            1 + 4*x + x^3 + O(x^7)
            sage: f.add_bigoh(2)
            1 + 4*x + O(x^2)
            sage: f.add_bigoh(2).parent()
            Power Series Ring in x over Integer Ring
        """
        return self._parent.completion(self._parent.gen())(self).add_bigoh(prec)

    @cached_method
    def is_irreducible(self):
        r"""
        Return whether this polynomial is irreducible.

        EXAMPLES::

            sage: R.<x> = ZZ[]
            sage: (x^3 + 1).is_irreducible()
            False
            sage: (x^2 - 1).is_irreducible()
            False
            sage: (x^3 + 2).is_irreducible()
            True
            sage: R(0).is_irreducible()
            False

        The base ring does matter:  for example, `2x` is irreducible as a
        polynomial in `\QQ[x]`, but not in `\ZZ[x]`::

            sage: R.<x> = ZZ[]
            sage: R(2*x).is_irreducible()
            False
            sage: R.<x> = QQ[]
            sage: R(2*x).is_irreducible()
            True

        TESTS::

            sage: F.<t> = NumberField(x^2-5)
            sage: Fx.<xF> = PolynomialRing(F)
            sage: f = Fx([2*t - 5, 5*t - 10, 3*t - 6, -t, -t + 2, 1])
            sage: f.is_irreducible()
            False
            sage: f = Fx([2*t - 3, 5*t - 10, 3*t - 6, -t, -t + 2, 1])
            sage: f.is_irreducible()
            True

        If the base ring implements `_is_irreducible_univariate_polynomial`,
        then this method gets used instead of the generic algorithm which just
        factors the input::

            sage: R.<x> = QQbar[]
            sage: hasattr(QQbar, "_is_irreducible_univariate_polynomial")
            True
            sage: (x^2 + 1).is_irreducible()
            False

        Constants can be irreducible if they are not units::

            sage: R.<x> = ZZ[]
            sage: R(1).is_irreducible()
            False
            sage: R(4).is_irreducible()
            False
            sage: R(5).is_irreducible()
            True

        Check that caching works::

            sage: R.<x> = ZZ[]
            sage: x.is_irreducible()
            True
            sage: x.is_irreducible.cache
            True


        """
        if self.is_zero():
            return False
        if self.is_unit():
            return False
        if self.degree() == 0:
            return self.base_ring()(self).is_irreducible()

        B = self.parent().base_ring()
        if hasattr(B, '_is_irreducible_univariate_polynomial'):
            return B._is_irreducible_univariate_polynomial(self)

        F = self.factor()
        if len(F) > 1 or F[0][1] > 1:
            return False
        return True

    def shift(self, n):
        r"""
        Returns this polynomial multiplied by the power `x^n`. If
        `n` is negative, terms below `x^n` will be
        discarded. Does not change this polynomial (since polynomials are
        immutable).

        EXAMPLES::

            sage: R.<x> = QQ[]
            sage: p = x^2 + 2*x + 4
            sage: p.shift(0)
             x^2 + 2*x + 4
            sage: p.shift(-1)
             x + 2
            sage: p.shift(-5)
             0
            sage: p.shift(2)
             x^4 + 2*x^3 + 4*x^2

        One can also use the infix shift operator::

            sage: f = x^3 + x
            sage: f >> 2
            x
            sage: f << 2
            x^5 + x^3

        TESTS::

            sage: p = R(0)
            sage: p.shift(3).is_zero()
            True
            sage: p.shift(-3).is_zero()
            True

        AUTHORS:

        - David Harvey (2006-08-06)

        - Robert Bradshaw (2007-04-18): Added support for infix
          operator.
        """
        if n == 0 or self.degree() < 0:
            return self   # safe because immutable.
        if n > 0:
            output = [self.base_ring().zero()] * n
            output.extend(self.coefficients(sparse=False))
            return self._new_generic(output)
        if n < 0:
            if n > self.degree():
                return self._new_generic([])
            else:
                return self._new_generic(self.coefficients(sparse=False)[-int(n):])

    def __lshift__(self, k):
        """
        EXAMPLES::

            sage: R.<x> = ZZ[]
            sage: f = x + 2
            sage: f << 3
            x^4 + 2*x^3
        """
        return self.shift(k)

    def __rshift__(self, k):
        """
        EXAMPLES::

            sage: R.<x> = ZZ[]
            sage: f = x^4 + 2*x^3
            sage: f >> 3
            x + 2
        """
        return self.shift(-k)

    cpdef Polynomial truncate(self, long n):
        r"""
        Returns the polynomial of degree ` < n` which is equivalent
        to self modulo `x^n`.

        EXAMPLES::

            sage: R.<x> = ZZ[]; S.<y> = PolynomialRing(R, sparse=True)
            sage: f = y^3 + x*y -3*x; f
            y^3 + x*y - 3*x
            sage: f.truncate(2)
            x*y - 3*x
            sage: f.truncate(1)
            -3*x
            sage: f.truncate(0)
            0
        """
        # __getitem__ already returns a polynomial!!
        # We must not have check=False, since 0 must not have __coeffs = [0].
        return <Polynomial>self._parent(self[:n])#, check=False)

    cdef _inplace_truncate(self, long prec):
        return self.truncate(prec)

    @cached_method
    def is_squarefree(self):
        """
        Return False if this polynomial is not square-free, i.e., if there is a
        non-unit `g` in the polynomial ring such that `g^2` divides ``self``.

        .. WARNING::

            This method is not consistent with
            :meth:`.squarefree_decomposition` since the latter does not factor
            the content of a polynomial. See the examples below.

        EXAMPLES::

            sage: R.<x> = QQ[]
            sage: f = (x-1)*(x-2)*(x^2-5)*(x^17-3); f
            x^21 - 3*x^20 - 3*x^19 + 15*x^18 - 10*x^17 - 3*x^4 + 9*x^3 + 9*x^2 - 45*x + 30
            sage: f.is_squarefree()
            True
            sage: (f*(x^2-5)).is_squarefree()
            False

        A generic implementation is available, which relies on gcd
        computations::

            sage: R.<x> = ZZ[]
            sage: (2*x).is_squarefree()
            True
            sage: (4*x).is_squarefree()
            False
            sage: (2*x^2).is_squarefree()
            False
            sage: R(0).is_squarefree()
            False
            sage: S.<y> = QQ[]
            sage: R.<x> = S[]
            sage: (2*x*y).is_squarefree()
            True
            sage: (2*x*y^2).is_squarefree()
            False

        In positive characteristic, we compute the square-free
        decomposition or a full factorization, depending on which is
        available::

            sage: K.<t> = FunctionField(GF(3))
            sage: R.<x> = K[]
            sage: (x^3-x).is_squarefree()
            True
            sage: (x^3-1).is_squarefree()
            False
            sage: (x^3+t).is_squarefree()
            True
            sage: (x^3+t^3).is_squarefree()
            False

        In the following example, `t^2` is a unit in the base field::

            sage: R(t^2).is_squarefree()
            True

        This method is not consistent with :meth:`.squarefree_decomposition`::

            sage: R.<x> = ZZ[]
            sage: f = 4 * x
            sage: f.is_squarefree()
            False
            sage: f.squarefree_decomposition()
            (4) * x

        If you want this method equally not to consider the content, you can
        remove it as in the following example::

            sage: c = f.content()
            sage: (f/c).is_squarefree()
            True

        If the base ring is not an integral domain, the question is not
        mathematically well-defined::

            sage: R.<x> = IntegerModRing(9)[]
            sage: pol = (x + 3)*(x + 6); pol
            x^2
            sage: pol.is_squarefree()
            Traceback (most recent call last):
            ...
            TypeError: is_squarefree() is not defined for polynomials over Ring of integers modulo 9

        TESTS:

        Check that the results are cached::

            sage: R.<x> = ZZ[]
            sage: f = x^2
            sage: f.is_squarefree()
            False
            sage: f.is_squarefree.cache
            False

        If the base ring implements `_is_squarefree_univariate_polynomial`,
        then this method gets used instead of the generic algorithm in
        :meth:`_is_squarefree_generic`::

            sage: R.<x> = QQbar[]
            sage: (x^2).is_squarefree()
            False
            sage: hasattr(QQbar, '_is_squarefree_univariate_polynomial')
            False
            sage: QQbar._is_squarefree_univariate_polynomial = lambda self: True
            sage: (x^2).is_squarefree()
            True
            sage: del(QQbar._is_squarefree_univariate_polynomial)

        """
        B = self._parent.base_ring()
        if B not in sage.categories.integral_domains.IntegralDomains():
            raise TypeError("is_squarefree() is not defined for polynomials over {}".format(B))

        B = self.parent().base_ring()
        if hasattr(B, '_is_squarefree_univariate_polynomial'):
            return B._is_squarefree_univariate_polynomial(self)

        return self._is_squarefree_generic()

    def _is_squarefree_generic(self):
        r"""
        Return False if this polynomial is not square-free, i.e., if there is a
        non-unit `g` in the polynomial ring such that `g^2` divides ``self``.

        EXAMPLES::

            sage: R.<x> = QQbar[]
            sage: (x^2*(x + 1)).is_squarefree() # indirect doctest
            False
            sage: (x*(x+1)).is_squarefree() # indirect doctest
            True

        """
        B = self.parent().base_ring()

        # a square-free polynomial has a square-free content
        if not B.is_field():
            content = self.content_ideal().gen()
            if not content.is_squarefree():
                return False

        # separable polynomials are square-free
        if self.derivative().gcd(self).is_constant():
            return True

        # for characteristic zero rings, square-free polynomials have to be separable
        if B.characteristic().is_zero():
            return False

        # over rings of positive characteristic, we rely on the square-free decomposition if available
        try:
            F = self.squarefree_decomposition()
        # We catch:
        # - NotImplementedError in case squarefree decomposition is not implemented
        # - AttributeError in case p-th roots are not (or do not exist)
        except (NotImplementedError, AttributeError):
            F = self.factor()
        return all([e<=1 for (f,e) in F])

    def radical(self):
        """
        Returns the radical of self; over a field, this is the product of
        the distinct irreducible factors of self. (This is also sometimes
        called the "square-free part" of self, but that term is ambiguous;
        it is sometimes used to mean the quotient of self by its maximal
        square factor.)

        EXAMPLES::

            sage: P.<x> = ZZ[]
            sage: t = (x^2-x+1)^3 * (3*x-1)^2
            sage: t.radical()
            3*x^3 - 4*x^2 + 4*x - 1
            sage: radical(12 * x^5)
            6*x

        If self has a factor of multiplicity divisible by the characteristic (see :trac:`8736`)::

            sage: P.<x> = GF(2)[]
            sage: (x^3 + x^2).radical()
            x^2 + x
        """
        P = self._parent
        R = P.base_ring()
        p = R.characteristic()
        if p == 0 or p > self.degree():
            if R.is_field():
                return self // self.gcd(self.derivative())
            else:
                # Be careful with the content: return the
                # radical of the content times the radical of
                # (self/content)
                content = self.content()
                self_1 = (self//content)
                return (self_1 // self_1.gcd(self_1.derivative())) * content.radical()
        else:  # The above method is not always correct (see Trac 8736)
            return self.factor().radical_value()

    def content_ideal(self):
        """
        Return the content ideal of this polynomial, defined as the ideal
        generated by its coefficients.

        EXAMPLES::

            sage: R.<x> = IntegerModRing(4)[]
            sage: f = x^4 + 3*x^2 + 2
            sage: f.content_ideal()
            Ideal (2, 3, 1) of Ring of integers modulo 4

        When the base ring is a gcd ring, the content as a ring element is
        the generator of the content ideal::

            sage: R.<x> = ZZ[]
            sage: f = 2*x^3 - 4*x^2 + 6*x - 10
            sage: f.content_ideal().gen()
            2
        """
        return self.base_ring().ideal(self.coefficients())

    content = deprecated_function_alias(16613, content_ideal)

    def norm(self, p):
        r"""
        Return the `p`-norm of this polynomial.

        DEFINITION: For integer `p`, the `p`-norm of a
        polynomial is the `p`\th root of the sum of the
        `p`\th powers of the absolute values of the coefficients of
        the polynomial.

        INPUT:


        -  ``p`` - (positive integer or +infinity) the degree
           of the norm


        EXAMPLES::

            sage: R.<x> = RR[]
            sage: f = x^6 + x^2 + -x^4 - 2*x^3
            sage: f.norm(2)
            2.64575131106459
            sage: (sqrt(1^2 + 1^2 + (-1)^2 + (-2)^2)).n()
            2.64575131106459

        ::

            sage: f.norm(1)
            5.00000000000000
            sage: f.norm(infinity)
            2.00000000000000

        ::

            sage: f.norm(-1)
            Traceback (most recent call last):
            ...
            ValueError: The degree of the norm must be positive

        TESTS::

            sage: R.<x> = RR[]
            sage: f = x^6 + x^2 + -x^4 -x^3
            sage: f.norm(int(2))
            2.00000000000000

        Check that :trac:`18600` is fixed::

            sage: R.<x> = PolynomialRing(ZZ, sparse=True)
            sage: (x^2^100 + 1).norm(1)
            2.00000000000000

        AUTHORS:

        - Didier Deshommes
        - William Stein: fix bugs, add definition, etc.
        """
        if p <= 0 :
            raise ValueError("The degree of the norm must be positive")

        coeffs = self.coefficients()
        if p == infinity.infinity:
            return RR(max([abs(i) for i in coeffs]))

        p = sage.rings.integer.Integer(p)  # because we'll do 1/p below.

        if p == 1:
            return RR(sum([abs(i) for i in coeffs]))

        return RR(sum([abs(i)**p for i in coeffs]))**(1/p)

    cpdef long number_of_terms(self):
        """
        Returns the number of non-zero coefficients of self. Also called weight,
        hamming weight or sparsity.

        EXAMPLES::

            sage: R.<x> = ZZ[]
            sage: f = x^3 - x
            sage: f.number_of_terms()
            2
            sage: R(0).number_of_terms()
            0
            sage: f = (x+1)^100
            sage: f.number_of_terms()
            101
            sage: S = GF(5)['y']
            sage: S(f).number_of_terms()
            5
            sage: cyclotomic_polynomial(105).number_of_terms()
            33

        The method :meth:`hamming_weight` is an alias::

            sage: f.hamming_weight()
            101
        """
        cdef long w = 0
        for a in self.coefficients(sparse=False):
            if a:
                w += 1
        return w

    # alias hamming_weight for number_of_terms:
    hamming_weight = number_of_terms

    def map_coefficients(self, f, new_base_ring=None):
        """
        Returns the polynomial obtained by applying ``f`` to the non-zero
        coefficients of ``self``.

        If ``f`` is a :class:`sage.categories.map.Map`, then the resulting
        polynomial will be defined over the codomain of ``f``. Otherwise, the
        resulting polynomial will be over the same ring as self. Set
        ``new_base_ring`` to override this behaviour.

        INPUT:

        - ``f`` -- a callable that will be applied to the coefficients of self.

        - ``new_base_ring`` (optional) -- if given, the resulting polynomial
          will be defined over this ring.

        EXAMPLES::

            sage: R.<x> = SR[]
            sage: f = (1+I)*x^2 + 3*x - I
            sage: f.map_coefficients(lambda z: z.conjugate())
            (-I + 1)*x^2 + 3*x + I
            sage: R.<x> = ZZ[]
            sage: f = x^2 + 2
            sage: f.map_coefficients(lambda a: a + 42)
            43*x^2 + 44
            sage: R.<x> = PolynomialRing(SR, sparse=True)
            sage: f = (1+I)*x^(2^32) - I
            sage: f.map_coefficients(lambda z: z.conjugate())
            (-I + 1)*x^4294967296 + I
            sage: R.<x> = PolynomialRing(ZZ, sparse=True)
            sage: f = x^(2^32) + 2
            sage: f.map_coefficients(lambda a: a + 42)
            43*x^4294967296 + 44

        Examples with different base ring::

            sage: R.<x> = ZZ[]
            sage: k = GF(2)
            sage: residue = lambda x: k(x)
            sage: f = 4*x^2+x+3
            sage: g = f.map_coefficients(residue); g
            x + 1
            sage: g.parent()
            Univariate Polynomial Ring in x over Integer Ring
            sage: g = f.map_coefficients(residue, new_base_ring = k); g
            x + 1
            sage: g.parent()
            Univariate Polynomial Ring in x over Finite Field of size 2 (using GF2X)
            sage: residue = k.coerce_map_from(ZZ)
            sage: g = f.map_coefficients(residue); g
            x + 1
            sage: g.parent()
            Univariate Polynomial Ring in x over Finite Field of size 2 (using GF2X)
        """
        R = self._parent
        if new_base_ring is not None:
            R = R.change_ring(new_base_ring)
        elif isinstance(f, Map):
            R = R.change_ring(f.codomain())
        return R({k: f(v) for (k,v) in self.dict().items()})

    def is_cyclotomic(self, certificate=False, algorithm="pari"):
        r"""
        Test if this polynomial is a cyclotomic polynomial.

        A *cyclotomic polynomial* is a monic, irreducible polynomial such that
        all roots are roots of unity.

        By default the answer is a boolean. But if ``certificate`` is ``True``,
        the result is a non-negative integer: it is ``0`` if ``self`` is not
        cyclotomic, and a positive integer ``n`` if ``self`` is the `n`-th
        cyclotomic polynomial.

        .. SEEALSO::

            :meth:`is_cyclotomic_product`
            :meth:`cyclotomic_part`
            :meth:`has_cyclotomic_factor`

        INPUT:

        - ``certificate`` -- boolean, default to ``False``. Only works with
          ``algorithm`` set to "pari".

        - ``algorithm`` -- either "pari" or "sage" (default is "pari")

        ALGORITHM:

        The native algorithm implemented in Sage uses the first
        algorithm of [BD89]_. The algorithm in pari (using
        :pari:`poliscyclo`) is more subtle since it does compute the
        inverse of the Euler `\phi` function to determine the `n` such
        that the polynomial is the `n`-th cyclotomic polynomial.

        EXAMPLES:

        Quick tests::

            sage: P.<x> = ZZ['x']
            sage: (x - 1).is_cyclotomic()
            True
            sage: (x + 1).is_cyclotomic()
            True
            sage: (x^2 - 1).is_cyclotomic()
            False
            sage: (x^2 + x + 1).is_cyclotomic(certificate=True)
            3
            sage: (x^2 + 2*x + 1).is_cyclotomic(certificate=True)
            0

        Test first 100 cyclotomic polynomials::

            sage: all(cyclotomic_polynomial(i).is_cyclotomic() for i in range(1,101))
            True

        Some more tests::

            sage: (x^16 + x^14 - x^10 + x^8 - x^6 + x^2 + 1).is_cyclotomic(algorithm="pari")
            False
            sage: (x^16 + x^14 - x^10 + x^8 - x^6 + x^2 + 1).is_cyclotomic(algorithm="sage")
            False

            sage: (x^16 + x^14 - x^10 - x^8 - x^6 + x^2 + 1).is_cyclotomic(algorithm="pari")
            True
            sage: (x^16 + x^14 - x^10 - x^8 - x^6 + x^2 + 1).is_cyclotomic(algorithm="sage")
            True

            sage: y = polygen(QQ)
            sage: (y/2 - 1/2).is_cyclotomic()
            False
            sage: (2*(y/2 - 1/2)).is_cyclotomic()
            True

        Invalid arguments::

            sage: (x - 3).is_cyclotomic(algorithm="sage", certificate=True)
            Traceback (most recent call last):
            ...
            ValueError: no implementation of the certificate within Sage

        Test using other rings::

            sage: z = polygen(GF(5))
            sage: (z - 1).is_cyclotomic()
            Traceback (most recent call last):
            ...
            NotImplementedError: not implemented in non-zero characteristic

        TESTS::

            sage: R = ZZ['x']
            sage: for _ in range(20):
            ....:     p = R.random_element(degree=randint(10,20))
            ....:     ans_pari = p.is_cyclotomic(algorithm="pari")
            ....:     ans_sage = p.is_cyclotomic(algorithm="sage")
            ....:     assert ans_pari == ans_sage, "problem with p={}".format(p)
            sage: for d in range(2,20):
            ....:     p = cyclotomic_polynomial(d)
            ....:     assert p.is_cyclotomic(algorithm="pari"), "pari problem with p={}".format(p)
            ....:     assert p.is_cyclotomic(algorithm="sage"), "sage problem with p={}".format(p)

        Test the output type when ``certificate=True``::

            sage: type((x^2 - 2).is_cyclotomic(certificate=True))
            <type 'sage.rings.integer.Integer'>
            sage: type((x -1).is_cyclotomic(certificate=True))
            <type 'sage.rings.integer.Integer'>

        Check that the arguments are forwarded when the input is not a
        polynomial with coefficients in `\ZZ`::

            sage: x = polygen(QQ)
            sage: (x-1).is_cyclotomic(certificate=True)
            1

        REFERENCES:

        .. [BD89] \R. J. Bradford and J. H. Davenport, Effective tests
           for cyclotomic polynomials, Symbolic and Algebraic Computation (1989)
           pp. 244 -- 251, :doi:`10.1007/3-540-51084-2_22`
        """
        S = self.base_ring()
        if S.characteristic() != 0:
            raise NotImplementedError("not implemented in non-zero characteristic")
        if S != ZZ:
            try:
                f = self.change_ring(ZZ)
            except TypeError:
                return False
            return f.is_cyclotomic(certificate=certificate, algorithm=algorithm)

        if algorithm == "pari":
            ans = self.__pari__().poliscyclo()
            return Integer(ans) if certificate else bool(ans)

        elif algorithm != "sage":
            raise ValueError("algorithm must be either 'pari' or 'sage'")

        elif certificate:
            raise ValueError("no implementation of the certificate within Sage")

        if not self.is_monic():
            return False

        P = self._parent
        gen = P.gen()

        if self == gen - 1:  # the first cyc. pol. is treated apart
            return True

        if self.constant_coefficient() != 1:
            return False

        if not self.is_irreducible():
            return False

        coefs = self.coefficients(sparse=False)

        # compute the graeffe transform of self
        po_odd = P(coefs[1::2])
        po_even = P(coefs[0::2])
        f1  = po_even*po_even - gen*(po_odd*po_odd)

        # first case
        if f1 == self:
            return True

        # second case
        selfminus = self(-gen)
        if f1 == selfminus:
            if selfminus.leading_coefficient() < 0 and (-selfminus).is_cyclotomic(algorithm="sage"):
                return True
            elif selfminus.is_cyclotomic(algorithm="sage"):
                return True

        # third case, we need to take a square root
        ans, ff1 = f1.is_square(True)
        return ans and ff1.is_cyclotomic(algorithm="sage")

    def is_cyclotomic_product(self):
        r"""
        Test whether this polynomial is a product of cyclotomic polynomials.

        This method simply calls the function :pari:`poliscycloprod`
        from the Pari library.

        .. SEEALSO::

            :meth:`is_cyclotomic`
            :meth:`cyclotomic_part`
            :meth:`has_cyclotomic_factor`

        EXAMPLES::

            sage: x = polygen(ZZ)
            sage: (x^5 - 1).is_cyclotomic_product()
            True
            sage: (x^5 + x^4 - x^2 + 1).is_cyclotomic_product()
            False

            sage: p = prod(cyclotomic_polynomial(i) for i in [2,5,7,12])
            sage: p.is_cyclotomic_product()
            True

            sage: (x^5 - 1/3).is_cyclotomic_product()
            False

            sage: x = polygen(Zmod(5))
            sage: (x-1).is_cyclotomic_product()
            Traceback (most recent call last):
            ...
            NotImplementedError: not implemented in non-zero characteristic
        """
        if self.base_ring().characteristic() != 0:
            raise NotImplementedError("not implemented in non-zero characteristic")
        if self.base_ring() != ZZ:
            try:
                f = self.change_ring(ZZ)
            except TypeError:
                return False
            return f.is_cyclotomic_product()

        return bool(self.__pari__().poliscycloprod())

    def cyclotomic_part(self):
        r"""
        Return the product of the irreducible factors of this polynomial
        which are cyclotomic polynomials.

        The algorithm assumes that the polynomial has rational coefficients.

        .. SEEALSO::

            :meth:`is_cyclotomic`
            :meth:`is_cyclotomic_product`
            :meth:`has_cyclotomic_factor`

        EXAMPLES::

            sage: P.<x> = PolynomialRing(Integers())
            sage: pol = 2*(x^4 + 1)
            sage: pol.cyclotomic_part()
            x^4 + 1
            sage: pol = x^4 + 2
            sage: pol.cyclotomic_part()
            1
            sage: pol = (x^4 + 1)^2 * (x^4 + 2)
            sage: pol.cyclotomic_part()
            x^8 + 2*x^4 + 1

            sage: P.<x> = PolynomialRing(QQ)
            sage: pol = (x^4 + 1)^2 * (x^4 + 2)
            sage: pol.cyclotomic_part()
            x^8 + 2*x^4 + 1

            sage: P.<x> = PolynomialRing(RR)
            sage: pol = (x^4 + 1)^2 * (x^4 + 2)
            sage: pol.cyclotomic_part()
            Traceback (most recent call last):
            ...
            NotImplementedError: not implemented for inexact base rings

            sage: x = polygen(Zmod(5))
            sage: (x-1).cyclotomic_part()
            Traceback (most recent call last):
            ...
            NotImplementedError: not implemented in non-zero characteristic
        """
        S = self.base_ring()
        if S.characteristic() != 0:
            raise NotImplementedError("not implemented in non-zero characteristic")
        if not S.is_exact():
            raise NotImplementedError("not implemented for inexact base rings")
        R = self._parent
        x = R.gen()
        # Extract Phi_n when n is odd.
        t1 = self
        while True:
            t2 = t1.gcd(t1(x**2))
            if t1.degree() == t2.degree(): break
            t1 = t2
        ans = t1
        # Extract Phi_n when v_2(n) = 1, 2, ...
        t0 = self // t1
        i = 0
        while t0.degree() > 0:
            t1 = t0
            while True:
                t2 = t1.gcd(t1(-x**2))
                if t1.degree() == t2.degree(): break
                t1 = t2
            ans *= t1(x**(2**i))
            t0 = t0 // t1
            t1 = t0.gcd(t0(-x))
            t0 = R(list(t1)[::2])
            i += 1
        return(ans // ans.leading_coefficient())

    def has_cyclotomic_factor(self):
        r"""
        Return True if the given polynomial has a nontrivial cyclotomic factor.

        The algorithm assumes that the polynomial has rational coefficients.

        If the polynomial is known to be irreducible, it may be slightly more
        efficient to call `is_cyclotomic` instead.

        .. SEEALSO::

            :meth:`is_cyclotomic`
            :meth:`is_cyclotomic_product`
            :meth:`cyclotomic_part`

        EXAMPLES::

            sage: pol.<x> = PolynomialRing(Rationals())
            sage: u = x^5-1; u.has_cyclotomic_factor()
            True
            sage: u = x^5-2; u.has_cyclotomic_factor()
            False
            sage: u = pol(cyclotomic_polynomial(7)) * pol.random_element() #random
            sage: u.has_cyclotomic_factor()
            True
        """
        if not QQ.has_coerce_map_from(self.base_ring()):
            raise NotImplementedError("coefficients not rational")
        polRing = self.parent()
        x = polRing.gen()

        pol1 = self
        # First, while pol1 has a nontrivial even factor, replace
        # that factor with the polynomials whose roots are the squares of
        # the roots of that factor. This replaces any roots of unity of order
        # divisible by 4 with roots of unity of order not divisible by 4.

        pol2 = pol1.gcd(pol1(-x))
        while not pol2.is_constant():
            pol1 = (pol1 // pol2) * polRing(pol2.list()[::2])
            pol2 = pol1.gcd(pol1(-x))

        # Next, replace pol1 with the polynomial whose roots are the
        # squares of pol1. This replaces any roots of unity of even order
        # with roots of unity of odd order.
        pol1 = polRing((pol1*pol1(-x)).list()[::2])

        # Finally, find the largest factor of pol1 whose roots are
        # stable under squaring. This factor is constant if and only if
        # the original polynomial has no cyclotomic factor.
        while True:
            if pol1.is_constant(): return(False)
            pol2 = pol1.gcd(polRing((pol1*pol1(-x)).list()[::2]))
            if pol1.degree() == pol2.degree(): return(True)
            pol1 = pol2

    def homogenize(self, var='h'):
        r"""
        Return the homogenization of this polynomial.

        The polynomial itself is returned if it is homogeneous already. Otherwise,
        its monomials are multiplied with the smallest powers of ``var`` such
        that they all have the same total degree.

        INPUT:

        - ``var`` -- a variable in the polynomial ring (as a string, an element
          of the ring, or ``0``) or a name for a new variable (default:
          ``'h'``)

        OUTPUT:

        If ``var`` specifies the variable in the polynomial ring, then a
        homogeneous element in that ring is returned. Otherwise, a homogeneous
        element is returned in a polynomial ring with an extra last variable
        ``var``.

        EXAMPLES::

            sage: R.<x> = QQ[]
            sage: f = x^2 + 1
            sage: f.homogenize()
            x^2 + h^2

        The parameter ``var`` can be used to specify the name of the variable::

            sage: g = f.homogenize('z'); g
            x^2 + z^2
            sage: g.parent()
            Multivariate Polynomial Ring in x, z over Rational Field

        However, if the polynomial is homogeneous already, then that parameter
        is ignored and no extra variable is added to the polynomial ring::

            sage: f = x^2
            sage: g = f.homogenize('z'); g
            x^2
            sage: g.parent()
            Univariate Polynomial Ring in x over Rational Field

        For compatibility with the multivariate case, if ``var`` specifies the
        variable of the polynomial ring, then the monomials are multiplied with
        the smallest powers of ``var`` such that the result is homogeneous; in
        other words, we end up with a monomial whose leading coefficient is the
        sum of the coefficients of the polynomial::

            sage: f = x^2 + x + 1
            sage: f.homogenize('x')
            3*x^2

        In positive characteristic, the degree can drop in this case::

            sage: R.<x> = GF(2)[]
            sage: f = x + 1
            sage: f.homogenize(x)
            0

        For compatibility with the multivariate case, the parameter ``var`` can
        also be 0 to specify the variable in the polynomial ring::

            sage: R.<x> = QQ[]
            sage: f = x^2 + x + 1
            sage: f.homogenize(0)
            3*x^2

        """
        if self.is_homogeneous():
            return self

        x, = self.variables()

        if isinstance(var, int) or isinstance(var, Integer):
            if var:
                raise TypeError("Variable index %d must be < 1." % var)
            else:
                return sum(self.coefficients())*x**self.degree()

        x_name = self.variable_name()
        var = str(var)

        if var == x_name:
            return sum(self.coefficients())*x**self.degree()

        P = PolynomialRing(self.base_ring(), [x_name, var])
        return P(self)._homogenize(1)

    def is_homogeneous(self):
        r"""
        Return ``True`` if this polynomial is homogeneous.

        EXAMPLES::

            sage: P.<x> = PolynomialRing(QQ)
            sage: x.is_homogeneous()
            True
            sage: P(0).is_homogeneous()
            True
            sage: (x+1).is_homogeneous()
            False
        """
        return len(self.exponents()) < 2

    def nth_root(self, n):
        r"""
        Return a `n`-th root of this polynomial.

        This is computed using Newton method in the ring of power series. This
        method works only when the base ring is an integral domain. Morever, for
        polynomial whose coefficient of lower degree is different from 1, the
        elements of the base ring should have a method ``nth_root`` implemented.

        EXAMPLES::

            sage: R.<x> = ZZ[]
            sage: a = 27 * (x+3)**6 * (x+5)**3
            sage: a.nth_root(3)
            3*x^3 + 33*x^2 + 117*x + 135

            sage: b = 25 * (x^2 + x + 1)
            sage: b.nth_root(2)
            Traceback (most recent call last):
            ...
            ValueError: not a 2nd power
            sage: R(0).nth_root(3)
            0
            sage: R.<x> = QQ[]
            sage: a = 1/4 * (x/7 + 3/2)^2 * (x/2 + 5/3)^4
            sage: a.nth_root(2)
            1/56*x^3 + 103/336*x^2 + 365/252*x + 25/12

            sage: K.<sqrt2> = QuadraticField(2)
            sage: R.<x> = K[]
            sage: a = (x + sqrt2)^3 * ((1+sqrt2)*x - 1/sqrt2)^6
            sage: b = a.nth_root(3); b
            (2*sqrt2 + 3)*x^3 + (2*sqrt2 + 2)*x^2 + (-2*sqrt2 - 3/2)*x + 1/2*sqrt2
            sage: b^3 == a
            True

            sage: R.<x> = QQbar[]
            sage: p = x**3 + QQbar(2).sqrt() * x - QQbar(3).sqrt()
            sage: r = (p**5).nth_root(5)
            sage: r * p[0] == p * r[0]
            True
            sage: p = (x+1)^20 + x^20
            sage: p.nth_root(20)
            Traceback (most recent call last):
            ...
            ValueError: not a 20th power

            sage: z = GF(4).gen()
            sage: R.<x> = GF(4)[]
            sage: p = z*x**4 + 2*x - 1
            sage: r = (p**15).nth_root(15)
            sage: r * p[0] == p * r[0]
            True
            sage: ((x+1)**2).nth_root(2)
            x + 1
            sage: ((x+1)**4).nth_root(4)
            x + 1
            sage: ((x+1)**12).nth_root(12)
            x + 1
            sage: (x^4 + x^3 + 1).nth_root(2)
            Traceback (most recent call last):
            ...
            ValueError: not a 2nd power
            sage: p = (x+1)^17 + x^17
            sage: r = p.nth_root(17)
            Traceback (most recent call last):
            ...
            ValueError: not a 17th power

            sage: R1.<x> = QQ[]
            sage: R2.<y> = R1[]
            sage: R3.<z> = R2[]
            sage: (((y**2+x)*z^2 + x*y*z + 2*x)**3).nth_root(3)
            (y^2 + x)*z^2 + x*y*z + 2*x
            sage: ((x+y+z)**5).nth_root(5)
            z + y + x

        Here we consider a base ring without ``nth_root`` method. The third
        example with a non-trivial coefficient of lowest degree raises an error::

            sage: R.<x> = QQ[]
            sage: R2 = R.quotient(x**2 + 1)
            sage: x = R2.gen()
            sage: R3.<y> = R2[]
            sage: (y**2 - 2*y + 1).nth_root(2)
            -y + 1
            sage: (y**3).nth_root(3)
            y
            sage: (y**2 + x).nth_root(2)
            Traceback (most recent call last):
            ...
            AttributeError: ... has no attribute 'nth_root'

        TESTS::

            sage: R.<x> = ZZ[]
            sage: (x^12).nth_root(6)
            x^2
            sage: ((3*x)^15).nth_root(5)
            27*x^3
            sage: parent(R.one().nth_root(3))
            Univariate Polynomial Ring in x over Integer Ring
            sage: p = (x+1)**20 + x^20
            sage: p.nth_root(20)
            Traceback (most recent call last):
            ...
            ValueError: not a 20th power
            sage: (x^3 - 1).nth_root(2)
            Traceback (most recent call last):
            ...
            ValueError: not a 2nd power
            sage: (x^3 - 1).nth_root(2)
            Traceback (most recent call last):
            ...
            ValueError: not a 2nd power

            sage: Zmod(4)['x'].one().nth_root(4)
            Traceback (most recent call last):
            ...
            ValueError: n-th root of polynomials over rings with zero divisors
            not implemented

        Some random tests::

            sage: for R in [QQ['x'], GF(4)['x']]:
            ....:     for _ in range(30):
            ....:         p = R.random_element(degree=randint(10,20))
            ....:         n = ZZ.random_element(2,20)
            ....:         r = (p**n).nth_root(n)
            ....:         assert r.parent() is R, "R={}\nn={}\np={}".format(R,n,p)
            ....:         pl = p.leading_coefficient()
            ....:         rl = r.leading_coefficient()
            ....:         assert p == r * pl/rl, "R={}\np={}\nr={}".format(R,p,r)
        """
        R = self.base_ring()
        S = self.parent()
        if R not in sage.categories.integral_domains.IntegralDomains():
            raise ValueError("n-th root of polynomials over rings with zero divisors not implemented")

        if n <= 0:
            raise ValueError("n (={}) must be positive".format(n))
        elif n == 1 or self.is_zero() or self.is_one():
            return self
        elif self.degree() % n:
            raise ValueError("not a %s power"%Integer(n).ordinal_str())
        elif self.get_unsafe(0).is_zero(): # We know that self is not 0, so it must have degree >= 0
            # p = x^k q
            # p^(1/n) = x^(k/n) q^(1/n)
            i = self.valuation()
            if i%n:
                raise ValueError("not a %s power"%Integer(n).ordinal_str())
            return (self >> i).nth_root(n) << (i // n)

        if self.get_unsafe(0).is_one():
            start = S.one()
        else:
            start = S(self.get_unsafe(0).nth_root(n))

        cdef Polynomial p, q
        p = self.change_ring(R.fraction_field())
        q = p._nth_root_series(n, self.degree() // n + 1, start)

        # (possible) TODO: below we check that the result is the
        # n-th root. But in ZZ[x] that can be anticipated: we can
        # detect that a given polynomial is not a n-th root inside
        # the iteration of Newton method by looking at denominators.
        if q**n == p:
            return S(q)
        else:
            raise ValueError("not a %s power"%Integer(n).ordinal_str())

    def _nth_root_series(self, long n, long prec, start=None):
        r"""
        Return the first ``prec`` coefficients of the ``n``-th root series of this polynomial.

        The method might fail if the exponent ``n`` or the coefficient of
        lowest degree is not invertible in the base ring. In both cases an
        ``ArithmeticError`` is raised.

        INPUT:

        - ``n`` -- positive integer; the exponent of the root

        - ``prec`` -- positive integer; the precision of the result

        - ``start`` -- optional; the first term of the result. This
          is only considered when the valuation is zero, i.e. when the
          polynomial has a nonzero constant term.

        .. ALGORITHM::

            Let us denote by `a` the polynomial from which we wish to extract
            a `n`-th root. The algorithm uses the Newton method for the fixed
            point of `F(x) = x^{-n} - a^{-1}`. The advantage of this approach
            compared to the more naive `x^n - a` is that it does require only
            one polynomial inversion instead of one per iteration of the Newton
            method.

        EXAMPLES::

            sage: R.<x> = QQ[]
            sage: (1 + x)._nth_root_series(2, 5)
            -5/128*x^4 + 1/16*x^3 - 1/8*x^2 + 1/2*x + 1
            sage: R.zero()._nth_root_series(3, 5)
            0
            sage: R.one()._nth_root_series(3, 5)
            1

            sage: R.<x> = QQbar[]
            sage: p = 2 + 3*x^2
            sage: q = p._nth_root_series(3, 20)
            sage: (q**3).truncate(20)
            3*x^2 + 2

        The exponent must be invertible in the base ring::

            sage: R.<x> = ZZ[x]
            sage: (1 + x)._nth_root_series(2, 5)
            Traceback (most recent call last):
            ...
            ArithmeticError: exponent not invertible in base ring

        Though, the base ring needs not be a field::

            sage: Ru.<u> = QQ[]
            sage: Rux.<x> = Ru[]
            sage: (4 + u*x)._nth_root_series(2,5)
            -5/16384*u^4*x^4 + 1/512*u^3*x^3 - 1/64*u^2*x^2 + 1/4*u*x + 2
            sage: ((4 + u*x)._nth_root_series(2,5)**2).truncate(5)
            u*x + 4

        Finite characteristic::

            sage: R.<x> = GF(2)[]
            sage: (1 + x)._nth_root_series(3, 10)
            x^9 + x^8 + x^3 + x^2 + x + 1
            sage: (1 + x^2)._nth_root_series(2, 10)
            x + 1
            sage: (1 + x)._nth_root_series(2, 10)
            Traceback (most recent call last):
            ...
            ValueError: not a 2nd power

        TESTS::

            sage: QQ['x'].zero()._nth_root_series(3, 5).parent()
            Univariate Polynomial Ring in x over Rational Field
            sage: QQ['x'].one()._nth_root_series(3, 5).parent()
            Univariate Polynomial Ring in x over Rational Field
        """
        cdef Integer c, cc, e, m, mp1
        cdef Polynomial p, q

        R = self.base_ring()
        S = self.parent()

        m = ZZ.coerce(n)
        if m <= 0:
            raise ValueError("n (={}) must be positive".format(m))
        elif m.is_one() or self.is_zero() or self.is_one():
            return self
        elif self.get_unsafe(0).is_zero(): # we know that self is not zero, so the degree >= 0
            # p = x^i q
            # p^(1/m) = x^(i/m) q^(1/m)
            i = self.valuation()
            if i % m:
                raise ValueError("not a %s power"%m.ordinal_str())
            return (self >> i)._nth_root_series(m, prec - i // m) << (i // m)
        else:
            c = R.characteristic()
            if c and not n % c:
                # characteristic divides n
                e = m.valuation(c)
                cc = c**e
                ans = {}
                for i in range(self.degree()+1):
                    if self.get_unsafe(i):
                        if i % cc:
                            raise ValueError("not a %s power"%m.ordinal_str())
                        ans[i//cc] = self.get_unsafe(i).nth_root(cc)
                p = self._parent(ans)
                m = m // cc
                if m.is_one():
                    return p
            else:
                p = self

            # beginning of Newton method
            # (we can safely assume that the valuation is 0)
            S = p.parent()

            if start is not None:
                a = R(start)
            elif p[0].is_one():
                a = R.one()
            else:
                a = p[0].nth_root(m)

            try:
                q = S(a.inverse_of_unit())
            except ArithmeticError:
                raise ArithmeticError("constant coefficient not invertible in base ring")

            try:
                mi = R(m).inverse_of_unit()
            except ArithmeticError:
                raise ArithmeticError("exponent not invertible in base ring")

            from sage.misc.misc import newton_method_sizes
            mp1 = m + 1
            for i in newton_method_sizes(prec):
                q = mi * (mp1 * q - p._mul_trunc_(q._power_trunc(mp1, i), i))
            return q.inverse_series_trunc(prec)

    def specialization(self, D=None, phi=None):
        r"""
        Specialization of this polynomial.

        Given a family of polynomials defined over a polynomial ring. A specialization
        is a particular member of that family. The specialization can be specified either
        by a dictionary or a :class:`SpecializationMorphism`.

        INPUT:

        - ``D`` -- dictionary (optional)

        - ``phi`` -- SpecializationMorphism (optional)

        OUTPUT: a new polynomial

        EXAMPLES::

            sage: R.<c> = PolynomialRing(ZZ)
            sage: S.<z> = PolynomialRing(R)
            sage: F = c*z^2 + c^2
            sage: F.specialization(dict({c:2}))
            2*z^2 + 4
        """
        if D is None:
            if phi is None:
                raise ValueError("either the dictionary or the specialization must be provided")
        else:
            from sage.rings.polynomial.flatten import SpecializationMorphism
            phi = SpecializationMorphism(self._parent,D)
        return phi(self)

    def _log_series(self, long n):
        r"""
        Return the power series expansion of logarithm of this polynomial,
        truncated to `O(x^n)`.

        EXAMPLES::

            sage: Pol.<x> = CBF[]
            sage: (1 + x)._log_series(3)
            -0.5000000000000000*x^2 + x
        """
        raise NotImplementedError

    def _exp_series(self, long n):
        r"""
        Return the power series expansion of exponential of this polynomial,
        truncated to `O(x^n)`.

        EXAMPLES::

            sage: Pol.<x> = CBF[]
            sage: x._exp_series(3)
            0.5000000000000000*x^2 + x + 1.000000000000000
        """
        raise NotImplementedError

    def _atan_series(self, long n):
        r"""
        Return the power series expansion of arctangent of this polynomial,
        truncated to `O(x^n)`.

        EXAMPLES::

            sage: Pol.<x> = QQ[]
            sage: x._atan_series(4)
            -1/3*x^3 + x
        """
        raise NotImplementedError

    def _atanh_series(self, long n):
        r"""
        Return the power series expansion of hyperbolic arctangent of this
        polynomial, truncated to `O(x^n)`.

        EXAMPLES::

            sage: Pol.<x> = QQ[]
            sage: x._atanh_series(4)
            1/3*x^3 + x
        """
        raise NotImplementedError

    def _asin_series(self, long n):
        r"""
        Return the power series expansion of arcsine of this polynomial,
        truncated to `O(x^n)`.

        EXAMPLES::

            sage: Pol.<x> = QQ[]
            sage: x._asin_series(4)
            1/6*x^3 + x
        """
        raise NotImplementedError

    def _asinh_series(self, long n):
        r"""
        Return the power series expansion of hyperbolic arcsine of this
        polynomial, truncated to `O(x^n)`.

        EXAMPLES::

            sage: Pol.<x> = QQ[]
            sage: x._asinh_series(4)
            -1/6*x^3 + x
        """
        raise NotImplementedError

    def _tan_series(self, long n):
        r"""
        Return the power series expansion of tangent of this polynomial,
        truncated to `O(x^n)`.

        EXAMPLES::

            sage: Pol.<x> = QQ[]
            sage: x._tan_series(4)
            1/3*x^3 + x
        """
        raise NotImplementedError

    def _sin_series(self, long n):
        r"""
        Return the power series expansion of sine of this polynomial, truncated
        to `O(x^n)`.

        EXAMPLES::

            sage: Pol.<x> = QQ[]
            sage: x._sin_series(4)
            -1/6*x^3 + x
        """
        raise NotImplementedError

    def _cos_series(self, long n):
        r"""
        Return the power series expansion of cosine of this polynomial,
        truncated to `O(x^n)`.

        EXAMPLES::

            sage: Pol.<x> = QQ[]
            sage: x._cos_series(4)
            -1/2*x^2 + 1
        """
        raise NotImplementedError

    def _sinh_series(self, long n):
        r"""
        Return the power series expansion of hyperbolic sine of this
        polynomial, truncated to `O(x^n)`.

        EXAMPLES::

            sage: Pol.<x> = QQ[]
            sage: x._sinh_series(4)
            1/6*x^3 + x
        """
        raise NotImplementedError

    def _cosh_series(self, long n):
        r"""
        Return the power series expansion of hyperbolic cosine of this
        polynomial, truncated to `O(x^n)`.

        EXAMPLES::

            sage: Pol.<x> = QQ[]
            sage: x._cosh_series(4)
            1/2*x^2 + 1
        """
        raise NotImplementedError

    def _tanh_series(self, long n):
        r"""
        Return the power series expansion of hyperbolic tangent of this
        polynomial, truncated to `O(x^n)`.

        EXAMPLES::

            sage: Pol.<x> = QQ[]
            sage: x._tanh_series(4)
            -1/3*x^3 + x
        """
        raise NotImplementedError


# ----------------- inner functions -------------
# Cython can't handle function definitions inside other function

@cython.boundscheck(False)
@cython.wraparound(False)
@cython.overflowcheck(False)
cdef list do_schoolbook_product(list x, list y, Py_ssize_t deg):
    """
    Compute the truncated multiplication of two polynomials represented by
    lists, using the schoolbook algorithm.

    This is the core of _mul_generic and the code that is used by
    _mul_karatsuba bellow a threshold.

    INPUT:

    - ``x``, ``y``: lists of coefficients
    - ``deg``: degree at which the output should be truncated,
      negative values mean not to truncate at all

    TESTS:

    Doctested indirectly in _mul_generic and _mul_karatsuba. For the doctest we
    use a ring such that default multiplication calls external libraries::

        sage: K = ZZ['x']
        sage: f = K.random_element(8)
        sage: g = K.random_element(8)
        sage: f*g - f._mul_generic(g)
        0
    """
    cdef Py_ssize_t i, k, start, end
    cdef Py_ssize_t d1 = len(x)-1, d2 = len(y)-1
    if deg < 0 or deg > d1 + d2 + 1:
        deg = d1 + d2 + 1
    if d1 == -1:
        return x
    elif d2 == -1:
        return y
    elif d1 == 0:
        c = x[0]
        return [c*a for a in y[:deg]] # beware of noncommutative rings
    elif d2 == 0:
        c = y[0]
        return [a*c for a in x[:deg]] # beware of noncommutative rings
    coeffs = [None]*deg
    for k in range(deg):
        start = 0 if k <= d2 else k-d2  # max(0, k-d2)
        end =   k if k <= d1 else d1    # min(k, d1)
        sum = x[start] * y[k-start]
        for i from start < i <= end:
            sum = sum + x[i] * y[k-i]
        coeffs[k] = sum
    return coeffs

@cython.boundscheck(False)
@cython.wraparound(False)
@cython.overflowcheck(False)
cdef list do_karatsuba_different_size(list left, list right, Py_ssize_t K_threshold):
    """
    Multiply two polynomials of different degrees by splitting the one of
    largest degree in chunks that are multiplied with the other using the
    Karatsuba algorithm, as explained in _mul_karatsuba.

    INPUT:

        - `left`: a list representing a polynomial
        - `right`: a list representing a polynomial
        - `K_threshold`: an Integer, a threshold to pass to the classical
          quadratic algorithm. During Karatsuba recursion, if one of the lists
          has length <= K_threshold the classical product is used instead.

    TESTS:

    This method is indirectly doctested in _mul_karatsuba.

    Here, we use Fibonacci numbers that need deepest recursion in this method.

        sage: K = ZZ['x']
        sage: f = K.random_element(21)
        sage: g = K.random_element(34)
        sage: f*g - f._mul_karatsuba(g,0)
        0
    """
    cdef Py_ssize_t n = len(left), m = len(right)
    cdef Py_ssize_t r, q, i, j, mi
    if n == 0 or m == 0:
        return []
    if n == 1:
        c = left[0]
        return [c*a for a in right]
    if m == 1:
        c = right[0]
        return [a*c for a in left] # beware of noncommutative rings
    if n <= K_threshold or m <= K_threshold:
        return do_schoolbook_product(left, right, -1)
    if n == m:
        return do_karatsuba(left, right, K_threshold, 0, 0, n)
    if n > m:
        # left is the bigger list
        # n is the bigger number
        q = n // m
        r = n % m
        output = do_karatsuba(left, right, K_threshold, 0, 0, m)
        for i from 1 <= i < q:
            mi = m*i
            carry = do_karatsuba(left, right, K_threshold, mi, 0, m)
            for j from 0 <= j < m-1:
                output[mi+j] = output[mi+j] + carry[j]
            output.extend(carry[m-1:])
        if r:
            mi = m*q
            carry = do_karatsuba_different_size(left[mi:], right, K_threshold)
            for j from 0 <= j < m-1:
                output[mi+j] = output[mi+j] + carry[j]
            output.extend(carry[m-1:])
        return output
    else:
        # n < m, I need to repeat the code due to the case
        # of noncommutative rings.
        q = m // n
        r = m % n
        output = do_karatsuba(left, right, K_threshold, 0, 0, n)
        for i from 1 <= i < q:
            mi = n*i
            carry = do_karatsuba(left, right, K_threshold, 0, mi, n)
            for j from 0 <= j < n-1:
                output[mi+j] = output[mi+j] + carry[j]
            output.extend(carry[n-1:])
        if r:
            mi = n*q
            carry = do_karatsuba_different_size(left, right[mi:], K_threshold)
            for j from 0 <= j < n-1:
                output[mi+j] = output[mi+j] + carry[j]
            output.extend(carry[n-1:])
        return output

@cython.boundscheck(False)
@cython.wraparound(False)
@cython.overflowcheck(False)
cdef list do_karatsuba(list left, list right, Py_ssize_t K_threshold,Py_ssize_t start_l, Py_ssize_t start_r,Py_ssize_t num_elts):
    """
    Core routine for Karatsuba multiplication. This function works for two
    polynomials of the same degree.

    Input:

        - left: a list containing a slice representing a polynomial
        - right: a list containing the slice representing a polynomial with the
          same length as left
        - K_threshold: an integer. For lists of length <= K_threshold, the
          quadratic polynomial multiplication is used.
        - start_l: the index of left where the actual polynomial starts
        - start_r: the index of right where the actual polynomial starts
        - num_elts: the length of the polynomials.

    Thus, the actual polynomials we want to multiply are represented by the
    slices: left[ start_l: start_l+num_elts ], right[ right_l: right_l+num_elts ].
    We use this representation in order to avoid creating slices of lists and
    create smaller lists.

    Output:

        - a list representing the product of the polynomials

    Doctested indirectly in _mul_karatsuba

    TESTS::

        sage: K.<x> = ZZ[]
        sage: f = K.random_element(50) + x^51
        sage: g = K.random_element(50) + x^51
        sage: f*g - f._mul_karatsuba(g,0)
        0

    Notes on the local variables:

    - ac will always be a list of length lenac
    - bd will always be a list of length lenbd
    - a_m_b and c_m_d are lists of length ne, we only make necessary additions
    - tt1 has length lenac
    """
    cdef Py_ssize_t e, ne, lenac, lenbd, start_le, start_re, i
    if num_elts == 0:
        return []
    if num_elts == 1:
        return [left[start_l]*right[start_r]]
    if num_elts <= K_threshold:
        # Special case of degree 2, no loop, no function call
        if num_elts == 2:
            b = left[start_l]
            a = left[start_l+1]
            d = right[start_r]
            c = right[start_r+1]
            return [b*d, a*d+b*c, a*c]
        return do_schoolbook_product(left[start_l:start_l+num_elts],
                right[start_r:start_r+num_elts], -1)
    if num_elts == 2:
        # beware of noncommutative rings
        b = left[start_l]
        a = left[start_l+1]
        d = right[start_r]
        c = right[start_r+1]
        ac = a*c
        bd = b*d
        return [bd, (a+b)*(c+d)-ac-bd, ac]
    e = num_elts//2
    ne = num_elts-e
    lenac = 2*ne-1
    lenbd = 2*e-1
    start_le = start_l+e
    start_re = start_r+e
    ac = do_karatsuba(left, right, K_threshold, start_le, start_re, ne)
    bd = do_karatsuba(left, right, K_threshold, start_l,  start_r,  e)
    a_m_b = left[start_le:start_le+ne]
    c_m_d = right[start_re:start_re+ne]
    for i from 0 <= i < e:
        a_m_b[i] = a_m_b[i] + left[start_l+i]
        c_m_d[i] = c_m_d[i] + right[start_r+i]
    tt1 = do_karatsuba(a_m_b, c_m_d, K_threshold, 0, 0, ne)
    # bd might be shorter than ac, we divide the operations in two loops
    for i from 0 <= i < lenbd:
        tt1[i] = tt1[i] - (ac[i]+bd[i])
    for i from lenbd <= i < lenac:
        tt1[i] = tt1[i] - ac[i]
    # Reconstruct the product from the lists bd, tt1, ac.
    for i from 0 <= i < e-1:
        bd[e+i] = bd[e+i] + tt1[i]
    bd.append(tt1[e-1])
    for i from 0 <= i < lenac -e:
        ac[i] = ac[i] + tt1[e+i]
    return bd + ac


cdef class Polynomial_generic_dense(Polynomial):
    """
    A generic dense polynomial.

    EXAMPLES::

        sage: f = QQ['x']['y'].random_element()
        sage: loads(f.dumps()) == f
        True

    TESTS::

        sage: from sage.rings.polynomial.polynomial_element_generic import Polynomial_generic_dense
        sage: isinstance(f, Polynomial_generic_dense)
        True
        sage: f = CC['x'].random_element()
        sage: isinstance(f, Polynomial_generic_dense)
        True

    """
    def __init__(self, parent, x=None, int check=1, is_gen=False, int construct=0, **kwds):
        Polynomial.__init__(self, parent, is_gen=is_gen)
        if x is None:
            self.__coeffs = []
            return

        R = parent.base_ring()
        if isinstance(x, list):
            if check:
                self.__coeffs = [R(t) for t in x]
                self.__normalize()
            else:
                self.__coeffs = x
            return

        if sage.rings.fraction_field_element.is_FractionFieldElement(x):
            if x.denominator() != 1:
                raise TypeError("denominator must be 1")
            else:
                x = x.numerator()

        if isinstance(x, Polynomial):
            if (<Element>x)._parent is self._parent:
                x = x.list(copy=True)
            elif R.has_coerce_map_from((<Element>x)._parent):# is R or (<Element>x)._parent == R:
                try:
                    if x.is_zero():
                        self.__coeffs = []
                        return
                except (AttributeError, TypeError):
                    pass
                x = [x]
            else:
                self.__coeffs = [R(a, **kwds) for a in x.list(copy=False)]
                if check:
                    self.__normalize()
                return

        elif isinstance(x, int) and x == 0:
            self.__coeffs = []
            return

        elif isinstance(x, dict):
            x = _dict_to_list(x, R.zero())

        elif isinstance(x, pari_gen):
            x = [R(w, **kwds) for w in x.list()]
            check = 0
        elif not isinstance(x, list):
            # We trust that the element constructors do not send x=0
#            if x:
            x = [x]   # constant polynomials
#            else:
#                x = []    # zero polynomial
        if check:
            self.__coeffs = [R(z, **kwds) for z in x]
            self.__normalize()
        else:
            self.__coeffs = x

    cdef Polynomial_generic_dense _new_c(self, list coeffs, Parent P):
        cdef type t = type(self)
        cdef Polynomial_generic_dense f = <Polynomial_generic_dense>t.__new__(t)
        f._parent = P
        f.__coeffs = coeffs
        return f

    cpdef Polynomial _new_constant_poly(self, a, Parent P):
        """
        Create a new constant polynomial in P with value a.

        ASSUMPTION:

        The given value **must** be an element of the base ring. That
        assumption is not verified.

        EXAMPLES::

            sage: S.<y> = QQ[]
            sage: R.<x> = S[]
            sage: x._new_constant_poly(y+1, R)
            y + 1
            sage: parent(x._new_constant_poly(y+1, R))
            Univariate Polynomial Ring in x over Univariate Polynomial Ring in y over Rational Field
        """
        if a:
            return self._new_c([a],P)
        else:
            return self._new_c([],P)

    def __reduce__(self):
        """
        For pickling.

        TESTS::

            sage: R.<x> = QQ['a,b']['x']
            sage: f = x^3-x
            sage: loads(dumps(f)) == f
            True

        Make sure we're testing the right method::

            sage: type(f)
            <type 'sage.rings.polynomial.polynomial_element.Polynomial_generic_dense'>
        """
        return make_generic_polynomial, (self._parent, self.__coeffs)

    def __nonzero__(self):
        return bool(self.__coeffs)

    cpdef bint is_term(self):
        """
        Return ``True`` if this polynomial is a nonzero element of the
        base ring times a power of the variable.

        EXAMPLES::

            sage: R.<x> = SR[]
            sage: R(0).is_term()
            False
            sage: R(1).is_term()
            True
            sage: (3*x^5).is_term()
            True
            sage: (1+3*x^5).is_term()
            False
        """
        if not self.__coeffs:
            return False

        for c in self.__coeffs[:-1]:
            if c:
                return False
        return True

    @cython.boundscheck(False)
    @cython.wraparound(False)
    cdef Polynomial _mul_term(self, Polynomial term, bint term_on_right):
        """
        Return the product ``self * term``, where ``term`` is a polynomial
        with a single term.
        """
        cdef Py_ssize_t d = len( (<Polynomial_generic_dense> term).__coeffs ) - 1
        cdef Py_ssize_t i
        cdef list x = self.__coeffs
        cdef Py_ssize_t ell = len(x)
        c = term.get_unsafe(d)
        cdef list v = [self.base_ring().zero()] * (d + ell)
        if term_on_right:
            for i in range(ell):
                v[i+d] = x[i] * c
        else:
            for i in range(ell):
                v[i+d] = c * x[i]
        cdef Polynomial_generic_dense res = self._new_c(v, self._parent)
        #if not v[len(v)-1]:
        # "normalize" checks this anyway...
        res.__normalize()
        return res

    cdef int __normalize(self) except -1:
        """
        TESTS:

        Check that exceptions are propagated correctly (:trac:`18274`)::

            sage: class BrokenRational(Rational):
            ....:     def __bool__(self):
            ....:         raise NotImplementedError("cannot check whether number is non-zero")
            ....:     __nonzero__ = __bool__
            sage: z = BrokenRational()
            sage: R.<x> = QQ[]
            sage: from sage.rings.polynomial.polynomial_element import Polynomial_generic_dense
            sage: Polynomial_generic_dense(R, [z])
            Traceback (most recent call last):
            ...
            NotImplementedError: cannot check whether number is non-zero
        """
        cdef list x = self.__coeffs
        cdef Py_ssize_t n = len(x) - 1
        while n >= 0 and not x[n]:
            del x[n]
            n -= 1

    def __hash__(self):
        return self._hash_c()

    @cython.boundscheck(False)
    @cython.wraparound(False)
    cdef get_unsafe(self, Py_ssize_t n):
        """
        Return the `n`-th coefficient of ``self``.

        EXAMPLES::

            sage: R.<x> = RDF[]
            sage: f = (1+2*x)^5; f
            32.0*x^5 + 80.0*x^4 + 80.0*x^3 + 40.0*x^2 + 10.0*x + 1.0
            sage: f[-1]
            0.0
            sage: f[2]
            40.0
            sage: f[6]
            0.0
            sage: f[:3]
            40.0*x^2 + 10.0*x + 1.0
        """
        return self.__coeffs[n]

    def _unsafe_mutate(self, n, value):
        """
        Never use this unless you really know what you are doing.

        .. warning::

           This could easily introduce subtle bugs, since Sage assumes
           everywhere that polynomials are immutable. It's OK to use
           this if you really know what you're doing.

        EXAMPLES::

            sage: R.<x> = ZZ[]
            sage: f = (1+2*x)^2; f
            4*x^2 + 4*x + 1
            sage: f._unsafe_mutate(1, -5)
            sage: f
            4*x^2 - 5*x + 1
        """
        n = int(n)
        value = self.base_ring()(value)
        if n >= 0 and n < len(self.__coeffs):
            self.__coeffs[n] = value
            if n == len(self.__coeffs) and value == 0:
                self.__normalize()
        elif n < 0:
            raise IndexError("polynomial coefficient index must be nonnegative")
        elif value != 0:
            zero = self.base_ring().zero()
            for _ in xrange(len(self.__coeffs), n):
                self.__coeffs.append(zero)
            self.__coeffs.append(value)

    def __floordiv__(self, right):
        """
        Return the quotient upon division (no remainder).

        EXAMPLES::

            sage: R.<x> = QQbar[]
            sage: f = (1+2*x)^3 + 3*x; f
            8*x^3 + 12*x^2 + 9*x + 1
            sage: g = f // (1+2*x); g
            4*x^2 + 4*x + 5/2
            sage: f - g * (1+2*x)
            -3/2
            sage: f.quo_rem(1+2*x)
            (4*x^2 + 4*x + 5/2, -3/2)

        TESTS:

        Check that :trac:`13048` and :trac:`2034` are fixed::

            sage: R.<x> = QQbar[]
            sage: x // x
            1
            sage: x // 1
            x
            sage: x // int(1)
            x
            sage: x //= int(1); x
            x
            sage: int(1) // x  # check that this doesn't segfault
            Traceback (most recent call last):
            ...
            AttributeError: type object 'int' has no attribute 'base_ring'
        """
        if have_same_parent(self, right):
            return (<Polynomial_generic_dense>self)._floordiv_(<Polynomial_generic_dense>right)
        P = parent(self)
        d = P.base_ring()(right)
        cdef Polynomial_generic_dense res = (<Polynomial_generic_dense>self)._new_c([c // d for c in (<Polynomial_generic_dense>self).__coeffs], P)
        res.__normalize()
        return res

    cpdef _add_(self, right):
        r"""
        Add two polynomials.

        EXAMPLES::

            sage: R.<y> = QQ[]
            sage: S.<x> = R[]
            sage: S([0,1,y,2*y]) + S([1,-2*y,3])   # indirect doctest
            2*y*x^3 + (y + 3)*x^2 + (-2*y + 1)*x + 1
        """
        cdef Polynomial_generic_dense res
        cdef Py_ssize_t check=0, i, min
        x = (<Polynomial_generic_dense>self).__coeffs
        y = (<Polynomial_generic_dense>right).__coeffs
        if len(x) > len(y):
            min = len(y)
            high = x[min:]
        elif len(x) < len(y):
            min = len(x)
            high = y[min:]
        else:
            min = len(x)
        cdef list low = [x[i] + y[i] for i from 0 <= i < min]
        if len(x) == len(y):
            res = self._new_c(low, self._parent)
            res.__normalize()
            return res
        else:
            return self._new_c(low + high, self._parent)

    cpdef _sub_(self, right):
        cdef Polynomial_generic_dense res
        cdef Py_ssize_t check=0, i, min
        x = (<Polynomial_generic_dense>self).__coeffs
        y = (<Polynomial_generic_dense>right).__coeffs
        if len(x) > len(y):
            min = len(y)
            high = x[min:]
        elif len(x) < len(y):
            min = len(x)
            high = [-y[i] for i from min <= i < len(y)]
        else:
            min = len(x)
        low = [x[i] - y[i] for i from 0 <= i < min]
        if len(x) == len(y):
            res = self._new_c(low, self._parent)
            res.__normalize()
            return res
        else:
            return self._new_c(low + high, self._parent)

    cpdef _rmul_(self, Element c):
        if not self.__coeffs:
            return self
        if c._parent is not (<Element>self.__coeffs[0])._parent:
            c = (<Element>self.__coeffs[0])._parent._coerce_c(c)
        v = [c * a for a in self.__coeffs]
        cdef Polynomial_generic_dense res = self._new_c(v, self._parent)
        #if not v[len(v)-1]:
        # "normalize" checks this anyway...
        res.__normalize()
        return res

    cpdef _lmul_(self, Element c):
        if not self.__coeffs:
            return self
        if c._parent is not (<Element>self.__coeffs[0])._parent:
            c = (<Element>self.__coeffs[0])._parent._coerce_c(c)
        v = [a * c for a in self.__coeffs]
        cdef Polynomial_generic_dense res = self._new_c(v, self._parent)
        #if not v[len(v)-1]:
        # "normalize" checks this anyway...
        res.__normalize()
        return res

    cpdef constant_coefficient(self):
        """
        Return the constant coefficient of this polynomial.

        OUTPUT:
            element of base ring

        EXAMPLES:
            sage: R.<t> = QQ[]
            sage: S.<x> = R[]
            sage: f = x*t + x + t
            sage: f.constant_coefficient()
            t
        """
        if not self.__coeffs:
            return self.base_ring().zero()
        else:
            return self.__coeffs[0]

    cpdef list list(self, bint copy=True):
        """
        Return a new copy of the list of the underlying elements of ``self``.

        EXAMPLES::

            sage: R.<x> = GF(17)[]
            sage: f = (1+2*x)^3 + 3*x; f
            8*x^3 + 12*x^2 + 9*x + 1
            sage: f.list()
            [1, 9, 12, 8]
        """
        if copy:
            return list(self.__coeffs)
        else:
            return self.__coeffs

    def degree(self, gen=None):
        """
        EXAMPLES::

            sage: R.<x> = RDF[]
            sage: f = (1+2*x^7)^5
            sage: f.degree()
            35

        TESTS:

        Check that :trac:`12552` is fixed::

            sage: type(f.degree())
            <type 'sage.rings.integer.Integer'>

        """
        return smallInteger(len(self.__coeffs) - 1)

    def shift(self, Py_ssize_t n):
        r"""
        Returns this polynomial multiplied by the power `x^n`. If
        `n` is negative, terms below `x^n` will be
        discarded. Does not change this polynomial.

        EXAMPLES::

            sage: R.<x> = PolynomialRing(PolynomialRing(QQ,'y'), 'x')
            sage: p = x^2 + 2*x + 4
            sage: type(p)
            <type 'sage.rings.polynomial.polynomial_element.Polynomial_generic_dense'>
            sage: p.shift(0)
             x^2 + 2*x + 4
            sage: p.shift(-1)
             x + 2
            sage: p.shift(2)
             x^4 + 2*x^3 + 4*x^2

        TESTS::

            sage: p = R(0)
            sage: p.shift(3).is_zero()
            True
            sage: p.shift(-3).is_zero()
            True

        AUTHORS:

        - David Harvey (2006-08-06)
        """
        if n == 0 or self.degree() < 0:
            return self
        if n > 0:
            output = [self.base_ring().zero()] * n
            output.extend(self.__coeffs)
            return self._new_c(output, self._parent)
        if n < 0:
            if n > len(self.__coeffs) - 1:
                return self._parent([])
            else:
                return self._new_c(self.__coeffs[-int(n):], self._parent)

    @coerce_binop
    def quo_rem(self, other):
        """
        Returns the quotient and remainder of the Euclidean division of
        ``self`` and ``other``.

        Raises ZerodivisionError if ``other`` is zero. Raises ArithmeticError if the division is not exact.

        AUTHORS:

        - Kwankyu Lee (2013-06-02)

        - Bruno Grenet (2014-07-13)

        EXAMPLES::

            sage: P.<x> = QQ[]
            sage: R.<y> = P[]
            sage: f = R.random_element(10)
            sage: g = y^5+R.random_element(4)
            sage: q,r = f.quo_rem(g)
            sage: f == q*g + r
            True
            sage: g = x*y^5
            sage: f.quo_rem(g)
            Traceback (most recent call last):
            ...
            ArithmeticError: Division non exact (consider coercing to polynomials over the fraction field)
            sage: g = 0
            sage: f.quo_rem(g)
            Traceback (most recent call last):
            ...
            ZeroDivisionError: Division by zero polynomial

        TESTS:

        The following shows that :trac:`16649` is indeed fixed. ::

            sage: P.<x> = QQ[]
            sage: R.<y> = P[]
            sage: f = (2*x^3+1)*y^2 + (x^2-x+3)*y + (3*x+2)
            sage: g = (-1/13*x^2 - x)*y^2 + (-x^2 + 3*x - 155/4)*y - x - 1
            sage: h = f * g
            sage: h.quo_rem(f)
            ((-1/13*x^2 - x)*y^2 + (-x^2 + 3*x - 155/4)*y - x - 1, 0)
            sage: h += (2/3*x^2-3*x+1)*y + 7/17*x+6/5
            sage: q,r = h.quo_rem(f)
            sage: h == q*f + r and r.degree() < f.degree()
            True
        """
        if other.is_zero():
            raise ZeroDivisionError("Division by zero polynomial")
        if self.is_zero():
            return self, self

        R = self._parent.base_ring()
        x = (<Polynomial_generic_dense>self).__coeffs[:] # make a copy
        y = (<Polynomial_generic_dense>other).__coeffs
        m = len(x)  # deg(self)=m-1
        n = len(y)  # deg(other)=n-1
        if m < n:
            return self._parent.zero(), self

        quo = list()
        for k from m-n >= k >= 0:
            try:
                q = R(x[n+k-1]/y[n-1])
            except TypeError:
                raise ArithmeticError("Division non exact (consider coercing to polynomials over the fraction field)")
            x[n+k-1] = R.zero()
            for j from n+k-2 >= j >= k:
                x[j] -= q * y[j-k]
            quo.insert(0,q)

        return self._new_c(quo,self._parent), self._new_c(x,self._parent)._inplace_truncate(n-1)

    cpdef Polynomial truncate(self, long n):
        r"""
        Returns the polynomial of degree ` < n` which is equivalent
        to self modulo `x^n`.

        EXAMPLES::

            sage: S.<q> = QQ['t']['q']
            sage: f = (1+q^10+q^11+q^12).truncate(11); f
            q^10 + 1
            sage: f = (1+q^10+q^100).truncate(50); f
            q^10 + 1
            sage: f.degree()
            10
            sage: f = (1+q^10+q^100).truncate(500); f
            q^100 + q^10 + 1

        TESTS:

        Make sure we're not actually testing a specialized
        implementation.

        ::

            sage: type(f)
            <type 'sage.rings.polynomial.polynomial_element.Polynomial_generic_dense'>
        """
        l = len(self.__coeffs)
        if n > l:
            n = l
        while n > 0 and not self.__coeffs[n-1]:
            n -= 1
        return self._new_c(self.__coeffs[:n], self._parent)

    cdef _inplace_truncate(self, long n):
        if n < len(self.__coeffs):
            while n > 0 and not self.__coeffs[n-1]:
                n -= 1
        self.__coeffs = self.__coeffs[:n]
        return self

def make_generic_polynomial(parent, coeffs):
    return parent(coeffs)


@cached_function
def universal_discriminant(n):
    r"""
    Return the discriminant of the 'universal' univariate polynomial
    `a_n x^n + \cdots + a_1 x + a_0` in `\ZZ[a_0, \ldots, a_n][x]`.

    INPUT:

    - ``n`` - degree of the polynomial

    OUTPUT:

    The discriminant as a polynomial in `n + 1` variables over `\ZZ`.
    The result will be cached, so subsequent computations of
    discriminants of the same degree will be faster.

    EXAMPLES::

        sage: from sage.rings.polynomial.polynomial_element import universal_discriminant
        sage: universal_discriminant(1)
        1
        sage: universal_discriminant(2)
        a1^2 - 4*a0*a2
        sage: universal_discriminant(3)
        a1^2*a2^2 - 4*a0*a2^3 - 4*a1^3*a3 + 18*a0*a1*a2*a3 - 27*a0^2*a3^2
        sage: universal_discriminant(4).degrees()
        (3, 4, 4, 4, 3)

    .. SEEALSO::
        :meth:`Polynomial.discriminant`
    """
    pr1 = PolynomialRing(ZZ, n + 1, 'a')
    pr2 = PolynomialRing(pr1, 'x')
    p = pr2(list(pr1.gens()))
    return (1 - (n&2))*p.resultant(p.derivative())//pr1.gen(n)

cpdef Polynomial generic_power_trunc(Polynomial p, Integer n, long prec):
    r"""
    Generic truncated power algorithm

    INPUT:

    - ``p`` - a polynomial

    - ``n`` - an integer (of type :class:`sage.rings.integer.Integer`)

    - ``prec`` - a precision (should fit into a C long)

    TESTS:

    Comparison with flint for polynomials over integers and finite field::

        sage: from sage.rings.polynomial.polynomial_element import generic_power_trunc

        sage: for S in [ZZ, GF(3)]:
        ....:     R = PolynomialRing(S, 'x')
        ....:     for _ in range(100):
        ....:         p = R.random_element()
        ....:         n = ZZ.random_element(0, 100)
        ....:         prec = ZZ.random_element(0, 100)
        ....:         assert p.power_trunc(n, prec) == generic_power_trunc(p, n, prec), "p = {} n = {} prec = {}".format(p, n, prec)
    """
    if mpz_sgn(n.value) < 0:
        raise ValueError("n must be a non-negative integer")
    elif prec <= 0:
        return p._parent.zero()

    if mpz_cmp_ui(n.value, 4) < 0:
        # These cases will probably be called often
        # and don't benefit from the code below
        if mpz_cmp_ui(n.value, 0) == 0:
            return p.parent().one()
        elif mpz_cmp_ui(n.value, 1) == 0:
            return p.truncate(prec)
        elif mpz_cmp_ui(n.value, 2) == 0:
            return p._mul_trunc_(p, prec)
        elif mpz_cmp_ui(n.value, 3) == 0:
            return p._mul_trunc_(p, prec)._mul_trunc_(p, prec)

    # check for idempotence, and store the result otherwise
    cdef Polynomial a = p.truncate(prec)
    cdef Polynomial aa = a._mul_trunc_(a, prec)
    if aa == a:
        return a

    # since we've computed a^2, let's start squaring there
    # so, let's keep the least-significant bit around, just
    # in case.
    cdef int mul_to_do = mpz_tstbit(n.value, 0)
    cdef mp_bitcnt_t i = 1
    cdef mp_bitcnt_t size = mpz_sizeinbase(n.value, 2)

    # One multiplication can be saved by starting with
    # the second-smallest power needed rather than with 1
    # we've already squared a, so let's start there.
    cdef Polynomial apow = aa
    while not mpz_tstbit(n.value, i):
        apow = apow._mul_trunc_(apow, prec)
        i += 1
    cdef Polynomial power = apow
    i += 1

    # now multiply that least-significant bit in...
    if mul_to_do:
        power = power._mul_trunc_(a, prec)

    # and this is straight from the book.
    while i < size:
        apow = apow._mul_trunc_(apow, prec)
        if mpz_tstbit(n.value, i):
            power = power._mul_trunc_(apow, prec)
        i += 1

    return power

cpdef list _dict_to_list(dict x, zero):
    """
    Convert a dict to a list.

    EXAMPLES::

        sage: from sage.rings.polynomial.polynomial_element import _dict_to_list
        sage: _dict_to_list({3:-1, 0:5}, 0)
        [5, 0, 0, -1]
    """
    if not x:
        return []
    n = max(x.keys())
    cdef list v
    if isinstance(n, tuple): # a mpoly dict
        n = n[0]
        v = [zero] * (n+1)
        for i, z in x.iteritems():
            v[i[0]] = z
    else:
        v = [zero] * (n+1)
        for i, z in x.iteritems():
            v[i] = z
    return v

cdef class Polynomial_generic_dense_inexact(Polynomial_generic_dense):
    """
    A dense polynomial over an inexact ring.

    AUTHOR:

    - Xavier Caruso (2013-03)
    """
    cdef int __normalize(self) except -1:
        r"""
        TESTS::

        Coefficients indistinguishable from 0 are not removed.

            sage: R = Zp(5)
            sage: S.<x> = R[]
            sage: S([1,R(0,20)])
            (O(5^20))*x + (1 + O(5^20))
        """
        cdef list x = self.__coeffs
        cdef Py_ssize_t n = len(x) - 1
        cdef RingElement c
        while n >= 0:
            c = x[n]
            if c.is_zero() and c.precision_absolute() is infinity.Infinity:
                del x[n]
                n -= 1
            else:
                break

    def degree(self, secure=False):
        r"""
        INPUT:

        - secure  -- a boolean (default: False)

        OUTPUT:

        The degree of self.

        If ``secure`` is True and the degree of this polynomial
        is not determined (because the leading coefficient is
        indistinguishable from 0), an error is raised

        If ``secure`` is False, the returned value is the largest
        `n` so that the coefficient of `x^n` does not compare equal
        to `0`.

        EXAMPLES::

            sage: K = Qp(3,10)
            sage: R.<T> = K[]
            sage: f = T + 2; f
            (1 + O(3^10))*T + (2 + O(3^10))
            sage: f.degree()
            1
            sage: (f-T).degree()
            0
            sage: (f-T).degree(secure=True)
            Traceback (most recent call last):
            ...
            PrecisionError: the leading coefficient is indistinguishable from 0

            sage: x = O(3^5)
            sage: li = [3^i * x for i in range(0,5)]; li
            [O(3^5), O(3^6), O(3^7), O(3^8), O(3^9)]
            sage: f = R(li); f
            (O(3^9))*T^4 + (O(3^8))*T^3 + (O(3^7))*T^2 + (O(3^6))*T + (O(3^5))
            sage: f.degree()
            -1
            sage: f.degree(secure=True)
            Traceback (most recent call last):
            ...
            PrecisionError: the leading coefficient is indistinguishable from 0

        AUTHOR:

        - Xavier Caruso (2013-03)
        """
        coeffs = self.__coeffs
        d = len(coeffs) - 1
        while d >= 0:
            c = coeffs[d]
            if c.is_zero():
                if secure:
                    from sage.rings.padics.precision_error import PrecisionError
                    raise PrecisionError("the leading coefficient is indistinguishable from 0")
                else:
                    d -= 1
            else:
                break
        return d

    def prec_degree(self):
        r"""
        Returns the largest `n` so that precision information is
        stored about the coefficient of `x^n`.

        Always greater than or equal to degree.

        EXAMPLES::

            sage: K = Qp(3,10)
            sage: R.<T> = K[]
            sage: f = T + 2; f
            (1 + O(3^10))*T + (2 + O(3^10))
            sage: f.degree()
            1
            sage: f.prec_degree()
            1

            sage: g = f - T; g
            (O(3^10))*T + (2 + O(3^10))
            sage: g.degree()
            0
            sage: g.prec_degree()
            1

        AUTHOR:

        - Xavier Caruso (2013-03)
        """
        return len(self.__coeffs) - 1


cdef class ConstantPolynomialSection(Map):
    """
    This class is used for conversion from a polynomial ring to its base ring.

    Since :trac:`9944`, it calls the constant_coefficient method,
    which can be optimized for a particular polynomial type.

    EXAMPLES::

        sage: P0.<y_1> = GF(3)[]
        sage: P1.<y_2,y_1,y_0> = GF(3)[]
        sage: P0(-y_1)    # indirect doctest
        2*y_1

        sage: phi = GF(3).convert_map_from(P0); phi
        Generic map:
          From: Univariate Polynomial Ring in y_1 over Finite Field of size 3
          To:   Finite Field of size 3
        sage: type(phi)
        <type 'sage.rings.polynomial.polynomial_element.ConstantPolynomialSection'>
        sage: phi(P0.one())
        1
        sage: phi(y_1)
        Traceback (most recent call last):
        ...
        TypeError: not a constant polynomial
    """
    cpdef Element _call_(self, x):
        """
        TESTS::

            sage: from sage.rings.polynomial.polynomial_element import ConstantPolynomialSection
            sage: R.<x> = QQ[]
            sage: m = ConstantPolynomialSection(R, QQ); m
            Generic map:
              From: Univariate Polynomial Ring in x over Rational Field
              To:   Rational Field
            sage: m(x-x+1/2) # implicit
            1/2
            sage: m(x-x)
            0
            sage: m(x)
            Traceback (most recent call last):
            ...
            TypeError: not a constant polynomial
        """
        if x.degree() <= 0:
            try:
                return <Element>(x.constant_coefficient())
            except AttributeError:
                return <Element>((<Polynomial>x).constant_coefficient())
        else:
            raise TypeError("not a constant polynomial")

cdef class PolynomialBaseringInjection(Morphism):
    """
    This class is used for conversion from a ring to a polynomial
    over that ring.

    It calls the _new_constant_poly method on the generator,
    which should be optimized for a particular polynomial type.

    Technically, it should be a method of the polynomial ring, but
    few polynomial rings are cython classes, and so, as a method
    of a cython polynomial class, it is faster.

    EXAMPLES:

    We demonstrate that most polynomial ring classes use
    polynomial base injection maps for coercion. They are
    supposed to be the fastest maps for that purpose. See
    :trac:`9944`. ::

        sage: R.<x> = Qp(3)[]
        sage: R.coerce_map_from(R.base_ring())
        Polynomial base injection morphism:
          From: 3-adic Field with capped relative precision 20
          To:   Univariate Polynomial Ring in x over 3-adic Field with capped relative precision 20
        sage: R.<x,y> = Qp(3)[]
        sage: R.coerce_map_from(R.base_ring())
        Polynomial base injection morphism:
          From: 3-adic Field with capped relative precision 20
          To:   Multivariate Polynomial Ring in x, y over 3-adic Field with capped relative precision 20
        sage: R.<x,y> = QQ[]
        sage: R.coerce_map_from(R.base_ring())
        Polynomial base injection morphism:
          From: Rational Field
          To:   Multivariate Polynomial Ring in x, y over Rational Field
        sage: R.<x> = QQ[]
        sage: R.coerce_map_from(R.base_ring())
        Polynomial base injection morphism:
          From: Rational Field
          To:   Univariate Polynomial Ring in x over Rational Field

    By :trac:`9944`, there are now only very few exceptions::

        sage: PolynomialRing(QQ,names=[]).coerce_map_from(QQ)
        Generic morphism:
          From: Rational Field
          To:   Multivariate Polynomial Ring in no variables over Rational Field
    """

    cdef RingElement _an_element
    cdef object _new_constant_poly_

    def __init__(self, domain, codomain):
        """
        TESTS::

            sage: from sage.rings.polynomial.polynomial_element import PolynomialBaseringInjection
            sage: PolynomialBaseringInjection(QQ, QQ['x'])
            Polynomial base injection morphism:
              From: Rational Field
              To:   Univariate Polynomial Ring in x over Rational Field
            sage: PolynomialBaseringInjection(ZZ, QQ['x'])
            Traceback (most recent call last):
            ...
            AssertionError: domain must be basering

        ::

            sage: R.<t> = Qp(2)[]
            sage: f = R.convert_map_from(R.base_ring())    # indirect doctest
            sage: f(Qp(2).one()*3)
            (1 + 2 + O(2^20))
            sage: (Qp(2).one()*3)*t
            (1 + 2 + O(2^20))*t
        """
        assert codomain.base_ring() is domain, "domain must be basering"
        Morphism.__init__(self, domain, codomain)
        self._an_element = codomain.gen()
        self._repr_type_str = "Polynomial base injection"
        self._new_constant_poly_ = self._an_element._new_constant_poly

    cdef dict _extra_slots(self):
        """
        EXAMPLES::

            sage: phi = QQ['x'].coerce_map_from(QQ)   # indirect doctest
            sage: phi
            Polynomial base injection morphism:
              From: Rational Field
              To:   Univariate Polynomial Ring in x over Rational Field
            sage: phi(3/1)
            3
        """
        slots = Morphism._extra_slots(self)
        slots.update(
                _an_element=self._an_element,
                _new_constant_poly_=self._new_constant_poly_)
        return slots

    cdef _update_slots(self, dict _slots):
        """
        EXAMPLES::

            sage: phi = QQ['x'].coerce_map_from(QQ)  # indirect doctest
            sage: phi
            Polynomial base injection morphism:
              From: Rational Field
              To:   Univariate Polynomial Ring in x over Rational Field
            sage: phi(3/1)
            3
        """
        Morphism._update_slots(self, _slots)
        self._an_element = _slots['_an_element']
        self._new_constant_poly_ = _slots['_new_constant_poly_']

    cpdef Element _call_(self, x):
        """
        TESTS::

            sage: from sage.rings.polynomial.polynomial_element import PolynomialBaseringInjection
            sage: m = PolynomialBaseringInjection(ZZ, ZZ['x']); m
            Polynomial base injection morphism:
              From: Integer Ring
              To:   Univariate Polynomial Ring in x over Integer Ring
            sage: m(2) # indirect doctest
            2
            sage: parent(m(2))
            Univariate Polynomial Ring in x over Integer Ring
        """
        return self._new_constant_poly_(x, self._codomain)

    cpdef Element _call_with_args(self, x, args=(), kwds={}):
        """
        TESTS::

            sage: from sage.rings.polynomial.polynomial_element import PolynomialBaseringInjection
            sage: m = PolynomialBaseringInjection(Qp(5), Qp(5)['x'])
            sage: m(1 + O(5^11), absprec = 5)   # indirect doctest
            (1 + O(5^11))
        """
        try:
            return self._codomain._element_constructor_(x, *args, **kwds)
        except AttributeError:
            # if there is no element constructor,
            # there is a custom call method.
            return self._codomain(x, *args, **kwds)

    def section(self):
        """
        TESTS::

            sage: from sage.rings.polynomial.polynomial_element import PolynomialBaseringInjection
            sage: m = PolynomialBaseringInjection(RDF, RDF['x'])
            sage: m.section()
            Generic map:
              From: Univariate Polynomial Ring in x over Real Double Field
              To:   Real Double Field
            sage: type(m.section())
            <type 'sage.rings.polynomial.polynomial_element.ConstantPolynomialSection'>
        """
        return ConstantPolynomialSection(self._codomain, self.domain())

    def is_injective(self):
        r"""
        Return whether this morphism is injective.

        EXAMPLES::

            sage: R.<x> = ZZ[]
            sage: S.<y> = R[]
            sage: S.coerce_map_from(R).is_injective()
            True

        Check that :trac:`23203` has been resolved::

            sage: R.is_subring(S) # indirect doctest
            True

        """
        return True

    def is_surjective(self):
        r"""
        Return whether this morphism is surjective.

        EXAMPLES::

            sage: R.<x> = ZZ[]
            sage: R.coerce_map_from(ZZ).is_surjective()
            False

        """
        return False<|MERGE_RESOLUTION|>--- conflicted
+++ resolved
@@ -3223,14 +3223,13 @@
             sage: f.change_ring(K.embeddings(CC)[0])
             x^2 - 0.500000000000000 - 0.866025403784439*I
 
-<<<<<<< HEAD
         ::
 
             sage: R.<x> = QQ[]
             sage: f = x^2 + 1
             sage: f.change_ring(QQ.embeddings(CC)[0])
             x^2 + 1.00000000000000
-=======
+
         TESTS:
 
         Check that :trac:`25022` is fixed::
@@ -3240,7 +3239,6 @@
             True
             sage: x.change_ring(ZZ['x']) == ZZ['x']['x'].gen()
             True
->>>>>>> b4a14f97
         """
         if isinstance(R, Map):
             # we're given a hom of the base ring extend to a poly hom
