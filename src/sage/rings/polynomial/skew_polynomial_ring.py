--- conflicted
+++ resolved
@@ -31,10 +31,7 @@
 - Johan Rosenkilde (2016-08-03): changes for bug fixes, docstring and
   doctest errors
 """
-<<<<<<< HEAD
-=======
-
->>>>>>> b25802ab
+
 # ***************************************************************************
 #    Copyright (C) 2012 Xavier Caruso <xavier.caruso@normalesup.org>
 #
@@ -45,23 +42,6 @@
 #                  https://www.gnu.org/licenses/
 # ***************************************************************************
 
-<<<<<<< HEAD
-from __future__ import print_function, absolute_import, division
-
-from sage.misc.prandom import randint
-from sage.misc.cachefunc import cached_method
-from sage.structure.unique_representation import UniqueRepresentation
-from sage.structure.element import Element
-from sage.rings.ring import Algebra
-from sage.categories.rings import Rings
-from sage.rings.integer import Integer
-from sage.rings.integer_ring import ZZ
-from sage.rings.ring import Field
-from sage.categories.morphism import Morphism, IdentityMorphism
-from sage.rings.polynomial.skew_polynomial_element import SkewPolynomialBaseringInjection
-
-############################################################################
-=======
 from sage.structure.richcmp import op_EQ, op_NE
 from sage.structure.category_object import normalize_names
 
@@ -79,7 +59,6 @@
 
 
 # Helper functions
->>>>>>> b25802ab
 
 def _base_ring_to_fraction_field(S):
     r"""
@@ -364,44 +343,6 @@
             ((-t^4 - 2*t - 3)/-2)*x^2 + (-t^4 - t^3 - t^2 - 3*t - 2)*x + (-t^4 - 2*t^3 - 4*t^2 - 10*t - 9)/-2
             sage: p.multi_point_evaluation([1, t, t^2]) == [ t^2 + 3*t + 4, 2*t^2 + 3*t + 1, t^2 + 3*t + 4 ]
             True
-<<<<<<< HEAD
-            sage: S.has_coerce_map_from(GF(5^3))
-            False
-
-            sage: S.coerce_map_from(ZZ)
-            Composite map:
-                From: Integer Ring
-                To:   Skew Polynomial Ring in x over Univariate Polynomial Ring in t over Integer Ring twisted by t |--> t + 1
-                Defn:   Polynomial base injection morphism:
-                        From: Integer Ring
-                        To:   Univariate Polynomial Ring in t over Integer Ring
-                    then
-                        Skew Polynomial base injection morphism:
-                        From: Univariate Polynomial Ring in t over Integer Ring
-                        To:   Skew Polynomial Ring in x over Univariate Polynomial Ring in t over Integer Ring twisted by t |--> t + 1
-            sage: S.coerce_map_from(S)
-            Identity endomorphism of Skew Polynomial Ring in x over Univariate Polynomial Ring in t over Integer Ring twisted by t |--> t + 1
-        """
-        try:
-            connecting = self.base_ring().coerce_map_from(P)
-            if connecting is not None:
-                return self.coerce_map_from(self.base_ring()) * connecting
-        except TypeError:
-            pass
-        try:
-            if isinstance(P, SkewPolynomialRing_general):
-                if self.__is_sparse and not P.is_sparse():
-                    return False
-                if P.variable_name() == self.variable_name():
-                    if (P.base_ring() is self.base_ring()
-                            and self.base_ring() is ZZ):
-                       if self._implementation_names == ('NTL',):
-                            return False
-                    return self.base_ring().has_coerce_map_from(P.base_ring())
-        except AttributeError:
-            pass
-=======
->>>>>>> b25802ab
 
         If the `x_i` are linearly dependent over the fixed field of
         ``self.twisting_morphism()``, then an error is raised::
