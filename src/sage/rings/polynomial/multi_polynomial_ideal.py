--- conflicted
+++ resolved
@@ -2952,51 +2952,7 @@
         Ideal (x*y - z^2, y^2 - w^2) of Multivariate Polynomial Ring in x, y, z, w over Integer Ring
     """
 
-<<<<<<< HEAD
-            sage: R.<x,y,z,w> = PolynomialRing(ZZ, 4)
-            sage: I = ideal(x*y-z^2, y^2-w^2)  #indirect doctest
-            sage: macaulay2(I) # optional - macaulay2
-                          2   2    2
-            ideal (x*y - z , y  - w )
-
-        TESTS:
-
-        Check that a cached base ring is used (:trac:`28074`)::
-
-            sage: R.<x,y> = QQ[]
-            sage: R1 = macaulay2(R)                        # optional - macaulay2
-            sage: _ = macaulay2('ZZ[x,y]')                 # optional - macaulay2
-            sage: R2 = macaulay2(R.ideal(y^2 - x)).ring()  # optional - macaulay2
-            sage: R1._operator('===', R2)                  # optional - macaulay2
-            true
-        """
-        if macaulay2 is None:
-            macaulay2 = macaulay2_default
-        try:
-            I = self.__macaulay2[macaulay2]
-            I._check_valid()
-            return I
-        except KeyError:
-            pass
-        except AttributeError:
-            self.__macaulay2 = {}
-        except ValueError:
-            pass
-
-        R = self.ring()
-        macaulay2.use(R._macaulay2_(macaulay2))
-
-        gens = [repr(x) for x in self.gens()]
-        if len(gens) == 0:
-            gens = ['0']
-        z = macaulay2.ideal(gens)
-        self.__macaulay2[macaulay2] = z
-        return z
-
-    def _groebner_basis_macaulay2(self):
-=======
     def _groebner_basis_macaulay2(self, strategy=None):
->>>>>>> 3f4f6f57
         r"""
         Return the Groebner basis for this ideal, computed using
         Macaulay2.
