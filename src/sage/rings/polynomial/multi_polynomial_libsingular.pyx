r"""
Multivariate Polynomials via libSINGULAR

This module implements specialized and optimized implementations for
multivariate polynomials over many coefficient rings, via a shared library
interface to SINGULAR. In particular, the following coefficient rings are
supported by this implementation:

- the rational numbers `\QQ`,

- the ring of integers `\ZZ`,

- `\ZZ/n\ZZ` for any integer `n`,

- finite fields `\GF{p^n}` for `p` prime and `n > 0`,

- and absolute number fields `\QQ(a)`.

AUTHORS:

The libSINGULAR interface was implemented by

- Martin Albrecht (2007-01): initial implementation

- Joel Mohler (2008-01): misc improvements, polishing

- Martin Albrecht (2008-08): added `\QQ(a)` and `\ZZ` support

- Simon King (2009-04): improved coercion

- Martin Albrecht (2009-05): added `\ZZ/n\ZZ` support, refactoring

- Martin Albrecht (2009-06): refactored the code to allow better
  re-use

- Simon King (2011-03): Use a faster way of conversion from the base
  ring.

- Volker Braun (2011-06): Major cleanup, refcount singular rings, bugfixes.

.. TODO::

    Implement Real, Complex coefficient rings via libSINGULAR

EXAMPLES:

We show how to construct various multivariate polynomial rings::

    sage: P.<x,y,z> = QQ[]
    sage: P
    Multivariate Polynomial Ring in x, y, z over Rational Field

    sage: f = 27/113 * x^2 + y*z + 1/2; f
    27/113*x^2 + y*z + 1/2

    sage: P.term_order()
    Degree reverse lexicographic term order

    sage: P = PolynomialRing(GF(127),3,names='abc', order='lex')
    sage: P
    Multivariate Polynomial Ring in a, b, c over Finite Field of size 127

    sage: a,b,c = P.gens()
    sage: f = 57 * a^2*b + 43 * c + 1; f
    57*a^2*b + 43*c + 1

    sage: P.term_order()
    Lexicographic term order

    sage: z = QQ['z'].0
    sage: K.<s> = NumberField(z^2 - 2)
    sage: P.<x,y> = PolynomialRing(K, 2)
    sage: 1/2*s*x^2 + 3/4*s
    (1/2*s)*x^2 + (3/4*s)

    sage: P.<x,y,z> = ZZ[]; P
    Multivariate Polynomial Ring in x, y, z over Integer Ring

    sage: P.<x,y,z> = Zmod(2^10)[]; P
    Multivariate Polynomial Ring in x, y, z over Ring of integers modulo 1024

    sage: P.<x,y,z> = Zmod(3^10)[]; P
    Multivariate Polynomial Ring in x, y, z over Ring of integers modulo 59049

    sage: P.<x,y,z> = Zmod(2^100)[]; P
    Multivariate Polynomial Ring in x, y, z over Ring of integers modulo 1267650600228229401496703205376

    sage: P.<x,y,z> = Zmod(2521352)[]; P
    Multivariate Polynomial Ring in x, y, z over Ring of integers modulo 2521352
    sage: type(P)
    <type 'sage.rings.polynomial.multi_polynomial_libsingular.MPolynomialRing_libsingular'>

    sage: P.<x,y,z> = Zmod(25213521351515232)[]; P
    Multivariate Polynomial Ring in x, y, z over Ring of integers modulo 25213521351515232
    sage: type(P)
    <class 'sage.rings.polynomial.multi_polynomial_ring.MPolynomialRing_polydict_with_category'>

We construct the Frobenius morphism on `\GF{5}[x,y,z]` over `\GF{5}`::

    sage: R.<x,y,z> = PolynomialRing(GF(5), 3)
    sage: frob = R.hom([x^5, y^5, z^5])
    sage: frob(x^2 + 2*y - z^4)
    -z^20 + x^10 + 2*y^5
    sage: frob((x + 2*y)^3)
    x^15 + x^10*y^5 + 2*x^5*y^10 - 2*y^15
    sage: (x^5 + 2*y^5)^3
    x^15 + x^10*y^5 + 2*x^5*y^10 - 2*y^15

We make a polynomial ring in one variable over a polynomial ring in
two variables::

    sage: R.<x, y> = PolynomialRing(QQ, 2)
    sage: S.<t> = PowerSeriesRing(R)
    sage: t*(x+y)
    (x + y)*t

TESTS::

    sage: P.<x,y,z> = QQ[]
    sage: loads(dumps(P)) == P
    True
    sage: loads(dumps(x)) == x
    True
    sage: P.<x,y,z> = GF(2^8,'a')[]
    sage: loads(dumps(P)) == P
    True
    sage: loads(dumps(x)) == x
    True
    sage: P.<x,y,z> = GF(127)[]
    sage: loads(dumps(P)) == P
    True
    sage: loads(dumps(x)) == x
    True
    sage: P.<x,y,z> = GF(127)[]
    sage: loads(dumps(P)) == P
    True
    sage: loads(dumps(x)) == x
    True

    sage: Rt.<t> = PolynomialRing(QQ, implementation="singular")
    sage: p = 1+t
    sage: R.<u,v> = PolynomialRing(QQ, 2)
    sage: p(u/v)
    (u + v)/v

Check if :trac:`6160` is fixed::

    sage: x=var('x')
    sage: K.<j> = NumberField(x-1728)
    sage: R.<b,c> = K[]
    sage: b-j*c
    b - 1728*c
"""

#*****************************************************************************
# This program is free software: you can redistribute it and/or modify
# it under the terms of the GNU General Public License as published by
# the Free Software Foundation, either version 2 of the License, or
# (at your option) any later version.
#                  http://www.gnu.org/licenses/
#*****************************************************************************

# The Singular API is as follows:
#
#   pXXX does assume the currRing to be set
#   p_XXX does not.
#
# However, sometimes there are bugs, i.e. you call p_XXX and it
# crashes unless currRing is set.
#
# Notable exceptions:
#   * pNext and pIter don't need currRing
#   * p_Normalize apparently needs currRing

from cpython.object cimport Py_NE
from cysignals.memory cimport sig_malloc, sig_free
from cysignals.signals cimport sig_on, sig_off

from sage.cpython.string cimport char_to_str, str_to_bytes

# singular types
from sage.libs.singular.decl cimport (ring, poly, ideal, intvec, number,
    currRing, n_unknown, n_Z, n_Zn, n_Znm, n_Z2m, sBucket, sBucketCreate,
    sBucketDestroy, sBucket_Merge_m, sBucketClearMerge, sBucketDeleteAndDestroy)

# singular functions
from sage.libs.singular.decl cimport (
    errorreported,
    n_IsUnit, n_Invers,
    p_ISet, rChangeCurrRing, p_Copy, p_Init, p_SetCoeff, p_Setm, p_SetExp, p_Add_q,
    p_NSet, p_GetCoeff, p_Delete, p_GetExp, pNext, rRingVar, omAlloc0, omStrDup,
    omFree, p_Divide, p_SetCoeff0, n_Init, p_DivisibleBy, pLcm, p_LmDivisibleBy,
    pMDivide, p_MDivide, p_IsConstant, p_ExpVectorEqual, p_String, p_LmInit, n_Copy,
    p_IsUnit, p_Series, p_Head, idInit, fast_map_common_subexp, id_Delete,
    p_IsHomogeneous, p_Homogen, p_Totaldegree,pLDeg1_Totaldegree, singclap_pdivide, singclap_factorize,
    idLift, IDELEMS, On, Off, SW_USE_CHINREM_GCD, SW_USE_EZGCD,
    p_LmIsConstant, pTakeOutComp1, singclap_gcd, pp_Mult_qq, p_GetMaxExp,
    pLength, kNF, p_Neg, p_Minus_mm_Mult_qq, p_Plus_mm_Mult_qq,
    pDiff, singclap_resultant, p_Normalize,
    prCopyR, prCopyR_NoSort)

# singular conversion routines
from sage.libs.singular.singular cimport si2sa, sa2si, overflow_check

# singular poly arith
from sage.libs.singular.polynomial cimport (
    singular_polynomial_call, singular_polynomial_cmp, singular_polynomial_add,
    singular_polynomial_sub, singular_polynomial_neg, singular_polynomial_rmul,
    singular_polynomial_mul, singular_polynomial_div_coeff, singular_polynomial_pow,
    singular_polynomial_str, singular_polynomial_latex,
    singular_polynomial_str_with_changed_varnames, singular_polynomial_deg,
    singular_polynomial_length_bounded, singular_polynomial_subst )

# singular rings
from sage.libs.singular.ring cimport singular_ring_new, singular_ring_reference, singular_ring_delete

# polynomial imports
from sage.rings.polynomial.multi_polynomial_ring import MPolynomialRing_polydict, MPolynomialRing_polydict_domain
from sage.rings.polynomial.multi_polynomial_element import MPolynomial_polydict
from sage.rings.polynomial.multi_polynomial_ideal import MPolynomialIdeal
from sage.rings.polynomial.polydict cimport ETuple
from sage.rings.polynomial.polynomial_ring import is_PolynomialRing

# base ring imports
from sage.rings.finite_rings.finite_field_prime_modn import FiniteField_prime_modn
from sage.rings.rational cimport Rational
from sage.rings.rational_field import QQ
from sage.rings.complex_field import is_ComplexField
from sage.rings.real_mpfr import is_RealField
from sage.rings.integer_ring import is_IntegerRing, ZZ
from sage.rings.integer cimport Integer
from sage.rings.integer import GCD_list
from sage.rings.finite_rings.integer_mod_ring import is_IntegerModRing
from sage.rings.number_field.number_field_base cimport NumberField

from sage.structure.element import coerce_binop

from sage.structure.parent cimport Parent
from sage.structure.parent_base cimport ParentWithBase
from sage.structure.parent_gens cimport ParentWithGens
from sage.structure.category_object cimport CategoryObject

from sage.structure.coerce cimport coercion_model
from sage.structure.element cimport Element, CommutativeRingElement

from sage.structure.richcmp cimport rich_to_bool, richcmp
from sage.structure.factorization import Factorization
from sage.structure.sequence import Sequence

from sage.interfaces.all import macaulay2
from sage.interfaces.singular import singular as singular_default, is_SingularElement, SingularElement
from sage.interfaces.macaulay2 import macaulay2 as macaulay2_default, is_Macaulay2Element

from sage.misc.all import prod as mul
from sage.misc.sage_eval import sage_eval

cimport cypari2.gen
from . import polynomial_element

permstore=[]
cdef class MPolynomialRing_libsingular(MPolynomialRing_base):

    def __cinit__(self):
        """
        The Cython constructor.

        EXAMPLES::

            sage: from sage.rings.polynomial.multi_polynomial_libsingular import MPolynomialRing_libsingular
            sage: MPolynomialRing_libsingular(QQ, 3, ('x', 'y', 'z'), TermOrder('degrevlex', 3))
            Multivariate Polynomial Ring in x, y, z over Rational Field
            sage: type(_)
            <type 'sage.rings.polynomial.multi_polynomial_libsingular.MPolynomialRing_libsingular'>

            sage: P.<x,y,z> = QQ[]; P
            Multivariate Polynomial Ring in x, y, z over Rational Field
            sage: type(P)
            <type 'sage.rings.polynomial.multi_polynomial_libsingular.MPolynomialRing_libsingular'>
        """
        self._ring = NULL

    def __init__(self, base_ring, n, names, order='degrevlex'):
        """
        Construct a multivariate polynomial ring subject to the
        following conditions:

        INPUT:

        - ``base_ring`` - base ring (must be either GF(q), ZZ, ZZ/nZZ,
                          QQ or absolute number field)

        - ``n`` - number of variables (must be at least 1)

        - ``names`` - names of ring variables, may be string of list/tuple

        - ``order`` - term order (default: ``degrevlex``)

        EXAMPLES::

            sage: P.<x,y,z> = QQ[]
            sage: P
            Multivariate Polynomial Ring in x, y, z over Rational Field

            sage: f = 27/113 * x^2 + y*z + 1/2; f
            27/113*x^2 + y*z + 1/2

            sage: P.term_order()
            Degree reverse lexicographic term order

            sage: P = PolynomialRing(GF(127),3,names='abc', order='lex')
            sage: P
            Multivariate Polynomial Ring in a, b, c over Finite Field of size 127

            sage: a,b,c = P.gens()
            sage: f = 57 * a^2*b + 43 * c + 1; f
            57*a^2*b + 43*c + 1

            sage: P.term_order()
            Lexicographic term order

            sage: z = QQ['z'].0
            sage: K.<s> = NumberField(z^2 - 2)
            sage: P.<x,y> = PolynomialRing(K, 2)
            sage: 1/2*s*x^2 + 3/4*s
            (1/2*s)*x^2 + (3/4*s)

            sage: P.<x,y,z> = ZZ[]; P
            Multivariate Polynomial Ring in x, y, z over Integer Ring

            sage: P.<x,y,z> = Zmod(2^10)[]; P
            Multivariate Polynomial Ring in x, y, z over Ring of integers modulo 1024

            sage: P.<x,y,z> = Zmod(3^10)[]; P
            Multivariate Polynomial Ring in x, y, z over Ring of integers modulo 59049

            sage: P.<x,y,z> = Zmod(2^100)[]; P
            Multivariate Polynomial Ring in x, y, z over Ring of integers modulo 1267650600228229401496703205376

            sage: P.<x,y,z> = Zmod(2521352)[]; P
            Multivariate Polynomial Ring in x, y, z over Ring of integers modulo 2521352
            sage: type(P)
            <type 'sage.rings.polynomial.multi_polynomial_libsingular.MPolynomialRing_libsingular'>

            sage: P.<x,y,z> = Zmod(25213521351515232)[]; P
            Multivariate Polynomial Ring in x, y, z over Ring of integers modulo 25213521351515232
            sage: type(P)
            <class 'sage.rings.polynomial.multi_polynomial_ring.MPolynomialRing_polydict_with_category'>

            sage: P.<x,y,z> = PolynomialRing(Integers(2^32),order='lex')
            sage: P(2^32-1)
            4294967295

        TESTS:

        Make sure that a faster coercion map from the base ring is used;
        see :trac:`9944`::

            sage: R.<x,y> = PolynomialRing(ZZ)
            sage: R.coerce_map_from(R.base_ring())
            Polynomial base injection morphism:
              From: Integer Ring
              To:   Multivariate Polynomial Ring in x, y over Integer Ring

        Check some invalid input::

            sage: from sage.rings.polynomial.multi_polynomial_libsingular import MPolynomialRing_libsingular
            sage: MPolynomialRing_libsingular(Zmod(1), 1, ["x"], "lex")
            Traceback (most recent call last):
            ...
            NotImplementedError: polynomials over Ring of integers modulo 1 are not supported in Singular
            sage: MPolynomialRing_libsingular(SR, 1, ["x"], "lex")
            Traceback (most recent call last):
            ...
            NotImplementedError: polynomials over Symbolic Ring are not supported in Singular
            sage: MPolynomialRing_libsingular(QQ, 0, [], "lex")
            Traceback (most recent call last):
            ...
            NotImplementedError: polynomials in 0 variables are not supported in Singular
            sage: MPolynomialRing_libsingular(QQ, -1, [], "lex")
            Traceback (most recent call last):
            ...
            ValueError: Multivariate Polynomial Rings must have more than 0 variables.
        """
        MPolynomialRing_base.__init__(self, base_ring, n, names, order)
        self._has_singular = True
        assert(n == len(self._names))
        self.__ngens = n
        self._ring = singular_ring_new(base_ring, n, self._names, order)
        self._zero_element = new_MP(self, NULL)
        cdef MPolynomial_libsingular one = new_MP(self, p_ISet(1, self._ring))
        self._one_element = one
        self._one_element_poly = one._poly
        # This polynomial ring should belong to Algebras(base_ring).
        # Algebras(...).parent_class, which was called from MPolynomialRing_base.__init__,
        # tries to provide a conversion from the base ring, if it does not exist.
        # This is for algebras that only do the generic stuff in their initialisation.
        # But here, we want to use PolynomialBaseringInjection. Hence, we need to
        # wipe the memory and construct the conversion from scratch.
        from sage.rings.polynomial.polynomial_element import PolynomialBaseringInjection
        base_inject = PolynomialBaseringInjection(base_ring, self)
        self.register_coercion(base_inject)
        #permanently store a reference to this ring until deallocation works reliably
        permstore.append(self)

    def __dealloc__(self):
        r"""
        Deallocate the ring without changing ``currRing``

        TESTS:

        This example caused a segmentation fault with a previous version
        of this method::

            sage: import gc
            sage: from sage.rings.polynomial.multi_polynomial_libsingular import MPolynomialRing_libsingular
            sage: R1 = MPolynomialRing_libsingular(GF(5), 2, ('x', 'y'), TermOrder('degrevlex', 2))
            sage: R2 = MPolynomialRing_libsingular(GF(11), 2, ('x', 'y'), TermOrder('degrevlex', 2))
            sage: R3 = MPolynomialRing_libsingular(GF(13), 2, ('x', 'y'), TermOrder('degrevlex', 2))
            sage: _ = gc.collect()
            sage: foo = R1.gen(0)
            sage: del foo
            sage: del R1
            sage: _ = gc.collect()
            sage: del R2
            sage: _ = gc.collect()
            sage: del R3
            sage: _ = gc.collect()
        """
        if self._ring != NULL:  # the constructor did not raise an exception
            singular_ring_delete(self._ring)

    def __copy__(self):
        """
        Copy ``self``.

        The ring is unique and immutable, so we do not copy.

        TESTS::

            sage: import gc
            sage: from sage.rings.polynomial.multi_polynomial_libsingular import MPolynomialRing_libsingular
            sage: from sage.libs.singular.ring import ring_refcount_dict
            sage: gc.collect()  # random output
            sage: n = len(ring_refcount_dict)
            sage: R = MPolynomialRing_libsingular(GF(547), 2, ('x', 'y'), TermOrder('degrevlex', 2))
            sage: len(ring_refcount_dict) == n + 1
            True

            sage: Q = copy(R)   # indirect doctest
            sage: p = R.gen(0) ^2+R.gen(1)^2
            sage: q = copy(p)
            sage: del R
            sage: del Q
            sage: del p
            sage: del q
            sage: gc.collect() # random output
            sage: len(ring_refcount_dict) == n
            False
        """
        return self

    def __deepcopy__(self, memo):
        """
        Deep copy ``self``.

        The ring should be immutable, so we do not copy.

        TESTS::

            sage: R.<x,y> = GF(547)[]
            sage: R is deepcopy(R)   # indirect doctest
            True
        """
        memo[id(self)] = self
        return self

    cpdef _coerce_map_from_(self, other):
        """
        Return True if and only if there exists a coercion map from
        ``other`` to ``self``.

        TESTS::

            sage: R.<x,y> = QQ[]
            sage: type(R)
            <type 'sage.rings.polynomial.multi_polynomial_libsingular.MPolynomialRing_libsingular'>
            sage: R.has_coerce_map_from(ZZ['t'])
            False
            sage: R.coerce_map_from(ZZ['x'])
            Coercion map:
              From: Univariate Polynomial Ring in x over Integer Ring
              To:   Multivariate Polynomial Ring in x, y over Rational Field

        """
        base_ring = self.base_ring()

        if isinstance(other, MPolynomialRing_libsingular):
            if self is other:
                return True
            n = other.ngens()
            if(other.base_ring is base_ring and self.ngens() >= n and
               self.variable_names()[:n] == other.variable_names()):
                return True
            elif base_ring.has_coerce_map_from(other._mpoly_base_ring(self.variable_names())):
                return True
        elif isinstance(other, MPolynomialRing_polydict):
            if self == other:
                return True
            elif other.ngens() == 0:
                return True
            elif base_ring.has_coerce_map_from(other._mpoly_base_ring(self.variable_names())):
                return True
        elif is_PolynomialRing(other):
            if base_ring.has_coerce_map_from(other._mpoly_base_ring(self.variable_names())):
                return True
        elif base_ring.has_coerce_map_from(other):
            return True

    Element = MPolynomial_libsingular

    def _element_constructor_(self, element, check=True):
        """
        Construct a new element in this polynomial ring by converting
        ``element`` into ``self`` if possible.

        INPUT:

        - ``element`` -- several types are supported, see below

        EXAMPLES::

            sage: P.<x,y,z> = QQ[]

        We can coerce elements of self to self::

            sage: P._coerce_(x*y + 1/2)
            x*y + 1/2

        We can coerce elements for a ring with the same algebraic properties::

            sage: from sage.rings.polynomial.multi_polynomial_libsingular import MPolynomialRing_libsingular
            sage: R.<x,y,z> = MPolynomialRing_libsingular(QQ,3)
            sage: P == R
            True

            sage: P is R
            False

            sage: P._coerce_(x*y + 1)
            x*y + 1

        We can coerce base ring elements::

            sage: P._coerce_(3/2)
            3/2

        and all kinds of integers::

            sage: P._coerce_(ZZ(1))
            1

            sage: P._coerce_(int(1))
            1

            sage: k.<a> = GF(2^8)
            sage: P.<x,y> = PolynomialRing(k,2)
            sage: P._coerce_(a)
            (a)

            sage: z = QQ['z'].0
            sage: K.<s> = NumberField(z^2 - 2)
            sage: P.<x,y> = PolynomialRing(K, 2)
            sage: P._coerce_(1/2*s)
            (1/2*s)

        TESTS::

            sage: P.<x,y> = PolynomialRing(GF(127))
            sage: P("111111111111111111111111111111111111111111111111111111111")
            21
            sage: P.<x,y> = PolynomialRing(QQ)
            sage: P("111111111111111111111111111111111111111111111111111111111")
            111111111111111111111111111111111111111111111111111111111
            sage: P("31367566080")
            31367566080

        Check if :trac:`7582` is fixed::

            sage: R.<x,y,z> = PolynomialRing(CyclotomicField(2),3)
            sage: R.coerce(1)
            1

        Check if :trac:`6160` is fixed::

            sage: x=var('x')
            sage: K.<j> = NumberField(x-1728)
            sage: R.<b,c> = K[]
            sage: R.coerce(1)
            1

        Check if coercion from zero variable polynomial rings work
        (:trac:`7951`)::

            sage: P = PolynomialRing(QQ,0,'')
            sage: R.<x,y> = QQ[]
            sage: P(5)*x
            5*x
            sage: P = PolynomialRing(ZZ,0,'')
            sage: R.<x,y> = GF(127)[]
            sage: R.coerce(P(5))
            5

        Conversion from strings::

            sage: P.<x,y,z> = QQ[]
            sage: P('x+y + 1/4')
            x + y + 1/4

        Coercion from SINGULAR elements::

            sage: P._singular_()
            polynomial ring, over a field, global ordering
            //   coefficients: QQ
            //   number of vars : 3
            //        block   1 : ordering dp
            //                  : names    x y z
            //        block   2 : ordering C

            sage: P._singular_().set_ring()
            sage: P(singular('x + 3/4'))
            x + 3/4

        Coercion from symbolic variables::

            sage: R = QQ['x,y,z']
            sage: var('x')
            x
            sage: R(x)
            x

        Coercion from 'similar' rings, which maps by index::

            sage: P.<x,y,z> = QQ[]
            sage: R.<a,b,c> = ZZ[]
            sage: P(a)
            x

        ::

            sage: P.<x,y> = QQ[]
            sage: R.<a,b,c> = QQ[]
            sage: R(x)
            a

        Coercion from PARI objects::

            sage: P.<x,y,z> = QQ[]
            sage: P(pari('x^2 + y'))
            x^2 + y
            sage: P(pari('x*y'))
            x*y

        Coercion from boolean polynomials, also by index::

            sage: B.<x,y,z> = BooleanPolynomialRing(3)
            sage: P.<x,y,z> = QQ[]
            sage: P(B.gen(0))
            x

        If everything else fails, we try to coerce to the base ring::

            sage: R.<x,y,z> = GF(3)[]
            sage: R(1/2)
            -1

        Finally, conversions from other polynomial rings which are not
        coercions are provided. Variables are mapped as follows. Say,
        we are mapping an element from `P` to `Q` (this ring). If the
        variables of `P` are a subset of `Q`, we perform a name
        preserving conversion::

            sage: P.<y_2, y_1, z_3, z_2, z_1> = GF(3)[]
            sage: Q = GF(3)['y_4', 'y_3', 'y_2', 'y_1', 'z_5', 'z_4', 'z_3', 'z_2', 'z_1']
            sage: Q(y_1*z_2^2*z_1)
            y_1*z_2^2*z_1

        Otherwise, if `P` has less than or equal the number of
        variables as `Q`, we perform a conversion by index::

            sage: P.<a,b,c> = GF(2)[]
            sage: Q = GF(2)['c','b','d','e']
            sage: f = Q.convert_map_from(P)
            sage: f(a), f(b), f(c)
            (c, b, d)

        ::

            sage: P.<a,b,c> = GF(2)[]
            sage: Q = GF(2)['c','b','d']
            sage: f = Q.convert_map_from(P)
            sage: f(a),f(b),f(c)
            (c, b, d)

        In all other cases, we fail::

            sage: P.<a,b,c,f> = GF(2)[]
            sage: Q = GF(2)['c','d','e']
            sage: f = Q.convert_map_from(P)
            sage: f(a)
            Traceback (most recent call last):
            ...
            TypeError: Could not find a mapping of the passed element to this ring.

        Coerce in a polydict where a coefficient reduces to 0 but isn't 0. ::

            sage: R.<x,y> = QQ[]; S.<xx,yy> = GF(5)[]; S( (5*x*y + x + 17*y)._mpoly_dict_recursive() )
            xx + 2*yy

        Coerce in a polynomial one of whose coefficients reduces to 0. ::

            sage: R.<x,y> = QQ[]; S.<xx,yy> = GF(5)[]; S(5*x*y + x + 17*y)
            xx + 2*yy

        Some other examples that illustrate the same coercion idea::

            sage: R.<x,y> = ZZ[]
            sage: S.<xx,yy> = GF(25,'a')[]
            sage: S(5*x*y + x + 17*y)
            xx + 2*yy

            sage: S.<xx,yy> = Integers(5)[]
            sage: S(5*x*y + x + 17*y)
            xx + 2*yy

        See :trac:`5292`::

            sage: R.<x> = QQ[]; S.<q,t> = QQ[]; F = FractionField(S)
            sage: x in S
            False
            sage: x in F
            False

        Check if :trac:`8228` is fixed::

            sage: P.<x,y> = Zmod(10)[]; P(0)
            0
            sage: P.<x,y> = Zmod(2^10)[]; P(0)
            0

        And :trac:`7597` is fixed if this does not segfault::

            sage: F2 = GF(2)
            sage: F.<x> = GF(2^8)
            sage: R4.<a,b> = PolynomialRing(F)
            sage: R.<u,v> = PolynomialRing(F2)
            sage: P = a
            sage: (P(0,0).polynomial()[0])*u
            0
            sage: P(a,b)
            a

        Check that :trac:`15746` is fixed::

            sage: R.<x,y> = GF(7)[]
            sage: R(2^31)
            2

        Check that :trac:`17964` is fixed::

            sage: K.<a> = QuadraticField(17)
            sage: Q.<x,y> = K[]
            sage: f = (-3*a)*y + (5*a)
            sage: p = K.primes_above(5)[0]
            sage: R = K.residue_field(p)
            sage: S = R['x','y']
            sage: S(f)
            (2*abar)*y

        """
        cdef poly *_p
        cdef poly *mon
        cdef poly *El_poly
        cdef ring *_ring = self._ring
        cdef number *_n
        cdef ring *El_ring
        cdef long mpos
        cdef MPolynomial_libsingular Element
        cdef MPolynomialRing_libsingular El_parent
        cdef int i, j
        cdef int e
        cdef list ind_map = []
        cdef sBucket *bucket

        if _ring!=currRing: rChangeCurrRing(_ring)

        base_ring = self.base_ring()

        if isinstance(element, MPolynomial_libsingular):
            n = (<MPolynomial_libsingular>element)._parent.ngens()
            if element.parent() is self:
                return element
            elif(base_ring is element.base_ring() and
                 self.ngens() >= n and
                 self.variable_names()[:n] == (<MPolynomial_libsingular>element)._parent.variable_names()):
                if self.term_order() == (<MPolynomial_libsingular>element)._parent.term_order():
                    _p = prCopyR_NoSort((<MPolynomial_libsingular>element)._poly,
                                        (<MPolynomial_libsingular>element)._parent_ring,
                                        _ring)
                else:
                    _p = prCopyR((<MPolynomial_libsingular>element)._poly,
                                 (<MPolynomial_libsingular>element)._parent_ring, _ring)
                return new_MP(self, _p)
            elif base_ring.has_coerce_map_from(element.parent()._mpoly_base_ring(self.variable_names())):
                return self(element._mpoly_dict_recursive(self.variable_names(), base_ring))

        elif isinstance(element, MPolynomial_polydict):
            if element.parent() == self:
                bucket = sBucketCreate(_ring)
                try:
                    for (m,c) in element.element().dict().iteritems():
                        mon = p_Init(_ring)
                        p_SetCoeff(mon, sa2si(c, _ring), _ring)
                        for pos in m.nonzero_positions():
                            overflow_check(m[pos], _ring)
                            p_SetExp(mon, pos+1, m[pos], _ring)
                        p_Setm(mon, _ring)
                        #we can use "_m" because we're merging a monomial and
                        #"Merge" because this monomial is different from the rest 
                        sBucket_Merge_m(bucket, mon)
                    e=0
                    #we can use "Merge" because the monomials are distinct
                    sBucketClearMerge(bucket, &_p, &e)
                    sBucketDestroy(&bucket)
                except:
                     sBucketDeleteAndDestroy(&bucket)
                     raise
                return new_MP(self, _p)
            elif element.parent().ngens() == 0:
                # zero variable polynomials
                _p = p_NSet(sa2si(base_ring(element[tuple()]), _ring),
                        _ring)
                return new_MP(self, _p)
            elif base_ring.has_coerce_map_from(element.parent()._mpoly_base_ring(self.variable_names())):
                return self(element._mpoly_dict_recursive(self.variable_names(), base_ring))

        elif isinstance(element, polynomial_element.Polynomial):
            if base_ring.has_coerce_map_from(element.parent()._mpoly_base_ring(self.variable_names())):
                return self(element._mpoly_dict_recursive(self.variable_names(), base_ring))

        if isinstance(element, CommutativeRingElement):
            # base ring elements
            if element.parent() is base_ring:
                # shortcut for GF(p)
                if isinstance(base_ring, FiniteField_prime_modn):
                    _p = p_ISet(int(element) % _ring.cf.ch, _ring)
                else:
                    _n = sa2si(element,_ring)
                    _p = p_NSet(_n, _ring)
                return new_MP(self, _p)
            # also accepting ZZ
            elif is_IntegerRing(element.parent()):
                if isinstance(base_ring, FiniteField_prime_modn):
                    _p = p_ISet(int(element),_ring)
                else:
                    _n = sa2si(base_ring(element),_ring)
                    _p = p_NSet(_n, _ring)
                return new_MP(self, _p)
            # fall back to base ring
            try:
                element = base_ring._coerce_c(element)
                _n = sa2si(element,_ring)
                _p = p_NSet(_n, _ring)
                return new_MP(self, _p)
            except TypeError:
                pass

        elif isinstance(element, int) or isinstance(element, long):
            if isinstance(base_ring, FiniteField_prime_modn):
                _p = p_ISet(element % _ring.cf.ch, _ring)
            else:
                _n = sa2si(base_ring(element), _ring)
                _p = p_NSet(_n, _ring)
            return new_MP(self, _p)

        if isinstance(element, (SingularElement, cypari2.gen.Gen)):
            element = str(element)

        if isinstance(element, MPolynomial_libsingular) and element.parent() is not self and element.parent() != self:
            variable_names_s = element.parent().variable_names()
            variable_names_t = self.variable_names()

            if set(variable_names_s).issubset(variable_names_t):
                for v in variable_names_s:
                    ind_map.append(variable_names_t.index(v)+1)
            else:
                ind_map = [i+1 for i in range(_ring.N)]

            if element.parent().ngens() <= self.ngens():
                # Map the variables by indices
                _p = p_ISet(0, _ring)
                Element = <MPolynomial_libsingular>element
                El_poly = Element._poly
                El_parent = Element._parent
                El_ring = Element._parent_ring
                El_base = El_parent._base

                #this loop needs improvement
                while El_poly:
                    c = si2sa(p_GetCoeff(El_poly, El_ring), El_ring, El_base)
                    if check:
                        try:
                            c = base_ring(c)
                        except TypeError:
                            p_Delete(&_p, _ring)
                            raise
                    if c:
                        mon = p_Init(_ring)
                        p_SetCoeff(mon, sa2si(c, _ring), _ring)
                        for j from 1 <= j <= El_ring.N:
                            e = p_GetExp(El_poly, j, El_ring)
                            if e:
                                p_SetExp(mon, ind_map[j-1], e, _ring)
                        p_Setm(mon, _ring)
                        _p = p_Add_q(_p, mon, _ring)
                    El_poly = pNext(El_poly)
                return new_MP(self, _p)

        if isinstance(element, MPolynomial_polydict):
            variable_names_s = element.parent().variable_names()
            variable_names_t = self.variable_names()

            if set(variable_names_s).issubset(variable_names_t):
                for v in variable_names_s:
                    ind_map.append(variable_names_t.index(v)+1)
            else:
                ind_map = [i+1 for i in range(_ring.N)]

            if element.parent().ngens() <= self.ngens():
                bucket = sBucketCreate(_ring)
                try:
                    for (m,c) in element.element().dict().iteritems():
                        if check:
                            c = base_ring(c)
                        if not c:
                            continue
                        mon = p_Init(_ring)
                        p_SetCoeff(mon, sa2si(c , _ring), _ring)
                        for pos in m.nonzero_positions():
                            overflow_check(m[pos], _ring)
                            p_SetExp(mon, ind_map[pos], m[pos], _ring)
                        p_Setm(mon, _ring)
                        sBucket_Merge_m(bucket, mon)
                    e=0
                    sBucketClearMerge(bucket, &_p, &e)
                    sBucketDestroy(&bucket)
                except TypeError:
                    sBucketDeleteAndDestroy(&bucket)
                    raise
                return new_MP(self, _p)

        from sage.rings.polynomial.pbori import BooleanPolynomial
        if isinstance(element, BooleanPolynomial):
            if element.constant():
                if element:
                    return self._one_element
                else:
                    return self._zero_element

            variable_names_s = set(element.parent().variable_names())
            variable_names_t = self.variable_names()

            if variable_names_s.issubset(variable_names_t):
                return eval(str(element),self.gens_dict(copy=False))

            elif element.parent().ngens() <= self.ngens():
                Q = element.parent()
                gens_map = dict(zip(Q.variable_names(),self.gens()[:Q.ngens()]))
                return eval(str(element),gens_map)

        if isinstance(element, str):
            # let python do the parsing
            d = self.gens_dict()
            if self.base_ring().gen() != 1:
                d[str(self.base_ring().gen())]=self.base_ring().gen()
            try:
                if '/' in element:
                    element = sage_eval(element,d)
                else:
                    element = element.replace("^","**")
                    element = eval(element, d, {})
            except (SyntaxError, NameError):
                raise TypeError("Could not find a mapping of the passed element to this ring.")

            # we need to do this, to make sure that we actually get an
            # element in self.
            return self._coerce_c(element)

        if isinstance(element, dict):
            if len(element)==0:
                _p = p_ISet(0, _ring)
            else:
                bucket = sBucketCreate(_ring)
                try:
                    for (m,c) in element.iteritems():
                        if check:
                            c = base_ring(c)
                        if not c:
                            continue
                        mon = p_Init(_ring)
                        p_SetCoeff(mon, sa2si(c , _ring), _ring)
                        if len(m) != self.ngens():
                            raise TypeError("tuple key must have same length as ngens")
                        for pos from 0 <= pos < len(m):
                            if m[pos]:
                                overflow_check(m[pos], _ring)
                                p_SetExp(mon, pos+1, m[pos], _ring)
                        p_Setm(mon, _ring)
                        sBucket_Merge_m(bucket, mon)
                    e=0
                    sBucketClearMerge(bucket, &_p, &e)
                    sBucketDestroy(&bucket)
                except TypeError:
                    sBucketDeleteAndDestroy(&bucket)
                    raise
            return new_MP(self, _p)

        try: #if hasattr(element,'_polynomial_'):
            # SymbolicVariable
            return element._polynomial_(self)
        except AttributeError:
            pass

        if is_Macaulay2Element(element):
            return self(element.external_string())
        try:
            return self(str(element))
        except TypeError:
            pass

        try:
            # now try calling the base ring's __call__ methods
            element = self.base_ring()(element)
            _p = p_NSet(sa2si(element,_ring), _ring)
            return new_MP(self,_p)
        except (TypeError, ValueError):
            raise TypeError("Could not find a mapping of the passed element to this ring.")

    def _repr_(self):
        """
        EXAMPLES::

            sage: P.<x,y> = QQ[]
            sage: P # indirect doctest
            Multivariate Polynomial Ring in x, y over Rational Field
        """
        varstr = ", ".join(char_to_str(rRingVar(i,self._ring))
                           for i in range(self.__ngens))
        return "Multivariate Polynomial Ring in %s over %s" % (varstr, self.base_ring())

    def ngens(self):
        """
        Returns the number of variables in this multivariate polynomial ring.

        EXAMPLES::

            sage: P.<x,y> = QQ[]
            sage: P.ngens()
            2

            sage: k.<a> = GF(2^16)
            sage: P = PolynomialRing(k,1000,'x')
            sage: P.ngens()
            1000
        """
        return int(self.__ngens)

    def gen(self, int n=0):
        """
        Returns the ``n``-th generator of this multivariate polynomial
        ring.

        INPUT:

        - ``n`` -- an integer ``>= 0``

        EXAMPLES::

            sage: P.<x,y,z> = QQ[]
            sage: P.gen(),P.gen(1)
            (x, y)

            sage: P = PolynomialRing(GF(127),1000,'x')
            sage: P.gen(500)
            x500

            sage: P.<SAGE,SINGULAR> = QQ[] # weird names
            sage: P.gen(1)
            SINGULAR
        """
        cdef poly *_p
        cdef ring *_ring = self._ring

        if n < 0 or n >= self.__ngens:
            raise ValueError("Generator not defined.")

        rChangeCurrRing(_ring)
        _p = p_ISet(1, _ring)
        p_SetExp(_p, n+1, 1, _ring)
        p_Setm(_p, _ring);

        return new_MP(self, _p)

    def ideal(self, *gens, **kwds):
        """
        Create an ideal in this polynomial ring.

        INPUT:

        - ``*gens`` - list or tuple of generators (or several input arguments)

        - ``coerce`` - bool (default: ``True``); this must be a
          keyword argument. Only set it to ``False`` if you are certain
          that each generator is already in the ring.

        EXAMPLES::

            sage: P.<x,y,z> = QQ[]
            sage: sage.rings.ideal.Katsura(P)
            Ideal (x + 2*y + 2*z - 1, x^2 + 2*y^2 + 2*z^2 - x, 2*x*y + 2*y*z - y) of Multivariate Polynomial Ring in x, y, z over Rational Field

            sage: P.ideal([x + 2*y + 2*z-1, 2*x*y + 2*y*z-y, x^2 + 2*y^2 + 2*z^2-x])
            Ideal (x + 2*y + 2*z - 1, 2*x*y + 2*y*z - y, x^2 + 2*y^2 + 2*z^2 - x) of Multivariate Polynomial Ring in x, y, z over Rational Field
        """
        coerce = kwds.get('coerce', True)
        if len(gens) == 1:
            gens = gens[0]
        from sage.rings.ideal import is_Ideal
        if is_Ideal(gens):
            if gens.ring() is self:
                return gens
            gens = gens.gens()
        if is_SingularElement(gens):
            gens = list(gens)
            coerce = True
        elif is_Macaulay2Element(gens):
            gens = list(gens)
            coerce = True
        if not isinstance(gens, (list, tuple)):
            gens = [gens]
        if coerce:
            gens = [self(x) for x in gens]  # this will even coerce from singular ideals correctly!
        return MPolynomialIdeal(self, gens, coerce=False)

    def _macaulay2_(self, macaulay2=macaulay2_default):
        """
        Create an M2 representation of this polynomial ring if
        Macaulay2 is installed.

        INPUT:

        - ``macaulay2`` - M2 interpreter (default: ``macaulay2_default``)

        EXAMPLES::

            sage: R.<x,y> = ZZ[]
            sage: macaulay2(R).describe()  # optional - macaulay2
            ZZ[x..y, Degrees => {2:1}, Heft => {1}, MonomialOrder => {MonomialSize => 16},
                                                                     {GRevLex => {2:1}  }
                                                                     {Position => Up    }
            --------------------------------------------------------------------------------
            DegreeRank => 1]

            sage: R.<x,y> = QQ[]
            sage: macaulay2(R)  # optional - macaulay2
            QQ[x, y]

            sage: R.<x,y> = GF(17)[]
            sage: macaulay2(R)  # optional - macaulay2
            ZZ
            --[x, y]
            17
        """
        try:
            R = self.__macaulay2
            if R is None or not (R.parent() is macaulay2):
                raise ValueError
            R._check_valid()
            return R
        except (AttributeError, ValueError):
            self.__macaulay2 = macaulay2(self._macaulay2_init_(macaulay2))
        return self.__macaulay2

    def _macaulay2_init_(self, macaulay2=None):
        """
        EXAMPLES::

<<<<<<< HEAD
            sage: PolynomialRing(QQ, 'x', 2, order='deglex')._macaulay2_init_()     # optional - macaulay2
            'sage...[symbol x0,symbol x1, MonomialSize=>16, MonomialOrder=>GLex]'
        """
        if macaulay2 is None:
            macaulay2 = macaulay2_default
        return macaulay2._macaulay2_input_ring(self.base_ring(), self.gens(),
                                               self.term_order().macaulay2_str())
=======
            sage: PolynomialRing(QQ, 'x', 2, order='deglex')._macaulay2_init_()
            'QQ[symbol x0,symbol x1, MonomialSize=>16, MonomialOrder=>GLex]'
        """
        from sage.interfaces.macaulay2 import _macaulay2_input_ring
        return _macaulay2_input_ring(self.base_ring(), self.gens(),
                                     self.term_order().macaulay2_str())
>>>>>>> 3f4f6f57

    def _singular_(self, singular=singular_default):
        """
        Create a SINGULAR (as in the computer algebra system)
        representation of this polynomial ring. The result is cached.

        INPUT:

        - ``singular`` - SINGULAR interpreter (default: ``singular_default``)

        EXAMPLES::

            sage: P.<x,y,z> = QQ[]
            sage: P._singular_()
            polynomial ring, over a field, global ordering
            //   coefficients: QQ
            //   number of vars : 3
            //        block   1 : ordering dp
            //                  : names    x y z
            //        block   2 : ordering C

            sage: P._singular_() is P._singular_()
            True

            sage: P._singular_().name() == P._singular_().name()
            True

            sage: k.<a> = GF(3^3)
            sage: P.<x,y,z> = PolynomialRing(k,3)
            sage: P._singular_()
            polynomial ring, over a field, global ordering
            //   coefficients: ZZ/3[a]/(a^3-a+1)
            //   number of vars : 3
            //        block   1 : ordering dp
            //                  : names    x y z
            //        block   2 : ordering C

            sage: P._singular_() is P._singular_()
            True

            sage: P._singular_().name() == P._singular_().name()
            True

        TESTS:
            sage: P.<x> = QQ[]
            sage: P._singular_()
            polynomial ring, over a field, global ordering
            //   coefficients: QQ
            //   number of vars : 1
            //        block   1 : ordering lp
            //                  : names    x
            //        block   2 : ordering C
        """
        try:
            R = self.__singular
            if R is None or not (R.parent() is singular):
                raise ValueError
            R._check_valid()
            if not self.base_ring().is_field():
                return R
            if self.base_ring().is_prime_field():
                return R
            if self.base_ring().is_finite() \
                    or (isinstance(self.base_ring(), NumberField) and self.base_ring().is_absolute()):
                R.set_ring() #sorry for that, but needed for minpoly
                if  singular.eval('minpoly') != "(" + self.__minpoly + ")":
                    singular.eval("minpoly=%s"%(self.__minpoly))
                    self.__minpoly = singular.eval('minpoly')[1:-1] # store in correct format
            return R
        except (AttributeError, ValueError):
            return self._singular_init_(singular)

    def _singular_init_(self, singular=singular_default):
        """
        Create a SINGULAR (as in the computer algebra system)
        representation of this polynomial ring. The result is NOT
        cached.

        INPUT:

        - ``singular`` - SINGULAR interpreter (default: ``singular_default``)

        EXAMPLES::

            sage: P.<x,y,z> = QQ[]
            sage: P._singular_init_()
            polynomial ring, over a field, global ordering
            //   coefficients: QQ
            //   number of vars : 3
            //        block   1 : ordering dp
            //                  : names    x y z
            //        block   2 : ordering C
            sage: P._singular_init_() is P._singular_init_()
            False

            sage: P._singular_init_().name() == P._singular_init_().name()
            False

            sage: w = var('w')
            sage: R.<x,y> = PolynomialRing(NumberField(w^2+1,'s'))
            sage: singular(R)
            polynomial ring, over a field, global ordering
            //   coefficients: QQ[s]/(s^2+1)
            //   number of vars : 2
            //        block   1 : ordering dp
            //                  : names    x y
            //        block   2 : ordering C

            sage: R = PolynomialRing(GF(2**8,'a'),10,'x', order='invlex')
            sage: singular(R)
            polynomial ring, over a field, global ordering
            //   coefficients: ZZ/2[a]/(a^8+a^4+a^3+a^2+1)
            //   number of vars : 10
            //        block   1 : ordering rp
            //                  : names    x0 x1 x2 x3 x4 x5 x6 x7 x8 x9
            //        block   2 : ordering C

            sage: R = PolynomialRing(GF(127),2,'x', order='invlex')
            sage: singular(R)
            polynomial ring, over a field, global ordering
            //   coefficients: ZZ/127
            //   number of vars : 2
            //        block   1 : ordering rp
            //                  : names    x0 x1
            //        block   2 : ordering C

            sage: R = PolynomialRing(QQ,2,'x', order='invlex')
            sage: singular(R)
            polynomial ring, over a field, global ordering
            //   coefficients: QQ
            //   number of vars : 2
            //        block   1 : ordering rp
            //                  : names    x0 x1
            //        block   2 : ordering C

            sage: R = PolynomialRing(QQ,2,'x', order='degneglex')
            sage: singular(R)
            polynomial ring, over a field, global ordering
            //   coefficients: QQ
            //   number of vars : 2
            //        block   1 : ordering a
            //                  : names    x0 x1
            //                  : weights   1  1
            //        block   2 : ordering ls
            //                  : names    x0 x1
            //        block   3 : ordering C

            sage: R = PolynomialRing(QQ,'x')
            sage: singular(R)
            polynomial ring, over a field, global ordering
            //   coefficients: QQ
            //   number of vars : 1
            //        block   1 : ordering lp
            //                  : names    x
            //        block   2 : ordering C

            sage: R = PolynomialRing(GF(127),'x')
            sage: singular(R)
            polynomial ring, over a field, global ordering
            //   coefficients: ZZ/127
            //   number of vars : 1
            //        block   1 : ordering lp
            //                  : names    x
            //        block   2 : ordering C

            sage: R = ZZ['x,y']
            sage: singular(R)
            polynomial ring, over a domain, global ordering
            //   coefficients: ZZ
            //   number of vars : 2
            //        block   1 : ordering dp
            //                  : names    x y
            //        block   2 : ordering C

            sage: R = IntegerModRing(1024)['x,y']
            sage: singular(R)
            polynomial ring, over a ring (with zero-divisors), global ordering
            //   coefficients: ZZ/(2^10)
            //   number of vars : 2
            //        block   1 : ordering dp
            //                  : names    x y
            //        block   2 : ordering C

            sage: R = IntegerModRing(15)['x,y']
            sage: singular(R)
            polynomial ring, over a ring (with zero-divisors), global ordering
            //   coefficients: ZZ/bigint(15)
            //   number of vars : 2
            //        block   1 : ordering dp
            //                  : names    x y
            //        block   2 : ordering C

        TESTS::

            sage: P.<x> = QQ[]
            sage: P._singular_init_()
            polynomial ring, over a field, global ordering
            //   coefficients: QQ
            //   number of vars : 1
            //        block   1 : ordering lp
            //                  : names    x
            //        block   2 : ordering C

        """
        from sage.functions.other import ceil

        if self.ngens()==1:
            _vars = str(self.gen())
            if "*" in _vars: # 1.000...000*x
                _vars = _vars.split("*")[1]
        else:
            _vars = str(self.gens())

        order = self.term_order().singular_str()%dict(ngens=self.ngens())

        base_ring = self.base_ring()

        if is_RealField(base_ring):
            # singular converts to bits from base_10 in mpr_complex.cc by:
            #  size_t bits = 1 + (size_t) ((float)digits * 3.5);
            precision = base_ring.precision()
            digits = ceil((2*precision - 2)/7.0)
            self.__singular = singular.ring("(real,%d,0)"%digits, _vars, order=order)

        elif is_ComplexField(base_ring):
            # singular converts to bits from base_10 in mpr_complex.cc by:
            #  size_t bits = 1 + (size_t) ((float)digits * 3.5);
            precision = base_ring.precision()
            digits = ceil((2*precision - 2)/7.0)
            self.__singular = singular.ring("(complex,%d,0,I)"%digits, _vars,  order=order)

        elif base_ring.is_prime_field():
            self.__singular = singular.ring(self.characteristic(), _vars, order=order)

        elif base_ring.is_field() and base_ring.is_finite(): #must be extension field
            gen = str(base_ring.gen())
            r = singular.ring( "(%s,%s)"%(self.characteristic(),gen), _vars, order=order)
            self.__minpoly = (str(base_ring.modulus()).replace("x",gen)).replace(" ","")
            if  singular.eval('minpoly') != "(" + self.__minpoly + ")":
                singular.eval("minpoly=%s"%(self.__minpoly) )
                self.__minpoly = singular.eval('minpoly')[1:-1]
            self.__singular = r

        elif isinstance(base_ring, NumberField) and base_ring.is_absolute():
            gen = str(base_ring.gen())
            poly = base_ring.polynomial()
            poly_gen = str(poly.parent().gen())
            poly_str = str(poly).replace(poly_gen,gen)
            r = singular.ring( "(%s,%s)"%(self.characteristic(),gen), _vars, order=order, check=False)
            self.__minpoly = (poly_str).replace(" ","")
            if  singular.eval('minpoly') != "(" + self.__minpoly + ")":
                singular.eval("minpoly=%s"%(self.__minpoly) )
                self.__minpoly = singular.eval('minpoly')[1:-1]
            self.__singular = r

        elif is_IntegerRing(base_ring):
            self.__singular = singular.ring("(integer)", _vars, order=order)

        elif is_IntegerModRing(base_ring):
            ch = base_ring.characteristic()
            if ch.is_power_of(2):
                exp = ch.nbits() -1
                self.__singular = singular.ring("(integer,2,%d)"%(exp,), _vars, order=order, check=False)
            else:
                self.__singular = singular.ring("(integer,%d)"%(ch,), _vars, order=order, check=False)

        else:
            raise TypeError("no conversion to a Singular ring defined")

        return self.__singular

    # It is required in cython to redefine __hash__ when __richcmp__ is
    # overloaded. Also just writing
    #         __hash__ = CategoryObject.__hash__
    # doesn't work.
    def __hash__(self):
        """
        Return a hash for this ring, that is, a hash of the string
        representation of this polynomial ring.

        EXAMPLES::

            sage: P.<x,y,z> = QQ[]
            sage: hash(P)      # somewhat random output
            967902441410893180 # 64-bit
            -1767675994        # 32-bit
        """
        return CategoryObject.__hash__(self)

    def __richcmp__(left, right, int op):
        r"""
        Multivariate polynomial rings are said to be equal if:

        - their base rings match,
        - their generator names match and
        - their term orderings match.

        EXAMPLES::

            sage: P.<x,y,z> = QQ[]
            sage: R.<x,y,z> = QQ[]
            sage: P == R
            True

            sage: R.<x,y,z> = GF(127)[]
            sage: P == R
            False

            sage: R.<x,y> = QQ[]
            sage: P == R
            False

            sage: R.<x,y,z> = PolynomialRing(QQ,order='invlex')
            sage: P == R
            False

        TESTS::

            sage: R = QQ['x', 'y']; R
            Multivariate Polynomial Ring in x, y over Rational Field
            sage: R == R
            True
            sage: R == QQ['x','z']
            False
        """
        if left is right:
            return rich_to_bool(op, 0)

        if not isinstance(right, Parent) or not isinstance(left, Parent):
            # One is not a parent -- not equal and not ordered
            return op == Py_NE

        if not isinstance(right, (MPolynomialRing_libsingular,
                                  MPolynomialRing_polydict_domain)):
            return op == Py_NE

        def cmp_key(x):
            return (x.base_ring(), [str(v) for v in x.gens()], x.term_order())
        return richcmp(cmp_key(left), cmp_key(right), op)

    def __reduce__(self):
        """
        Serializes self.

        EXAMPLES::

            sage: P.<x,y,z> = PolynomialRing(QQ, order='degrevlex')
            sage: P == loads(dumps(P))
            True

            sage: P.<x,y,z> = PolynomialRing(ZZ, order='degrevlex')
            sage: P == loads(dumps(P))
            True

            sage: P = PolynomialRing(GF(127), names='abc')
            sage: P == loads(dumps(P))
            True

            sage: P = PolynomialRing(GF(2^8,'F'), names='abc')
            sage: P == loads(dumps(P))
            True

            sage: P = PolynomialRing(GF(2^16,'B'), names='abc')
            sage: P == loads(dumps(P))
            True
            sage: z = QQ['z'].0
            sage: P = PolynomialRing(NumberField(z^2 + 3,'B'), names='abc')
            sage: P == loads(dumps(P))
            True
        """
        return unpickle_MPolynomialRing_libsingular, \
            (self.base_ring(), self.variable_names(), self.term_order())

    def __temporarily_change_names(self, names, latex_names):
        """
        This is used by the variable names context manager.

        EXAMPLES::

            sage: R.<x,y> = QQ[] # indirect doctest
            sage: with localvars(R, 'z,w'):
            ....:      print(x^3 + y^3 - x*y)
            z^3 + w^3 - z*w
        """
        cdef ring *_ring = self._ring
        cdef char **_names
        cdef char **_orig_names
        cdef int i

        if len(names) != _ring.N:
            raise TypeError("len(names) doesn't equal self.ngens()")

        old = self._names, self._latex_names
        (self._names, self._latex_names) = names, latex_names

        _names = <char**>omAlloc0(sizeof(char*)*_ring.N)
        for i from 0 <= i < _ring.N:
            _name = str_to_bytes(names[i])
            _names[i] = omStrDup(_name)

        _orig_names = _ring.names
        _ring.names = _names

        for i from 0 <= i < _ring.N:
            omFree(_orig_names[i])
        omFree(_orig_names)

        return old

    ### The following methods are handy for implementing Groebner
    ### basis algorithms. They do only superficial type/sanity checks
    ### and should be called carefully.

    def monomial_quotient(self, MPolynomial_libsingular f, MPolynomial_libsingular g, coeff=False):
        r"""
        Return ``f/g``, where both ``f`` and`` ``g`` are treated as
        monomials.

        Coefficients are ignored by default.

        INPUT:

        - ``f`` - monomial
        - ``g`` - monomial
        - ``coeff`` - divide coefficients as well (default: ``False``)

        EXAMPLES::

            sage: P.<x,y,z> = QQ[]
            sage: P.monomial_quotient(3/2*x*y,x)
            y

            sage: P.monomial_quotient(3/2*x*y,x,coeff=True)
            3/2*y

        Note, that `\ZZ` behaves different if ``coeff=True``::

            sage: P.monomial_quotient(2*x,3*x)
            1

            sage: P.<x,y> = PolynomialRing(ZZ)
            sage: P.monomial_quotient(2*x,3*x,coeff=True)
            Traceback (most recent call last):
            ...
            ArithmeticError: Cannot divide these coefficients.

        TESTS::

            sage: R.<x,y,z> = QQ[]
            sage: P.<x,y,z> = QQ[]
            sage: P.monomial_quotient(x*y,x)
            y

            sage: P.monomial_quotient(x*y,R.gen())
            y

            sage: P.monomial_quotient(P(0),P(1))
            0

            sage: P.monomial_quotient(P(1),P(0))
            Traceback (most recent call last):
            ...
            ZeroDivisionError

            sage: P.monomial_quotient(P(3/2),P(2/3), coeff=True)
            9/4

            sage: P.monomial_quotient(x,y) # Note the wrong result
            x*y^65535*z^65535

            sage: P.monomial_quotient(x,P(1))
            x

        .. warning::

           Assumes that the head term of f is a multiple of the head
           term of g and return the multiplicant m. If this rule is
           violated, funny things may happen.
        """
        cdef poly *res
        cdef ring *r = self._ring
        cdef number *n
        cdef number *denom

        if self is not f._parent:
            f = self._coerce_c(f)
        if self is not g._parent:
            g = self._coerce_c(g)

        if not f._poly:
            return self._zero_element
        if not g._poly:
            raise ZeroDivisionError

        if r is not currRing:
            rChangeCurrRing(r)
        res = pMDivide(f._poly, g._poly)
        if coeff:
            if r.cf.type == n_unknown or r.cf.cfDivBy(p_GetCoeff(f._poly, r), p_GetCoeff(g._poly, r), r.cf):
                n = r.cf.cfDiv( p_GetCoeff(f._poly, r) , p_GetCoeff(g._poly, r), r.cf)
                p_SetCoeff0(res, n, r)
            else:
                raise ArithmeticError("Cannot divide these coefficients.")
        else:
            p_SetCoeff0(res, n_Init(1, r), r)
        return new_MP(self, res)

    def monomial_divides(self, MPolynomial_libsingular a, MPolynomial_libsingular b):
        """
        Return ``False`` if a does not divide b and ``True``
        otherwise.

        Coefficients are ignored.

        INPUT:

        - ``a`` -- monomial

        - ``b`` -- monomial

        EXAMPLES::

            sage: P.<x,y,z> = QQ[]
            sage: P.monomial_divides(x*y*z, x^3*y^2*z^4)
            True
            sage: P.monomial_divides(x^3*y^2*z^4, x*y*z)
            False

        TESTS::

            sage: P.<x,y,z> = QQ[]
            sage: P.monomial_divides(P(1), P(0))
            True
            sage: P.monomial_divides(P(1), x)
            True
        """
        cdef poly *_a
        cdef poly *_b
        cdef ring *_r
        if a._parent is not b._parent:
            b = a._parent._coerce_c(b)

        _a = a._poly
        _b = b._poly
        _r = a._parent_ring

        if _a == NULL:
            raise ZeroDivisionError
        if _b == NULL:
            return True

        if not p_DivisibleBy(_a, _b, _r):
            return False
        else:
            return True


    def monomial_lcm(self, MPolynomial_libsingular f, MPolynomial_libsingular g):
        """
        LCM for monomials. Coefficients are ignored.

        INPUT:

        - ``f`` - monomial

        - ``g`` - monomial

        EXAMPLES::

            sage: P.<x,y,z> = QQ[]
            sage: P.monomial_lcm(3/2*x*y,x)
            x*y

        TESTS::

            sage: R.<x,y,z> = QQ[]
            sage: P.<x,y,z> = QQ[]
            sage: P.monomial_lcm(x*y,R.gen())
            x*y

            sage: P.monomial_lcm(P(3/2),P(2/3))
            1

            sage: P.monomial_lcm(x,P(1))
            x
        """
        cdef poly *m = p_ISet(1,self._ring)

        if self is not f._parent:
            f = self._coerce_c(f)
        if self is not g._parent:
            g = self._coerce_c(g)

        if f._poly == NULL:
            if g._poly == NULL:
                return self._zero_element
            else:
                raise ArithmeticError("Cannot compute LCM of zero and nonzero element.")
        if g._poly == NULL:
            raise ArithmeticError("Cannot compute LCM of zero and nonzero element.")

        if(self._ring != currRing): rChangeCurrRing(self._ring)

        pLcm(f._poly, g._poly, m)
        p_Setm(m, self._ring)
        return new_MP(self,m)

    def monomial_reduce(self, MPolynomial_libsingular f, G):
        """
        Try to find a ``g`` in ``G`` where ``g.lm()`` divides
        ``f``. If found ``(flt,g)`` is returned, ``(0,0)`` otherwise,
        where ``flt`` is ``f/g.lm()``.

        It is assumed that ``G`` is iterable and contains *only*
        elements in this polynomial ring.

        Coefficients are ignored.

        INPUT:

        - ``f`` - monomial
        - ``G`` - list/set of mpolynomials

        EXAMPLES::

            sage: P.<x,y,z> = QQ[]
            sage: f = x*y^2
            sage: G = [ 3/2*x^3 + y^2 + 1/2, 1/4*x*y + 2/7, 1/2  ]
            sage: P.monomial_reduce(f,G)
            (y, 1/4*x*y + 2/7)

        TESTS::

            sage: P.<x,y,z> = QQ[]
            sage: f = x*y^2
            sage: G = [ 3/2*x^3 + y^2 + 1/2, 1/4*x*y + 2/7, 1/2  ]

            sage: P.monomial_reduce(P(0),G)
            (0, 0)

            sage: P.monomial_reduce(f,[P(0)])
            (0, 0)
        """
        cdef poly *m = f._poly
        cdef ring *r = self._ring
        cdef poly *flt

        if not m:
            return (f, f)

        for g in G:
            if isinstance(g, MPolynomial_libsingular) and g:
                h = <MPolynomial_libsingular>g
                if h._parent is self and p_LmDivisibleBy(h._poly, m, r):
                    if r is not currRing:
                        rChangeCurrRing(r)
                    flt = pMDivide(f._poly, h._poly)
                    p_SetCoeff(flt, n_Init(1, r), r)
                    return (new_MP(self, flt), h)
        return (self._zero_element, self._zero_element)

    def monomial_pairwise_prime(self, MPolynomial_libsingular g, MPolynomial_libsingular h):
        """
        Return ``True`` if ``h`` and ``g`` are pairwise prime. Both
        are treated as monomials.

        Coefficients are ignored.

        INPUT:

        - ``h`` - monomial
        - ``g`` - monomial

        EXAMPLES::

            sage: P.<x,y,z> = QQ[]
            sage: P.monomial_pairwise_prime(x^2*z^3, y^4)
            True

            sage: P.monomial_pairwise_prime(1/2*x^3*y^2, 3/4*y^3)
            False

        TESTS::

            sage: Q.<x,y,z> = QQ[]
            sage: P.<x,y,z> = QQ[]
            sage: P.monomial_pairwise_prime(x^2*z^3, Q('y^4'))
            True

            sage: P.monomial_pairwise_prime(1/2*x^3*y^2, Q(0))
            True

            sage: P.monomial_pairwise_prime(P(1/2),x)
            False
        """
        cdef int i
        cdef ring *r
        cdef poly *p
        cdef poly *q

        if h._parent is not g._parent:
            g = h._parent._coerce_c(g)

        r = h._parent_ring
        p = g._poly
        q = h._poly

        if p == NULL:
            if q == NULL:
                return False #GCD(0,0) = 0
            else:
                return True #GCD(x,0) = 1
        elif q == NULL:
            return True # GCD(0,x) = 1
        elif p_IsConstant(p,r) or p_IsConstant(q,r): # assuming a base field
            return False

        for i from 1 <= i <= r.N:
            if p_GetExp(p,i,r) and p_GetExp(q,i,r):
                return False
        return True

    def monomial_all_divisors(self, MPolynomial_libsingular t):
        """
        Return a list of all monomials that divide ``t``.

        Coefficients are ignored.

        INPUT:

        - ``t`` - a monomial

        OUTPUT:
            a list of monomials


        EXAMPLES::

            sage: P.<x,y,z> = QQ[]
            sage: P.monomial_all_divisors(x^2*z^3)
            [x, x^2, z, x*z, x^2*z, z^2, x*z^2, x^2*z^2, z^3, x*z^3, x^2*z^3]

        ALGORITHM: addwithcarry idea by Toon Segers
        """

        M = list()

        cdef ring *_ring = self._ring
        cdef poly *maxvector = t._poly
        cdef poly *tempvector = p_ISet(1, _ring)

        pos = 1

        while not p_ExpVectorEqual(tempvector, maxvector, _ring):
          tempvector = addwithcarry(tempvector, maxvector, pos, _ring)
          M.append(new_MP(self, p_Copy(tempvector, _ring)))
        return M

def unpickle_MPolynomialRing_libsingular(base_ring, names, term_order):
    """
    inverse function for ``MPolynomialRing_libsingular.__reduce__``

    EXAMPLES::

        sage: P.<x,y> = PolynomialRing(QQ)
        sage: loads(dumps(P)) is P # indirect doctest
        True
    """
    from sage.rings.polynomial.polynomial_ring_constructor import _multi_variate
    # If libsingular would be replaced by a different implementation in future
    # sage version, the unpickled ring will belong the new implementation.
    return _multi_variate(base_ring, tuple(names), None, term_order, None)


cdef class MPolynomial_libsingular(MPolynomial):
    """
    A multivariate polynomial implemented using libSINGULAR.
    """
    def __init__(self, MPolynomialRing_libsingular parent):
        """
        Construct a zero element in parent.

        EXAMPLES::

            sage: from sage.rings.polynomial.multi_polynomial_libsingular import MPolynomial_libsingular
            sage: P = PolynomialRing(GF(32003),3,'x')
            sage: MPolynomial_libsingular(P)
            0
        """
        self._poly = NULL
        self._parent = parent
        self._parent_ring = singular_ring_reference(parent._ring)

    def __dealloc__(self):
        # WARNING: the Cython class self._parent is now no longer accessible!
        if self._poly==NULL:
            # e.g. MPolynomialRing_libsingular._zero_element
            singular_ring_delete(self._parent_ring)
            return
        assert self._parent_ring != NULL # the constructor has no way to raise an exception
        p_Delete(&self._poly, self._parent_ring)
        singular_ring_delete(self._parent_ring)

    def __copy__(self):
        """
        Copy ``self``.

        OUTPUT:

        A copy.

        EXAMPLES::

            sage: F.<a> = GF(7^2)
            sage: R.<x,y> = F[]
            sage: p = a*x^2 + y + a^3; p
            (a)*x^2 + y + (-2*a - 3)
            sage: q = copy(p)
            sage: p == q
            True
            sage: p is q
            False
            sage: lst = [p,q]
            sage: matrix(ZZ, 2, 2, lambda i,j: bool(lst[i]==lst[j]))
            [1 1]
            [1 1]
            sage: matrix(ZZ, 2, 2, lambda i,j: bool(lst[i] is lst[j]))
            [1 0]
            [0 1]
        """
        return new_MP(self._parent, p_Copy(self._poly, self._parent_ring))

    def __deepcopy__(self, memo={}):
        """
        Deep copy ``self``

        TESTS::

            sage: R.<x,y> = QQ[]
            sage: p = x^2 + y^2
            sage: p is deepcopy(p)
            False
            sage: p == deepcopy(p)
            True
            sage: p.parent() is deepcopy(p).parent()
            True
        """
        cpy = self.__copy__()
        memo[id(self)] = cpy
        return cpy

    cpdef MPolynomial_libsingular _new_constant_poly(self, x, MPolynomialRing_libsingular P):
        r"""
        Quickly create a new constant polynomial with value x in the parent P.

        ASSUMPTION:

        The value x must be an element of the base ring. That assumption is
        not verified.

        EXAMPLES::

            sage: R.<x,y> = QQ[]
            sage: x._new_constant_poly(2/1,R)
            2

        """
        if not x:
            return new_MP(P, NULL)
        cdef poly *_p
        singular_polynomial_rmul(&_p, P._one_element_poly, x, P._ring)
        return new_MP(P, _p)

    def __call__(self, *x, **kwds):
        """
        Evaluate this multi-variate polynomial at ``x``, where ``x``
        is either the tuple of values to substitute in, or one can use
        functional notation ``f(a_0,a_1,a_2, \ldots)`` to evaluate
        ``f`` with the ith variable replaced by ``a_i``.

        INPUT:

        - ``x`` - a list of elements in ``self.parent()``
        - or ``**kwds`` - a dictionary of ``variable-name:value`` pairs.

        EXAMPLES::

            sage: P.<x,y,z> = QQ[]
            sage: f = 3/2*x^2*y + 1/7 * y^2 + 13/27
            sage: f(0,0,0)
            13/27

            sage: f(1,1,1)
            803/378
            sage: 3/2 + 1/7 + 13/27
            803/378

            sage: f(45/2,19/3,1)
            7281167/1512

            sage: f(1,2,3).parent()
            Rational Field

        TESTS::

            sage: P.<x,y,z> = QQ[]
            sage: P(0)(1,2,3)
            0
            sage: P(3/2)(1,2,3)
            3/2

            sage: R.<a,b,y> = QQ[]
            sage: f = a*y^3 + b*y - 3*a*b*y
            sage: f(a=5,b=3,y=10)
            4580
            sage: f(5,3,10)
            4580

        See :trac:`8502`::

            sage: x = polygen(QQ)
            sage: K.<t> = NumberField(x^2+47)
            sage: R.<X,Y,Z> = K[]
            sage: f = X+Y+Z
            sage: a = f(t,t,t); a
            3*t
            sage: a.parent() is K
            True

            sage: R.<X,Y,Z> = QQ[]
            sage: f = X+Y+Z
            sage: a = f(2,3,4); a
            9
            sage: a.parent() is QQ
            True
        """
        if len(kwds) > 0:
            f = self.subs(**kwds)
            if len(x) > 0:
                return f(*x)
            else:
                return f

        cdef int l = len(x)
        cdef MPolynomialRing_libsingular parent = self._parent
        cdef ring *_ring = parent._ring

        if l == 1 and isinstance(x[0], (list, tuple)):
            x = x[0]
            l = len(x)

        if l != parent._ring.N:
            raise TypeError("number of arguments does not match number of variables in parent")

        try:
            # Attempt evaluation via singular.
            coerced_x = [parent.coerce(e) for e in x]
        except TypeError:
            # give up, evaluate functional
            y = parent.base_ring()(0)
            for (m,c) in self.dict().iteritems():
                y += c*mul([ x[i]**m[i] for i in m.nonzero_positions()])
            return y

        cdef poly *res    # ownership will be transferred to us in the next line
        singular_polynomial_call(&res, self._poly, _ring, coerced_x, MPolynomial_libsingular_get_element)
        res_parent = coercion_model.common_parent(parent._base, *x)

        if res == NULL:
            return res_parent(0)
        if p_LmIsConstant(res, _ring):
            sage_res = si2sa( p_GetCoeff(res, _ring), _ring, parent._base )
            p_Delete(&res, _ring)            # sage_res contains copy
        else:
            sage_res = new_MP(parent, res)   # pass on ownership of res to sage_res

        if parent(sage_res) is not res_parent:
            sage_res = res_parent(sage_res)
        return sage_res

    def __hash__(self):
        """
        This hash incorporates the variable name in an effort to
        respect the obvious inclusions into multi-variable polynomial
        rings.

        The tuple algorithm is borrowed from http://effbot.org/zone/python-hash.htm.

        EXAMPLES::

            sage: R.<x>=QQ[]
            sage: S.<x,y>=QQ[]
            sage: hash(S(1/2))==hash(1/2)  # respect inclusions of the rationals
            True
            sage: hash(S.0)==hash(R.0)  # respect inclusions into mpoly rings
            True
            sage: # the point is to make for more flexible dictionary look ups
            sage: d={S.0:12}
            sage: d[R.0]
            12
        """
        return self._hash_c()

    cpdef int _cmp_(left, right) except -2:
        """
        Compare left and right and return -1, 0, and 1 for <,==, and >
        respectively.

        EXAMPLES::

            sage: P.<x,y,z> = PolynomialRing(QQ,order='degrevlex')
            sage: x == x
            True

            sage: x > y
            True
            sage: y^2 > x
            True

            sage: (2/3*x^2 + 1/2*y + 3) > (2/3*x^2 + 1/4*y + 10)
            True

        TESTS::

            sage: P.<x,y,z> = PolynomialRing(QQ, order='degrevlex')
            sage: x > P(0)
            True

            sage: P(0) == P(0)
            True

            sage: P(0) < P(1)
            True

            sage: x > P(1)
            True

            sage: 1/2*x < 3/4*x
            True

            sage: (x+1) > x
            True

            sage: f = 3/4*x^2*y + 1/2*x + 2/7
            sage: f > f
            False
            sage: f < f
            False
            sage: f == f
            True

            sage: P.<x,y,z> = PolynomialRing(GF(127), order='degrevlex')
            sage: (66*x^2 + 23) > (66*x^2 + 2)
            True
        """
        if left is right:
            return 0
        cdef poly *p = (<MPolynomial_libsingular>left)._poly
        cdef poly *q = (<MPolynomial_libsingular>right)._poly
        cdef ring *r = (<MPolynomial_libsingular>left)._parent_ring
        return singular_polynomial_cmp(p, q, r)

    cpdef _add_(left, right):
        """
        Add left and right.

        EXAMPLES::

            sage: P.<x,y,z>=PolynomialRing(QQ,3)
            sage: 3/2*x + 1/2*y + 1 #indirect doctest
            3/2*x + 1/2*y + 1
        """
        cdef ring *r = (<MPolynomial_libsingular>left)._parent_ring
        cdef poly *_p
        singular_polynomial_add(&_p, left._poly,
                                 (<MPolynomial_libsingular>right)._poly, r)
        return new_MP((<MPolynomial_libsingular>left)._parent, _p)

    cpdef _sub_(left, right):
        """
        Subtract left and right.

        EXAMPLES::

            sage: P.<x,y,z>=PolynomialRing(QQ,3)
            sage: 3/2*x - 1/2*y - 1 #indirect doctest
            3/2*x - 1/2*y - 1
        """
        cdef ring *_ring = (<MPolynomial_libsingular>left)._parent_ring
        cdef poly *_p
        singular_polynomial_sub(&_p, left._poly,
                                (<MPolynomial_libsingular>right)._poly,
                                _ring)
        return new_MP((<MPolynomial_libsingular>left)._parent, _p)

    cpdef _lmul_(self, Element left):
        """
        Multiply self with a base ring element.

        EXAMPLES::

            sage: P.<x,y,z>=PolynomialRing(QQ,3)
            sage: 3/2*x # indirect doctest
            3/2*x

        ::

            sage: P.<x,y,z>=PolynomialRing(QQ,3)
            sage: (3/2*x - 1/2*y - 1) * (3/2) # indirect doctest
            9/4*x - 3/4*y - 3/2
        """

        cdef ring *_ring = (<MPolynomial_libsingular>self)._parent_ring
        if not left:
            return (<MPolynomial_libsingular>self)._parent._zero_element
        cdef poly *_p
        singular_polynomial_rmul(&_p, self._poly, left, _ring)
        return new_MP((<MPolynomial_libsingular>self)._parent, _p)

    cpdef _mul_(left, right):
        """
        Multiply left and right.

        EXAMPLES::

            sage: P.<x,y,z>=PolynomialRing(QQ,3)
            sage: (3/2*x - 1/2*y - 1) * (3/2*x + 1/2*y + 1) # indirect doctest
            9/4*x^2 - 1/4*y^2 - y - 1

            sage: P.<x,y> = PolynomialRing(QQ,order='lex')
            sage: (x^2^15) * x^2^15
            Traceback (most recent call last):
            ...
            OverflowError: exponent overflow (...)
        """
        # all currently implemented rings are commutative
        cdef poly *_p
        singular_polynomial_mul(&_p, left._poly,
                                 (<MPolynomial_libsingular>right)._poly,
                                 (<MPolynomial_libsingular>left)._parent_ring)
        return new_MP((<MPolynomial_libsingular>left)._parent,_p)

    cpdef _div_(left, right_ringelement):
        """
        Divide left by right

        EXAMPLES::

            sage: R.<x,y>=PolynomialRing(QQ,2)
            sage: f = (x + y)/3 # indirect doctest
            sage: f.parent()
            Multivariate Polynomial Ring in x, y over Rational Field

        Note that / is still a constructor for elements of the
        fraction field in all cases as long as both arguments have the
        same parent and right is not constant. ::

            sage: R.<x,y>=PolynomialRing(QQ,2)
            sage: f = x^3 + y
            sage: g = x
            sage: h = f/g; h
            (x^3 + y)/x
            sage: h.parent()
            Fraction Field of Multivariate Polynomial Ring in x, y over Rational Field

        If we divide over `\ZZ` the result is the same as multiplying
        by 1/3 (i.e. base extension). ::

            sage: R.<x,y> = ZZ[]
            sage: f = (x + y)/3
            sage: f.parent()
            Multivariate Polynomial Ring in x, y over Rational Field
            sage: f = (x + y) * 1/3
            sage: f.parent()
            Multivariate Polynomial Ring in x, y over Rational Field

        But we get a true fraction field if the denominator is not in
        the fraction field of the base ring.""

            sage: f = x/y
            sage: f.parent()
            Fraction Field of Multivariate Polynomial Ring in x, y over Integer Ring

        Division will fail for non-integral domains::

            sage: P.<x,y> = Zmod(1024)[]
            sage: x/P(3)
            Traceback (most recent call last):
            ...
            TypeError: self must be an integral domain.

            sage: x/3
            Traceback (most recent call last):
            ...
            TypeError: self must be an integral domain.

        TESTS::

            sage: R.<x,y>=PolynomialRing(QQ,2)
            sage: x/0
            Traceback (most recent call last):
            ...
            ZeroDivisionError: rational division by zero
        """
        cdef poly *p
        cdef MPolynomial_libsingular right = <MPolynomial_libsingular>right_ringelement
        cdef bint is_field = left._parent._base.is_field()
        if p_IsConstant(right._poly, right._parent_ring):
            if is_field:
                singular_polynomial_div_coeff(&p, left._poly, right._poly, right._parent_ring)
                return new_MP(left._parent, p)
            else:
                return left.change_ring(left.base_ring().fraction_field())/right_ringelement
        else:
            return (left._parent).fraction_field()(left,right_ringelement)

    def __pow__(MPolynomial_libsingular self, exp, ignored):
        """
        Return ``self**(exp)``.

        The exponent must be an integer or a rational such that
        the result lies in the same polynomial ring.

        EXAMPLES::

            sage: R.<x,y> = PolynomialRing(QQ,2)
            sage: f = x^3 + y
            sage: f^2
            x^6 + 2*x^3*y + y^2
            sage: g = f^(-1); g
            1/(x^3 + y)
            sage: type(g)
            <type 'sage.rings.fraction_field_element.FractionFieldElement'>

            sage: P.<x,y> = PolynomialRing(ZZ)
            sage: P(2)**(-1)
            1/2

            sage: P.<u,v> = PolynomialRing(QQ, 2)
            sage: u^(1/2)
            Traceback (most recent call last):
            ...
            ValueError: not a 2nd power

            sage: P.<x,y> = PolynomialRing(QQ,order='lex')
            sage: (x+y^2^15)^10
            Traceback (most recent call last):
            ....
            OverflowError: exponent overflow (...)

        Test fractional powers (:trac:`22329`)::

            sage: P.<R, S> = ZZ[]
            sage: (R^3 + 6*R^2*S + 12*R*S^2 + 8*S^3)^(1/3)
            R + 2*S
            sage: _.parent()
            Multivariate Polynomial Ring in R, S over Integer Ring
            sage: P(4)^(1/2)
            2
            sage: _.parent()
            Multivariate Polynomial Ring in R, S over Integer Ring

            sage: (R^2 + 3)^(1/2)
            Traceback (most recent call last):
            ...
            ValueError: 3 is not a 2nd power
            sage: P(2)^P(2)
            4
            sage: (R + 1)^P(2)
            R^2 + 2*R + 1
            sage: (R + 1)^R
            Traceback (most recent call last):
            ...
            TypeError: R is neither an integer nor a rational
            sage: 2^R
            Traceback (most recent call last):
            ...
            TypeError: R is neither an integer nor a rational
        """
        if type(exp) is not Integer:
            try:
                exp = Integer(exp)
            except TypeError:
                try:
                    n = Rational(exp)
                except TypeError:
                    raise TypeError("{} is neither an integer nor a rational".format(exp))
                num = n.numerator()
                den = n.denominator()

                if self.degree == 0:
                    return self.parent()(
                        self.constant_coefficient().nth_root(den) ** num)
                return self.nth_root(den) ** num

        if exp < 0:
            return self._parent._one_element / (self**(-exp))
        elif exp == 0:
            return self._parent._one_element

        cdef ring *_ring = self._parent_ring
        cdef poly *_p
        singular_polynomial_pow(&_p, self._poly, exp, _ring)
        return new_MP(self._parent, _p)

    def __neg__(self):
        """
        Return ``-self``.

        EXAMPLES::

            sage: R.<x,y>=PolynomialRing(QQ,2)
            sage: f = x^3 + y
            sage: -f
            -x^3 - y
        """
        cdef ring *_ring = self._parent_ring

        cdef poly *p
        singular_polynomial_neg(&p, self._poly, _ring)
        return new_MP(self._parent, p)

    def _repr_(self):
        """
        EXAMPLES::

            sage: R.<x,y>=PolynomialRing(QQ,2)
            sage: f = x^3 + y
            sage: f # indirect doctest
            x^3 + y
        """
        cdef ring *_ring = self._parent_ring
        s = singular_polynomial_str(self._poly, _ring)
        return s

    cpdef _repr_short_(self):
        """
        This is a faster but less pretty way to print polynomials. If
        available it uses the short SINGULAR notation.

        EXAMPLES::

            sage: R.<x,y>=PolynomialRing(QQ,2)
            sage: f = x^3 + y
            sage: f._repr_short_()
            'x3+y'
        """
        cdef ring *_ring = self._parent_ring
        rChangeCurrRing(_ring)
        if _ring.CanShortOut:
            _ring.ShortOut = 1
            s = p_String(self._poly, _ring, _ring)
            _ring.ShortOut = 0
        else:
            s = p_String(self._poly, _ring, _ring)
        return char_to_str(s)

    def _latex_(self):
        """
        Return a polynomial LaTeX representation of this polynomial.

        EXAMPLES::

            sage: P.<x,y,z> = QQ[]
            sage: f = - 1*x^2*y - 25/27 * y^3 - z^2
            sage: latex(f)  # indirect doctest
            -x^{2} y - \frac{25}{27} y^{3} - z^{2}
        """
        cdef ring *_ring = self._parent_ring
        gens = self.parent().latex_variable_names()
        base = self.parent().base()
        return singular_polynomial_latex(self._poly, _ring, base, gens)

    def _repr_with_changed_varnames(self, varnames):
        """
        Return string representing this polynomial but change the
        variable names to ``varnames``.

        EXAMPLES::

            sage: P.<x,y,z> = QQ[]
            sage: f = - 1*x^2*y - 25/27 * y^3 - z^2
            sage: print(f._repr_with_changed_varnames(['FOO', 'BAR', 'FOOBAR']))
            -FOO^2*BAR - 25/27*BAR^3 - FOOBAR^2
        """
        return  singular_polynomial_str_with_changed_varnames(self._poly, self._parent_ring, varnames)

    def degree(self, MPolynomial_libsingular x=None, int std_grading=False):
        """
        Return the maximal degree of this polynomial in ``x``, where
        ``x`` must be one of the generators for the parent of this
        polynomial.

        INPUT:

        - ``x`` - (default: ``None``) a multivariate polynomial which is (or
          coerces to) a generator of the parent of self. If ``x`` is ``None``,
          return the total degree, which is the maximum degree of any monomial.
          Note that a matrix term ordering alters the grading of the generators
          of the ring; see the tests below.  To avoid this behavior, use either
          ``exponents()`` for the exponents themselves, or the optional
          argument ``std_grading=False``.

        OUTPUT:
            integer

        EXAMPLES::

            sage: R.<x, y> = QQ[]
            sage: f = y^2 - x^9 - x
            sage: f.degree(x)
            9
            sage: f.degree(y)
            2
            sage: (y^10*x - 7*x^2*y^5 + 5*x^3).degree(x)
            3
            sage: (y^10*x - 7*x^2*y^5 + 5*x^3).degree(y)
            10

        TESTS::

            sage: P.<x, y> = QQ[]
            sage: P(0).degree(x)
            -1
            sage: P(1).degree(x)
            0

        With a matrix term ordering, the grading of the generators is
        determined by the first row of the matrix.  This affects the behavior
        of ``degree()`` when no variable is specified.
        To evaluate the degree with a standard grading, use the optional
        argument ``std_grading=True``.

            sage: tord = TermOrder(matrix([3,0,1,1,1,0,1,0,0]))
            sage: R.<x,y,z> = PolynomialRing(QQ,3,order=tord)
            sage: (x^3*y+x*z^4).degree()
            9
            sage: (x^3*y+x*z^4).degree(std_grading=True)
            5
            sage: x.degree(x), y.degree(y), z.degree(z)
            (1, 1, 1)

        The following example is inspired by :trac:`11652`::

            sage: R.<p,q,t> = ZZ[]
            sage: poly = p+q^2+t^3
            sage: poly = poly.polynomial(t)[0]
            sage: poly
            q^2 + p

        There is no canonical coercion from ``R`` to the parent of ``poly``, so
        this doesn't work::

            sage: poly.degree(q)
            Traceback (most recent call last):
            ...
            TypeError: argument must canonically coerce to parent

        Using a non-canonical coercion does work, but we require this
        to be done explicitly, since it can lead to confusing results
        if done automatically::

            sage: poly.degree(poly.parent()(q))
            2
            sage: poly.degree(poly.parent()(p))
            1
            sage: T.<x,y> = ZZ[]
            sage: poly.degree(poly.parent()(x))  # noncanonical coercions can be confusing
            1

        The argument to degree has to be a generator::

            sage: pp = poly.parent().gen(0)
            sage: poly.degree(pp)
            1
            sage: poly.degree(pp+1)
            Traceback (most recent call last):
            ...
            TypeError: argument must be a generator

        Canonical coercions are used::

            sage: S = ZZ['p,q']
            sage: poly.degree(S.0)
            1
            sage: poly.degree(S.1)
            2
        """
        cdef ring *r = self._parent_ring
        cdef poly *p = self._poly
        if not x:
            if not std_grading:
                return singular_polynomial_deg(p,NULL,r)
            else:
                return self.total_degree(std_grading=True)

        if not x.parent() is self.parent():
            try:
                x = self.parent().coerce(x)
            except TypeError:
                raise TypeError("argument must canonically coerce to parent")
        if not x.is_generator():
            raise TypeError("argument must be a generator")

        return singular_polynomial_deg(p, x._poly, r)

    def total_degree(self, int std_grading=False):
        """
        Return the total degree of ``self``, which is the maximum degree
        of all monomials in ``self``.

        EXAMPLES::

            sage: R.<x,y,z> = QQ[]
            sage: f=2*x*y^3*z^2
            sage: f.total_degree()
            6
            sage: f=4*x^2*y^2*z^3
            sage: f.total_degree()
            7
            sage: f=99*x^6*y^3*z^9
            sage: f.total_degree()
            18
            sage: f=x*y^3*z^6+3*x^2
            sage: f.total_degree()
            10
            sage: f=z^3+8*x^4*y^5*z
            sage: f.total_degree()
            10
            sage: f=z^9+10*x^4+y^8*x^2
            sage: f.total_degree()
            10

        TESTS::

            sage: R.<x,y,z> = QQ[]
            sage: R(0).total_degree()
            -1
            sage: R(1).total_degree()
            0

        With a matrix term ordering, the grading changes.
        To evaluate the total degree using the standard grading,
        use the optional argument``std_grading=True``::

            sage: tord=TermOrder(matrix([3,0,1,1,1,0,1,0,0]))
            sage: R.<x,y,z> = PolynomialRing(QQ,3,order=tord)
            sage: (x^2*y).total_degree()
            6
            sage: (x^2*y).total_degree(std_grading=True)
            3
        """
        cdef int i, result
        cdef poly *p = self._poly
        cdef ring *r = self._parent_ring

        if not std_grading:
            return singular_polynomial_deg(p,NULL,r)
        else:
            result = 0
            while p:
                result = max(result, sum([p_GetExp(p,i,r) for i in xrange(1,r.N+1)]))
                p = pNext(p)
            return result

    def degrees(self):
        """
        Returns a tuple with the maximal degree of each variable in
        this polynomial.  The list of degrees is ordered by the order
        of the generators.

        EXAMPLES::

            sage: R.<y0,y1,y2> = PolynomialRing(QQ,3)
            sage: q = 3*y0*y1*y1*y2; q
            3*y0*y1^2*y2
            sage: q.degrees()
            (1, 2, 1)
            sage: (q + y0^5).degrees()
            (5, 2, 1)
        """
        cdef poly *p = self._poly
        cdef ring *r = self._parent_ring
        cdef int i
        cdef list d = [0 for _ in range(r.N)]
        while p:
            for i from 0 <= i < r.N:
                d[i] = max(d[i],p_GetExp(p, i+1, r))
            p = pNext(p)
        return tuple(d)

    def coefficient(self, degrees):
        """
        Return the coefficient of the variables with the degrees
        specified in the python dictionary ``degrees``.
        Mathematically, this is the coefficient in the base ring
        adjoined by the variables of this ring not listed in
        ``degrees``.  However, the result has the same parent as this
        polynomial.

        This function contrasts with the function
        ``monomial_coefficient`` which returns the coefficient in the
        base ring of a monomial.

        INPUT:

        - ``degrees`` - Can be any of:
                - a dictionary of degree restrictions
                - a list of degree restrictions (with None in the unrestricted variables)
                - a monomial (very fast, but not as flexible)

        OUTPUT:
            element of the parent of this element.

        .. NOTE::

           For coefficients of specific monomials, look at :meth:`monomial_coefficient`.

        EXAMPLES::

            sage: R.<x,y> = QQ[]
            sage: f=x*y+y+5
            sage: f.coefficient({x:0,y:1})
            1
            sage: f.coefficient({x:0})
            y + 5
            sage: f=(1+y+y^2)*(1+x+x^2)
            sage: f.coefficient({x:0})
            y^2 + y + 1
            sage: f.coefficient([0,None])
            y^2 + y + 1
            sage: f.coefficient(x)
            y^2 + y + 1

        Note that exponents have all variables specified::

            sage: x.coefficient(x.exponents()[0])
            1
            sage: f.coefficient([1,0])
            1
            sage: f.coefficient({x:1,y:0})
            1

        Be aware that this may not be what you think! The physical
        appearance of the variable x is deceiving -- particularly if
        the exponent would be a variable. ::

            sage: f.coefficient(x^0) # outputs the full polynomial
            x^2*y^2 + x^2*y + x*y^2 + x^2 + x*y + y^2 + x + y + 1
            sage: R.<x,y> = GF(389)[]
            sage: f=x*y+5
            sage: c=f.coefficient({x:0,y:0}); c
            5
            sage: parent(c)
            Multivariate Polynomial Ring in x, y over Finite Field of size 389

        AUTHOR:

        - Joel B. Mohler (2007.10.31)
        """
        cdef poly *_degrees = <poly*>0
        cdef poly *p = self._poly
        cdef ring *r = self._parent_ring
        cdef poly *newp = p_ISet(0,r)
        cdef poly *newptemp
        cdef int i
        cdef int flag
        cdef int gens = self._parent.ngens()
        cdef int *exps = <int*>sig_malloc(sizeof(int)*gens)
        for i from 0<=i<gens:
            exps[i] = -1

        if isinstance(degrees, MPolynomial_libsingular) \
                and self._parent is (<MPolynomial_libsingular>degrees)._parent:
            _degrees = (<MPolynomial_libsingular>degrees)._poly
            if pLength(_degrees) != 1:
                raise TypeError("degrees must be a monomial")
            for i from 0<=i<gens:
                if p_GetExp(_degrees,i+1,r)!=0:
                    exps[i] = p_GetExp(_degrees,i+1,r)
        elif isinstance(degrees, list):
            for i from 0<=i<gens:
                if degrees[i] is None:
                    exps[i] = -1
                else:
                    exps[i] = int(degrees[i])
        elif isinstance(degrees, ETuple):
            for i in range(gens):
                exps[i] = int((<ETuple>degrees).get_exp(i))
        elif isinstance(degrees, dict):
            # Extract the ordered list of degree specifications from the dictionary
            poly_vars = self.parent().gens()
            for i from 0<=i<gens:
                try:
                    exps[i] = degrees[poly_vars[i]]
                except KeyError:
                    pass
        else:
            raise TypeError("The input degrees must be a dictionary of variables to exponents.")

        # Extract the monomials that match the specifications
        # this loop needs improvement
        while(p):
            flag = 0
            for i from 0<=i<gens:
                if exps[i] != -1 and p_GetExp(p,i+1,r)!=exps[i]:
                    flag = 1
            if flag == 0:
                newptemp = p_LmInit(p,r)
                p_SetCoeff(newptemp,n_Copy(p_GetCoeff(p,r),r),r)
                for i from 0<=i<gens:
                    if exps[i] != -1:
                        p_SetExp(newptemp,i+1,0,r)
                p_Setm(newptemp,r)
                newp = p_Add_q(newp,newptemp,r)
            p = pNext(p)

        sig_free(exps)
        return new_MP(self._parent, newp)

    def monomial_coefficient(self, MPolynomial_libsingular mon):
        """
        Return the coefficient in the base ring of the monomial mon in
        ``self``, where mon must have the same parent as self.

        This function contrasts with the function ``coefficient``
        which returns the coefficient of a monomial viewing this
        polynomial in a polynomial ring over a base ring having fewer
        variables.

        INPUT:

        - ``mon`` - a monomial

        OUTPUT:

        coefficient in base ring

        .. SEEALSO::

            For coefficients in a base ring of fewer variables,
            look at ``coefficient``.

        EXAMPLES::

            sage: P.<x,y> = QQ[]

            The parent of the return is a member of the base ring.
            sage: f = 2 * x * y
            sage: c = f.monomial_coefficient(x*y); c
            2
            sage: c.parent()
            Rational Field

            sage: f = y^2 + y^2*x - x^9 - 7*x + 5*x*y
            sage: f.monomial_coefficient(y^2)
            1
            sage: f.monomial_coefficient(x*y)
            5
            sage: f.monomial_coefficient(x^9)
            -1
            sage: f.monomial_coefficient(x^10)
            0
        """
        cdef poly *p = self._poly
        cdef poly *m = mon._poly
        cdef ring *r = self._parent_ring

        if not mon._parent is self._parent:
            raise TypeError("mon must have same parent as self.")

        while(p):
            if p_ExpVectorEqual(p, m, r) == 1:
                return si2sa(p_GetCoeff(p, r), r, self._parent._base)
            p = pNext(p)

        return self._parent._base._zero_element

    def dict(self):
        """
        Return a dictionary representing self. This dictionary is in
        the same format as the generic MPolynomial: The dictionary
        consists of ``ETuple:coefficient`` pairs.

        EXAMPLES::

            sage: R.<x,y,z> = QQ[]
            sage: f=2*x*y^3*z^2 + 1/7*x^2 + 2/3
            sage: f.dict()
            {(0, 0, 0): 2/3, (1, 3, 2): 2, (2, 0, 0): 1/7}
        """
        cdef poly *p
        cdef ring *r = self._parent_ring
        cdef int n
        cdef int v
        if r!=currRing: rChangeCurrRing(r)
        base = self._parent._base
        p = self._poly
        pd = dict()
        while p:
            d = dict()
            for v from 1 <= v <= r.N:
                n = p_GetExp(p,v,r)
                if n!=0:
                    d[v-1] = n

            pd[ETuple(d,r.N)] = si2sa(p_GetCoeff(p, r), r, base)

            p = pNext(p)
        return pd

    cpdef long number_of_terms(self):
        """
        Return the number of non-zero coefficients of this polynomial.

        This is also called weight, :meth:`hamming_weight` or sparsity.

        EXAMPLES::

            sage: R.<x, y> = ZZ[]
            sage: f = x^3 - y
            sage: f.number_of_terms()
            2
            sage: R(0).number_of_terms()
            0
            sage: f = (x+y)^100
            sage: f.number_of_terms()
            101

        The method :meth:`hamming_weight` is an alias::

            sage: f.hamming_weight()
            101
        """
        cdef long w = 0
        p = self._poly
        while p:
            p = pNext(p)
            w += 1
        return w

    hamming_weight = number_of_terms

    cdef long _hash_c(self) except -1:
        """
        See ``self.__hash__``
        """
        cdef poly *p = self._poly
        cdef ring *r = self._parent_ring
        cdef int n
        cdef int v
        if r!=currRing: rChangeCurrRing(r)
        base = self._parent._base
        cdef long result = 0 # store it in a c-int and just let the overflowing additions wrap
        cdef long result_mon
        var_name_hash = [hash(vn) for vn in self._parent.variable_names()]
        cdef long c_hash
        while p:
            c_hash = hash(si2sa(p_GetCoeff(p, r), r, base))
            if c_hash != 0: # this is always going to be true, because we are sparse (correct?)
                # Hash (self[i], gen_a, exp_a, gen_b, exp_b, gen_c, exp_c, ...) as a tuple according to the algorithm.
                # I omit gen,exp pairs where the exponent is zero.
                result_mon = c_hash
                for v from 1 <= v <= r.N:
                    n = p_GetExp(p,v,r)
                    if n!=0:
                        result_mon = (1000003 * result_mon) ^ var_name_hash[v-1]
                        result_mon = (1000003 * result_mon) ^ n
                result += result_mon

            p = pNext(p)
        if result == -1:
            return -2
        return result

    def __getitem__(self,x):
        """
        Same as ``self.monomial_coefficient`` but for exponent vectors.

        INPUT:

        - ``x`` - a tuple or, in case of a single-variable MPolynomial
          ring x can also be an integer.

        EXAMPLES::

            sage: R.<x, y> = QQ[]
            sage: f = -10*x^3*y + 17*x*y
            sage: f[3,1]
            -10
            sage: f[1,1]
            17
            sage: f[0,1]
            0

            sage: R.<x> = PolynomialRing(GF(7), implementation="singular"); R
            Multivariate Polynomial Ring in x over Finite Field of size 7
            sage: f = 5*x^2 + 3; f
            -2*x^2 + 3
            sage: f[2]
            5
        """
        cdef poly *m
        cdef poly *p = self._poly
        cdef ring *r = self._parent_ring
        cdef int i

        if isinstance(x, MPolynomial_libsingular):
            return self.monomial_coefficient(x)
        if not isinstance(x, tuple):
            try:
                x = tuple(x)
            except TypeError:
                x = (x,)

        if len(x) != self._parent.ngens():
            raise TypeError("x must have length self.ngens()")

        m = p_ISet(1,r)
        i = 1
        for e in x:
            overflow_check(e, r)
            p_SetExp(m, i, int(e), r)
            i += 1
        p_Setm(m, r)

        while(p):
            if p_ExpVectorEqual(p, m, r) == 1:
                p_Delete(&m,r)
                return si2sa(p_GetCoeff(p, r), r, self._parent._base)
            p = pNext(p)

        p_Delete(&m,r)
        return self._parent._base._zero_element

    def exponents(self, as_ETuples=True):
        """
        Return the exponents of the monomials appearing in this
        polynomial.

        INPUT:

        - ``as_ETuples`` - (default: ``True``) if true returns the result as an list of ETuples
                          otherwise returns a list of tuples


        EXAMPLES::

            sage: R.<a,b,c> = QQ[]
            sage: f = a^3 + b + 2*b^2
            sage: f.exponents()
            [(3, 0, 0), (0, 2, 0), (0, 1, 0)]
            sage: f.exponents(as_ETuples=False)
            [(3, 0, 0), (0, 2, 0), (0, 1, 0)]
        """
        cdef poly *p = self._poly
        cdef ring *r = self._parent_ring
        cdef int v
        cdef list pl, ml

        pl = list()
        ml = list(xrange(r.N))
        while p:
            for v from 1 <= v <= r.N:
                ml[v-1] = p_GetExp(p,v,r)

            if as_ETuples:
                pl.append(ETuple(ml))
            else:
                pl.append(tuple(ml))

            p = pNext(p)
        return pl

    def inverse_of_unit(self):
        """
        Return the inverse of this polynomial if it is a unit.

        EXAMPLES::

            sage: R.<x,y> = QQ[]
            sage: x.inverse_of_unit()
            Traceback (most recent call last):
            ...
            ArithmeticError: Element is not a unit.

            sage: R(1/2).inverse_of_unit()
            2
        """
        cdef ring *_ring = self._parent_ring
        if(_ring != currRing): rChangeCurrRing(_ring)

        if not (p_IsUnit(self._poly,_ring)):
            raise ArithmeticError("Element is not a unit.")

        sig_on()
        cdef MPolynomial_libsingular r = new_MP(self._parent, p_NSet(n_Invers(p_GetCoeff(self._poly, _ring),_ring.cf),_ring))
        sig_off()
        return r

    def is_homogeneous(self):
        """
        Return ``True`` if this polynomial is homogeneous.

        EXAMPLES::

            sage: P.<x,y> = PolynomialRing(RationalField(), 2)
            sage: (x+y).is_homogeneous()
            True
            sage: (x.parent()(0)).is_homogeneous()
            True
            sage: (x+y^2).is_homogeneous()
            False
            sage: (x^2 + y^2).is_homogeneous()
            True
            sage: (x^2 + y^2*x).is_homogeneous()
            False
            sage: (x^2*y + y^2*x).is_homogeneous()
            True
        """
        cdef ring *_ring = self._parent_ring
        if(_ring != currRing): rChangeCurrRing(_ring)
        return bool(p_IsHomogeneous(self._poly,_ring))

    cpdef _homogenize(self, int var):
        """
        Return ``self`` if ``self`` is homogeneous.  Otherwise return
        a homogenized polynomial constructed by modifying the degree
        of the variable with index ``var``.

        INPUT:

        - ``var`` - an integer indicating which variable to use to
          homogenize (``0 <= var < parent(self).ngens()``)

        OUTPUT:
            a multivariate polynomial

        EXAMPLES::

            sage: P.<x,y> = QQ[]
            sage: f = x^2 + y + 1 + 5*x*y^10
            sage: g = f.homogenize('z'); g # indirect doctest
            5*x*y^10 + x^2*z^9 + y*z^10 + z^11
            sage: g.parent()
            Multivariate Polynomial Ring in x, y, z over Rational Field
            sage: f._homogenize(0)
            2*x^11 + x^10*y + 5*x*y^10

        SEE: ``self.homogenize``
        """
        cdef ring *_ring = self._parent_ring
        cdef MPolynomialRing_libsingular parent = self._parent
        cdef MPolynomial_libsingular f

        if self.is_homogeneous():
            return self

        if(_ring != currRing): rChangeCurrRing(_ring)

        if var < parent._ring.N:
            return new_MP(parent, p_Homogen(self._poly, var+1, _ring))
        else:
            raise TypeError("var must be < self.parent().ngens()")

    def is_monomial(self):
        """
        Return ``True`` if this polynomial is a monomial.  A monomial
        is defined to be a product of generators with coefficient 1.

        EXAMPLES::

            sage: P.<x,y,z> = PolynomialRing(QQ)
            sage: x.is_monomial()
            True
            sage: (2*x).is_monomial()
            False
            sage: (x*y).is_monomial()
            True
            sage: (x*y + x).is_monomial()
            False
        """
        cdef poly *_p
        cdef ring *_ring
        cdef number *_n
        _ring = self._parent_ring

        if self._poly == NULL:
            return True

        if(_ring != currRing): rChangeCurrRing(_ring)

        _p = p_Head(self._poly, _ring)
        _n = p_GetCoeff(_p, _ring)

        ret = bool((not self._poly.next) and _ring.cf.cfIsOne(_n,_ring.cf))

        p_Delete(&_p, _ring)
        return ret

    def subs(self, fixed=None, **kw):
        """
        Fixes some given variables in a given multivariate polynomial
        and returns the changed multivariate polynomials. The
        polynomial itself is not affected.  The variable,value pairs
        for fixing are to be provided as dictionary of the form
        ``{variable:value}``.

        This is a special case of evaluating the polynomial with some
        of the variables constants and the others the original
        variables, but should be much faster if only few variables are
        to be fixed.

        INPUT:

        - ``fixed`` - (optional) dict with variable:value pairs
        - ``**kw`` - names parameters

        OUTPUT:
            a new multivariate polynomial

        EXAMPLES::

            sage: R.<x,y> = QQ[]
            sage: f = x^2 + y + x^2*y^2 + 5
            sage: f(5,y)
            25*y^2 + y + 30
            sage: f.subs({x:5})
            25*y^2 + y + 30
            sage: f.subs(x=5)
            25*y^2 + y + 30

            sage: P.<x,y,z> = PolynomialRing(GF(2),3)
            sage: f = x + y + 1
            sage: f.subs({x:y+1})
            0
            sage: f.subs(x=y)
            1
            sage: f.subs(x=x)
            x + y + 1
            sage: f.subs({x:z})
            y + z + 1
            sage: f.subs(x=z+1)
            y + z

            sage: f.subs(x=1/y)
            (y^2 + y + 1)/y
            sage: f.subs({x:1/y})
            (y^2 + y + 1)/y

        The parameters are substituted in order and without side effects::

            sage: R.<x,y>=QQ[]
            sage: g=x+y
            sage: g.subs({x:x+1,y:x*y})
            x*y + x + 1
            sage: g.subs({x:x+1}).subs({y:x*y})
            x*y + x + 1
            sage: g.subs({y:x*y}).subs({x:x+1})
            x*y + x + y + 1

        ::

            sage: R.<x,y> = QQ[]
            sage: f = x + 2*y
            sage: f.subs(x=y,y=x)
            2*x + y

        TESTS::

            sage: P.<x,y,z> = QQ[]
            sage: f = y
            sage: f.subs({y:x}).subs({x:z})
            z

        We test that we change the ring even if there is nothing to do::

            sage: P = QQ['x,y']
            sage: x = var('x')
            sage: parent(P.zero() / x)
            Symbolic Ring

        We are catching overflows::

            sage: R.<x,y> = QQ[]
            sage: n=100; f = x^n
            sage: try:
            ....:     f.subs(x = x^n)
            ....:     print("no overflow")
            ....: except OverflowError:
            ....:     print("overflow")
            x^10000
            no overflow

            sage: n = 1000
            sage: try:
            ....:     f = x^n
            ....:     f.subs(x = x^n)
            ....:     print("no overflow")
            ....: except OverflowError:
            ....:     print("overflow")
            overflow

        Check that there is no more segmentation fault if the polynomial gets 0
        in the middle of a substitution (:trac:`17785`)::

            sage: R.<x,y,z> = QQ[]
            sage: for vx in [0,x,y,z]:
            ....:     for vy in [0,x,y,z]:
            ....:         for vz in [0,x,y,z]:
            ....:             d = {x:vx, y:vy, z:vz}
            ....:             ds = {'x': vx, 'y': vy, 'z': vz}
            ....:             assert x.subs(d) == x.subs(**ds) == vx
            ....:             assert y.subs(d) == y.subs(**ds) == vy
            ....:             assert z.subs(d) == z.subs(**ds) == vz
            ....:             assert (x+y).subs(d) == (x+y).subs(**ds) == vx+vy
        """
        cdef int mi, i, need_map, try_symbolic

        cdef unsigned long degree = 0
        cdef MPolynomialRing_libsingular parent = self._parent
        cdef ring *_ring = parent._ring

        if(_ring != currRing): rChangeCurrRing(_ring)

        cdef poly *_p = p_Copy(self._poly, _ring)
        cdef poly *_f

        cdef ideal *to_id = idInit(_ring.N,1)
        cdef ideal *from_id
        cdef ideal *res_id
        need_map = 0
        try_symbolic = 0

        if _p == NULL:
            # the polynomial is 0. There is nothing to do except to change the
            # ring
            try_symbolic = 1

        if not try_symbolic and fixed is not None:
            for m,v in fixed.items():
                if isinstance(m, (int, Integer)):
                    mi = m+1
                elif isinstance(m,MPolynomial_libsingular) and m.parent() is parent:
                    for i from 0 < i <= _ring.N:
                        if p_GetExp((<MPolynomial_libsingular>m)._poly, i, _ring) != 0:
                            mi = i
                            break
                    if i > _ring.N:
                        id_Delete(&to_id, _ring)
                        p_Delete(&_p, _ring)
                        raise TypeError("key does not match")
                else:
                    id_Delete(&to_id, _ring)
                    p_Delete(&_p, _ring)
                    raise TypeError("keys do not match self's parent")
                try:
                    v = parent._coerce_c(v)
                except TypeError:
                    try_symbolic = 1
                    break
                _f = (<MPolynomial_libsingular>v)._poly
                if p_IsConstant(_f, _ring):
                    singular_polynomial_subst(&_p, mi-1, _f, _ring)
                else:
                    need_map = 1
                    degree = <unsigned long>p_GetExp(_p, mi, _ring) * <unsigned long>p_GetMaxExp(_f, _ring)
                    if  degree > _ring.bitmask:
                        id_Delete(&to_id, _ring)
                        p_Delete(&_p, _ring)
                        raise OverflowError("exponent overflow (%d)"%(degree))
                    to_id.m[mi-1] = p_Copy(_f, _ring)

                if _p == NULL:
                    # polynomial becomes 0 after some substitution
                    try_symbolic = 1
                    break

        cdef dict gd

        if not try_symbolic:
            gd = parent.gens_dict(copy=False)
            for m,v in kw.iteritems():
                m = gd[m]
                for i from 0 < i <= _ring.N:
                    if p_GetExp((<MPolynomial_libsingular>m)._poly, i, _ring) != 0:
                        mi = i
                        break
                if i > _ring.N:
                    id_Delete(&to_id, _ring)
                    p_Delete(&_p, _ring)
                    raise TypeError("key does not match")
                try:
                    v = parent._coerce_c(v)
                except TypeError:
                    try_symbolic = 1
                    break
                _f = (<MPolynomial_libsingular>v)._poly
                if p_IsConstant(_f, _ring):
                    singular_polynomial_subst(&_p, mi-1, _f, _ring)
                else:
                    if to_id.m[mi-1] != NULL:
                        p_Delete(&to_id.m[mi-1],_ring)
                    to_id.m[mi-1] = p_Copy(_f, _ring)
                    degree = <unsigned long>p_GetExp(_p, mi, _ring) * <unsigned long>p_GetMaxExp(_f, _ring)
                    if degree > _ring.bitmask:
                        id_Delete(&to_id, _ring)
                        p_Delete(&_p, _ring)
                        raise OverflowError("exponent overflow (%d)"%(degree))
                    need_map = 1

                if _p == NULL:
                    # the polynomial is 0
                    try_symbolic = 1
                    break

            if need_map:
                for mi from 0 <= mi < _ring.N:
                    if to_id.m[mi] == NULL:
                        to_id.m[mi] = p_ISet(1,_ring)
                        p_SetExp(to_id.m[mi], mi+1, 1, _ring)
                        p_Setm(to_id.m[mi], _ring)

                from_id=idInit(1,1)
                from_id.m[0] = _p

                rChangeCurrRing(_ring)
                res_id = fast_map_common_subexp(from_id, _ring, to_id, _ring)
                _p = res_id.m[0]

                from_id.m[0] = NULL
                res_id.m[0] = NULL

                id_Delete(&from_id, _ring)
                id_Delete(&res_id, _ring)

        id_Delete(&to_id, _ring)

        if not try_symbolic:
            return new_MP(parent,_p)

        # now as everything else failed, try to do it symbolically with call

        cdef list g = list(parent.gens())

        if fixed is not None:
            for m,v in fixed.items():
                if isinstance(m, (int, Integer)):
                    mi = m+1
                elif isinstance(m, MPolynomial_libsingular) and m.parent() is parent:
                    for i from 0 < i <= _ring.N:
                        if p_GetExp((<MPolynomial_libsingular>m)._poly, i, _ring) != 0:
                            mi = i
                            break
                    if i > _ring.N:
                        raise TypeError("key does not match")
                else:
                    raise TypeError("keys do not match self's parent")

                g[mi-1] = v

        gd = parent.gens_dict(copy=False)
        for m,v in kw.iteritems():
            m = gd[m]
            for i from 0 < i <= _ring.N:
                if p_GetExp((<MPolynomial_libsingular>m)._poly, i, _ring) != 0:
                    mi = i
                    break
            if i > _ring.N:
                raise TypeError("key does not match")

            g[mi-1] = v

        return self(*g)

    def monomials(self):
        """
        Return the list of monomials in self. The returned list is
        decreasingly ordered by the term ordering of
        ``self.parent()``.

        EXAMPLES::

            sage: P.<x,y,z> = QQ[]
            sage: f = x + 3/2*y*z^2 + 2/3
            sage: f.monomials()
            [y*z^2, x, 1]
            sage: f = P(3/2)
            sage: f.monomials()
            [1]

        TESTS::

            sage: P.<x,y,z> = QQ[]
            sage: f = x
            sage: f.monomials()
            [x]

        Check if :trac:`12706` is fixed::

            sage: f = P(0)
            sage: f.monomials()
            []

        Check if :trac:`7152` is fixed::

            sage: x=var('x')
            sage: K.<rho> = NumberField(x**2 + 1)
            sage: R.<x,y> = QQ[]
            sage: p = rho*x
            sage: q = x
            sage: p.monomials()
            [x]
            sage: q.monomials()
            [x]
            sage: p.monomials()
            [x]
        """
        l = list()
        cdef MPolynomialRing_libsingular parent = self._parent
        cdef ring *_ring = parent._ring
        if(_ring != currRing): rChangeCurrRing(_ring)
        cdef poly *p = p_Copy(self._poly, _ring)
        cdef poly *t

        if p == NULL:
            return []

        while p:
            t = pNext(p)
            p.next = NULL
            p_SetCoeff(p, n_Init(1,_ring), _ring)
            p_Setm(p, _ring)
            l.append( new_MP(parent,p) )
            p = t

        return l

    def constant_coefficient(self):
        """
        Return the constant coefficient of this multivariate
        polynomial.

        EXAMPLES::

            sage: P.<x, y> = QQ[]
            sage: f = 3*x^2 - 2*y + 7*x^2*y^2 + 5
            sage: f.constant_coefficient()
            5
            sage: f = 3*x^2
            sage: f.constant_coefficient()
            0
        """
        cdef poly *p = self._poly
        cdef ring *r = self._parent_ring
        if p == NULL:
            return self._parent._base._zero_element

        while p.next:
            p = pNext(p)

        if p_LmIsConstant(p, r):
            return si2sa(p_GetCoeff(p, r), r, self._parent._base)
        else:
            return self._parent._base._zero_element

    def univariate_polynomial(self, R=None):
        """
        Returns a univariate polynomial associated to this
        multivariate polynomial.

        INPUT:

        - ``R`` - (default: ``None``) PolynomialRing

        If this polynomial is not in at most one variable, then a
        ``ValueError`` exception is raised.  This is checked using the
        :meth:`is_univariate()` method.  The new Polynomial is over
        the same base ring as the given ``MPolynomial`` and in the
        variable ``x`` if no ring ``R`` is provided.

        EXAMPLES::

            sage: R.<x, y> = QQ[]
            sage: f = 3*x^2 - 2*y + 7*x^2*y^2 + 5
            sage: f.univariate_polynomial()
            Traceback (most recent call last):
            ...
            TypeError: polynomial must involve at most one variable
            sage: g = f.subs({x:10}); g
            700*y^2 - 2*y + 305
            sage: g.univariate_polynomial ()
            700*y^2 - 2*y + 305
            sage: g.univariate_polynomial(PolynomialRing(QQ,'z'))
            700*z^2 - 2*z + 305

        Here's an example with a constant multivariate polynomial::

            sage: g = R(1)
            sage: h = g.univariate_polynomial(); h
            1
            sage: h.parent()
            Univariate Polynomial Ring in x over Rational Field
        """
        cdef poly *p = self._poly
        cdef poly *p2 = self._poly
        cdef ring *r = self._parent_ring
        cdef long pTotDegMax

        k = self.base_ring()

        if not self.is_univariate():
            raise TypeError("polynomial must involve at most one variable")

        #construct ring if none
        if R is None:
            if self.is_constant():
                R = self.base_ring()['x']
            else:
                R = self.base_ring()[str(self.variables()[0])]

        zero = k(0)

        if(r != currRing): rChangeCurrRing(r)

        pTotDegMax = -1
        while p2:
            pTotDegMax = max(pTotDegMax, p_Totaldegree(p2, r))
            p2 = pNext(p2)

        coefficients = [zero] * (pTotDegMax + 1)
        while p:
            pTotDeg = p_Totaldegree(p, r)
            if ( pTotDeg >= len(coefficients)  or  pTotDeg < 0 ):
                raise IndexError("list index("+str(pTotDeg)+" out of range(0-"+str(len(coefficients))+")")
            coefficients[pTotDeg] = si2sa(p_GetCoeff(p, r), r, k)
            p = pNext(p)

        return R(coefficients)

    def is_univariate(self):
        """
        Return ``True`` if self is a univariate polynomial, that is if
        self contains only one variable.

        EXAMPLES::

            sage: P.<x,y,z> = GF(2)[]
            sage: f = x^2 + 1
            sage: f.is_univariate()
            True
            sage: f = y*x^2 + 1
            sage: f.is_univariate()
            False
            sage: f = P(0)
            sage: f.is_univariate()
            True
        """
        return bool(len(self._variable_indices_(sort=False))<2)

    def _variable_indices_(self, sort=True):
        """
        Return the indices of all variables occurring in self.  This
        index is the index as Sage uses them (starting at zero), not
        as SINGULAR uses them (starting at one).

        INPUT:

        - ``sort`` - specifies whether the indices shall be sorted

        EXAMPLES::

            sage: P.<x,y,z> = GF(2)[]
            sage: f = x*z^2 + z + 1
            sage: f._variable_indices_()
            [0, 2]

        """
        cdef poly *p
        cdef ring *r = self._parent_ring
        cdef int i
        s = set()
        p = self._poly
        while p:
            for i from 1 <= i <= r.N:
                if p_GetExp(p,i,r):
                    s.add(i-1)
            p = pNext(p)
        if sort:
            return sorted(s)
        else:
            return list(s)

    def variables(self):
        """
        Return a tuple of all variables occurring in self.

        EXAMPLES::

            sage: P.<x,y,z> = GF(2)[]
            sage: f = x*z^2 + z + 1
            sage: f.variables()
            (x, z)
        """
        cdef poly *p
        cdef poly *v
        cdef ring *r = self._parent_ring
        if(r != currRing): rChangeCurrRing(r)
        cdef int i
        l = list()
        si = set()
        p = self._poly
        while p:
            for i from 1 <= i <= r.N:
                if i not in si and p_GetExp(p,i,r):
                    v = p_ISet(1,r)
                    p_SetExp(v, i, 1, r)
                    p_Setm(v, r)
                    l.append(new_MP(self._parent, v))
                    si.add(i)
            p = pNext(p)
        return tuple(sorted(l,reverse=True))

    def variable(self, i=0):
        """

        Return the i-th variable occurring in self. The index i is the
        index in ``self.variables()``.

        EXAMPLES::

            sage: P.<x,y,z> = GF(2)[]
            sage: f = x*z^2 + z + 1
            sage: f.variables()
            (x, z)
            sage: f.variable(1)
            z
        """
        return self.variables()[i]

    def nvariables(self):
        """
        Return the number variables in this polynomial.

        EXAMPLES::

            sage: P.<x,y,z> = PolynomialRing(GF(127))
            sage: f = x*y + z
            sage: f.nvariables()
            3
            sage: f = x + y
            sage: f.nvariables()
            2
        """
        return len(self._variable_indices_(sort=False))

    cpdef is_constant(self):
        """
        Return ``True`` if this polynomial is constant.

        EXAMPLES::

            sage: P.<x,y,z> = PolynomialRing(GF(127))
            sage: x.is_constant()
            False
            sage: P(1).is_constant()
            True
        """
        return bool(p_IsConstant(self._poly, self._parent_ring))

    def lm(MPolynomial_libsingular self):
        """
        Returns the lead monomial of self with respect to the term
        order of ``self.parent()``. In Sage a monomial is a product of
        variables in some power without a coefficient.

        EXAMPLES::

            sage: R.<x,y,z>=PolynomialRing(GF(7),3,order='lex')
            sage: f = x^1*y^2 + y^3*z^4
            sage: f.lm()
            x*y^2
            sage: f = x^3*y^2*z^4 + x^3*y^2*z^1
            sage: f.lm()
            x^3*y^2*z^4

            sage: R.<x,y,z>=PolynomialRing(QQ,3,order='deglex')
            sage: f = x^1*y^2*z^3 + x^3*y^2*z^0
            sage: f.lm()
            x*y^2*z^3
            sage: f = x^1*y^2*z^4 + x^1*y^1*z^5
            sage: f.lm()
            x*y^2*z^4

            sage: R.<x,y,z>=PolynomialRing(GF(127),3,order='degrevlex')
            sage: f = x^1*y^5*z^2 + x^4*y^1*z^3
            sage: f.lm()
            x*y^5*z^2
            sage: f = x^4*y^7*z^1 + x^4*y^2*z^3
            sage: f.lm()
            x^4*y^7*z

        """
        cdef poly *_p
        cdef ring *_ring = self._parent_ring
        if self._poly == NULL:
            return self._parent._zero_element
        _p = p_Head(self._poly, _ring)
        p_SetCoeff(_p, n_Init(1,_ring), _ring)
        p_Setm(_p,_ring)
        return new_MP(self._parent, _p)

    def lc(MPolynomial_libsingular self):
        """
        Leading coefficient of this polynomial with respect to the
        term order of ``self.parent()``.

        EXAMPLES::

            sage: R.<x,y,z>=PolynomialRing(GF(7),3,order='lex')
            sage: f = 3*x^1*y^2 + 2*y^3*z^4
            sage: f.lc()
            3

            sage: f = 5*x^3*y^2*z^4 + 4*x^3*y^2*z^1
            sage: f.lc()
            5
        """

        cdef poly *_p
        cdef ring *_ring = self._parent_ring
        cdef number *_n

        if self._poly == NULL:
            return self._parent._base._zero_element

        if(_ring != currRing): rChangeCurrRing(_ring)

        _p = p_Head(self._poly, _ring)
        _n = p_GetCoeff(_p, _ring)

        ret =  si2sa(_n, _ring, self._parent._base)
        p_Delete(&_p, _ring)
        return ret

    def lt(MPolynomial_libsingular self):
        """
        Leading term of this polynomial. In Sage a term is a product
        of variables in some power and a coefficient.

        EXAMPLES::

            sage: R.<x,y,z>=PolynomialRing(GF(7),3,order='lex')
            sage: f = 3*x^1*y^2 + 2*y^3*z^4
            sage: f.lt()
            3*x*y^2

            sage: f = 5*x^3*y^2*z^4 + 4*x^3*y^2*z^1
            sage: f.lt()
            -2*x^3*y^2*z^4
        """
        if self._poly == NULL:
            return self._parent._zero_element
        return new_MP(self._parent, p_Head(self._poly, self._parent_ring))

    def is_zero(self):
        """
        Return ``True`` if this polynomial is zero.

        EXAMPLES::

            sage: P.<x,y> = PolynomialRing(QQ)
            sage: x.is_zero()
            False
            sage: (x-x).is_zero()
            True
        """
        if self._poly is NULL:
            return True
        else:
            return False

    def __nonzero__(self):
        """
        EXAMPLES::

            sage: P.<x,y> = PolynomialRing(QQ)
            sage: bool(x) # indirect doctest
            True
            sage: bool(x-x)
            False
        """
        if self._poly:
            return True
        else:
            return False

    cpdef _floordiv_(self, right):
        """
        Perform division with remainder and return the quotient.

        INPUT:

        - ``right`` - something coercible to an MPolynomial_libsingular
          in ``self.parent()``

        EXAMPLES::

            sage: R.<x,y,z> = GF(32003)[]
            sage: f = y*x^2 + x + 1
            sage: f//x
            x*y + 1
            sage: f//y
            x^2

            sage: P.<x,y> = ZZ[]
            sage: x//y
            0
            sage: (x+y)//y
            1

            sage: P.<x,y> = QQ[]
            sage: (x+y)//y
            1
            sage: (x)//y
            0

            sage: P.<x,y> = Zmod(1024)[]
            sage: (x+y)//x
            1
            sage: (x+y)//(2*x)
            Traceback (most recent call last):
            ...
            NotImplementedError: Division of multivariate polynomials over non fields by non-monomials not implemented.

        TESTS::

            sage: P.<x,y> = ZZ[]
            sage: p = 3*(-x^8*y^2 - x*y^9 + 6*x^8*y + 17*x^2*y^6 - x^3*y^2)
            sage: q = 7*(x^2 + x*y + y^2 + 1)
            sage: p*q//q == p
            True
            sage: p*q//p == q
            True
        """
        cdef MPolynomialRing_libsingular parent = self._parent
        cdef ring *r = self._parent_ring
        cdef poly *quo
        cdef poly *temp
        cdef poly *p

        if right.is_zero():
            raise ZeroDivisionError
        elif right.is_one():
            return self

        if self._parent._base.is_finite() and self._parent._base.characteristic() > 1<<29:
            raise NotImplementedError("Division of multivariate polynomials over prime fields with characteristic > 2^29 is not implemented.")

        _right = <MPolynomial_libsingular>right

        if r.cf.type != n_unknown:
            if _right.is_monomial():
                p = self._poly
                quo = p_ISet(0,r)
                while p:
                    if p_DivisibleBy(_right._poly, p, r):
                        temp = p_MDivide(p, _right._poly, r)
                        p_SetCoeff0(temp, n_Copy(p_GetCoeff(p, r), r), r)
                        quo = p_Add_q(quo, temp, r)
                    p = pNext(p)
                return new_MP(parent, quo)
            if r.cf.type == n_Znm or r.cf.type == n_Zn or r.cf.type == n_Z2m :
                raise NotImplementedError("Division of multivariate polynomials over non fields by non-monomials not implemented.")

        count = singular_polynomial_length_bounded(self._poly, 15)

        # fast in the most common case where the division is exact; returns zero otherwise
        if count >= 15:  # note that _right._poly must be of shorter length than self._poly for us to care about this call
            sig_on()
        quo = p_Divide(p_Copy(self._poly, r), p_Copy(_right._poly, r), r)
        if count >= 15:
            sig_off()

        if quo == NULL:
            if r.cf.type == n_Z:
                P = parent.change_ring(QQ)
                f = (<MPolynomial_libsingular>P(self))._floordiv_(P(right))
                return parent(sum([c.floor() * m for c, m in f]))
            else:
                sig_on()
                quo = singclap_pdivide(self._poly, _right._poly, r)
                sig_off()

        return new_MP(parent, quo)

    def factor(self, proof=None):
        """
        Return the factorization of this polynomial.

        INPUT:

        - ``proof`` - ignored.

        EXAMPLES::

            sage: R.<x, y> = QQ[]
            sage: f = (x^3 + 2*y^2*x) * (x^2 + x + 1); f
            x^5 + 2*x^3*y^2 + x^4 + 2*x^2*y^2 + x^3 + 2*x*y^2
            sage: F = f.factor()
            sage: F
            x * (x^2 + x + 1) * (x^2 + 2*y^2)

        Next we factor the same polynomial, but over the finite field
        of order 3.::

            sage: R.<x, y> = GF(3)[]
            sage: f = (x^3 + 2*y^2*x) * (x^2 + x + 1); f
            x^5 - x^3*y^2 + x^4 - x^2*y^2 + x^3 - x*y^2
            sage: F = f.factor()
            sage: F # order is somewhat random
            (-1) * x * (-x + y) * (x + y) * (x - 1)^2

        Next we factor a polynomial, but over a finite field of order 9.::

            sage: K.<a> = GF(3^2)
            sage: R.<x, y> = K[]
            sage: f = (x^3 + 2*a*y^2*x) * (x^2 + x + 1); f
            x^5 + (-a)*x^3*y^2 + x^4 + (-a)*x^2*y^2 + x^3 + (-a)*x*y^2
            sage: F = f.factor()
            sage: F
            ((-a)) * x * (x - 1)^2 * ((-a + 1)*x^2 + y^2)
            sage: f - F
            0

        Next we factor a polynomial over a number field.::

            sage: p = var('p')
            sage: K.<s> = NumberField(p^3-2)
            sage: KXY.<x,y> = K[]
            sage: factor(x^3 - 2*y^3)
            (x + (-s)*y) * (x^2 + (s)*x*y + (s^2)*y^2)
            sage: k = (x^3-2*y^3)^5*(x+s*y)^2*(2/3 + s^2)
            sage: k.factor()
            ((s^2 + 2/3)) * (x + (s)*y)^2 * (x + (-s)*y)^5 * (x^2 + (s)*x*y + (s^2)*y^2)^5

        This shows that ticket :trac:`2780` is fixed, i.e. that the unit
        part of the factorization is set correctly::

            sage: x = var('x')
            sage: K.<a> = NumberField(x^2 + 1)
            sage: R.<y, z> = PolynomialRing(K)
            sage: f = 2*y^2 + 2*z^2
            sage: F = f.factor(); F.unit()
            2

        Another example::

            sage: R.<x,y,z> = GF(32003)[]
            sage: f = 9*(x-1)^2*(y+z)
            sage: f.factor()
            (9) * (y + z) * (x - 1)^2

            sage: R.<x,w,v,u> = QQ['x','w','v','u']
            sage: p = (4*v^4*u^2 - 16*v^2*u^4 + 16*u^6 - 4*v^4*u + 8*v^2*u^3 + v^4)
            sage: p.factor()
            (-2*v^2*u + 4*u^3 + v^2)^2
            sage: R.<a,b,c,d> = QQ[]
            sage: f =  (-2) * (a - d) * (-a + b) * (b - d) * (a - c) * (b - c) * (c - d)
            sage: F = f.factor(); F
            (-2) * (c - d) * (-b + c) * (b - d) * (-a + c) * (-a + b) * (a - d)
            sage: F[0][0]
            c - d
            sage: F.unit()
            -2

        Constant elements are factorized in the base rings. ::

            sage: P.<x,y> = ZZ[]
            sage: P(2^3*7).factor()
            2^3 * 7
            sage: P.<x,y> = GF(2)[]
            sage: P(1).factor()
            1

        Factorization for finite prime fields with characteristic
        `> 2^{29}` is not supported ::

            sage: q = 1073741789
            sage: T.<aa, bb> = PolynomialRing(GF(q))
            sage: f = aa^2 + 12124343*bb*aa + 32434598*bb^2
            sage: f.factor()
            Traceback (most recent call last):
            ...
            NotImplementedError: Factorization of multivariate polynomials over prime fields with characteristic > 2^29 is not implemented.

        Factorization over the integers is now supported, see :trac:`17840`::

            sage: P.<x,y> = PolynomialRing(ZZ)
            sage: f = 12 * (3*x*y + 4) * (5*x - 2) * (2*y + 7)^2
            sage: f.factor()
            2^2 * 3 * (2*y + 7)^2 * (5*x - 2) * (3*x*y + 4)
            sage: g = -12 * (x^2 - y^2)
            sage: g.factor()
            (-1) * 2^2 * 3 * (x - y) * (x + y)
            sage: factor(-4*x*y - 2*x + 2*y + 1)
            (-1) * (2*y + 1) * (2*x - 1)

        Factorization over non-integral domains is not supported ::

            sage: R.<x,y> = PolynomialRing(Zmod(4))
            sage: f = (2*x + 1) * (x^2 + x + 1)
            sage: f.factor()
            Traceback (most recent call last):
            ...
            NotImplementedError: Factorization of multivariate polynomials over Ring of integers modulo 4 is not implemented.

        TESTS:

        This shows that :trac:`10270` is fixed::

            sage: R.<x,y,z> = GF(3)[]
            sage: f = x^2*z^2+x*y*z-y^2
            sage: f.factor()
            x^2*z^2 + x*y*z - y^2

        This checks that :trac:`11838` is fixed::

            sage: K = GF(4,'a')
            sage: a = K.gens()[0]
            sage: R.<x,y> = K[]
            sage: p=x^8*y^3 + x^2*y^9 + a*x^9 + a*x*y^4
            sage: q=y^11 + (a)*y^10 + (a + 1)*x*y^3
            sage: f = p*q
            sage: f.factor()
            x * y^3 * (y^8 + (a)*y^7 + (a + 1)*x) * (x^7*y^3 + x*y^9 + (a)*x^8 + (a)*y^4)

        We test several examples which were known to return wrong
        results in the past (see :trac:`10902`)::

            sage: R.<x,y> = GF(2)[]
            sage: p = x^3*y^7 + x^2*y^6 + x^2*y^3
            sage: q = x^3*y^5
            sage: f = p*q
            sage: p.factor()*q.factor()
            x^5 * y^8 * (x*y^4 + y^3 + 1)
            sage: f.factor()
            x^5 * y^8 * (x*y^4 + y^3 + 1)
            sage: f.factor().expand() == f
            True

        ::

            sage: R.<x,y> = GF(2)[]
            sage: p=x^8 + y^8; q=x^2*y^4 + x
            sage: f=p*q
            sage: lf = f.factor()
            sage: f-lf
            0

        ::

            sage: R.<x,y> = GF(3)[]
            sage: p = -x*y^9 + x
            sage: q = -x^8*y^2
            sage: f = p*q
            sage: f
            x^9*y^11 - x^9*y^2
            sage: f.factor()
            y^2 * (y - 1)^9 * x^9
            sage: f - f.factor()
            0

        ::

            sage: R.<x,y> = GF(5)[]
            sage: p=x^27*y^9 + x^32*y^3 + 2*x^20*y^10 - x^4*y^24 - 2*x^17*y
            sage: q=-2*x^10*y^24 + x^9*y^24 - 2*x^3*y^30
            sage: f=p*q; f-f.factor()
            0

        ::

            sage: R.<x,y> = GF(7)[]
            sage: p=-3*x^47*y^24
            sage: q=-3*x^47*y^37 - 3*x^24*y^49 + 2*x^56*y^8 + 3*x^29*y^15 - x^2*y^33
            sage: f=p*q
            sage: f-f.factor()
            0

        The following examples used to give a Segmentation Fault, see
        :trac:`12918` and :trac:`13129`::

            sage: R.<x,y> = GF(2)[]
            sage: f = x^6 + x^5 + y^5 + y^4
            sage: f.factor()
            x^6 + x^5 + y^5 + y^4
            sage: f = x^16*y + x^10*y + x^9*y + x^6*y + x^5 + x*y + y^2
            sage: f.factor()
            x^16*y + x^10*y + x^9*y + x^6*y + x^5 + x*y + y^2

        Test :trac:`12928`::

            sage: R.<x,y> = GF(2)[]
            sage: p = x^2 + y^2 + x + 1
            sage: q = x^4 + x^2*y^2 + y^4 + x*y^2 + x^2 + y^2 + 1
            sage: factor(p*q)
            (x^2 + y^2 + x + 1) * (x^4 + x^2*y^2 + y^4 + x*y^2 + x^2 + y^2 + 1)

        Check that :trac:`13770` is fixed::

            sage: U.<y,t> = GF(2)[]
            sage: f = y*t^8 + y^5*t^2 + y*t^6 + t^7 + y^6 + y^5*t + y^2*t^4 + y^2*t^2 + y^2*t + t^3 + y^2 + t^2
            sage: l = f.factor()
            sage: l[0][0]==t^2 + y + t + 1 or l[1][0]==t^2 + y + t + 1
            True

        The following used to sometimes take a very long time or get
        stuck, see :trac:`12846`. These 100 iterations should take less
        than 1 second::

            sage: K.<a> = GF(4)
            sage: R.<x,y> = K[]
            sage: f = (a + 1)*x^145*y^84 + (a + 1)*x^205*y^17 + x^32*y^112 + x^92*y^45
            sage: for i in range(100):
            ....:     assert len(f.factor()) == 4

        Test for :trac:`20435`::

            sage: x,y = polygen(ZZ,'x,y')
            sage: p = x**2-y**2
            sage: z = factor(p); z
            (x - y) * (x + y)
            sage: z[0][0].parent()
            Multivariate Polynomial Ring in x, y over Integer Ring

        Test for :trac:`17680`::

            sage: R.<a,r,v,n,g,f,h,o> = QQ[]
            sage: f = 248301045*a^2*r^10*n^2*o^10+570807000*a^2*r^9*n*o^9-137945025*a^2*r^8*n^2*o^8+328050000*a^2*r^8*o^8-253692000*a^2*r^7*n*o^7+30654450*a^2*r^6*n^2*o^6-109350000*a^2*r^6*o^6+42282000*a^2*r^5*n*o^5-3406050*a^2*r^4*n^2*o^4-22457088*a*r^2*v*n^2*o^6+12150000*a^2*r^4*o^4-3132000*a^2*r^3*n*o^3+189225*a^2*r^2*n^2*o^2+2495232*a*v*n^2*o^4-450000*a^2*r^2*o^2+87000*a^2*r*n*o-4205*a^2*n^2
            sage: len(factor(f))
            4

        Test for :trac:`17251`::

            sage: R.<z,a,b> = PolynomialRing(QQ)
            sage: N = -a^4*z^8 + 2*a^2*b^2*z^8 - b^4*z^8 - 16*a^3*b*z^7 + 16*a*b^3*z^7 + 28*a^4*z^6 - 56*a^2*b^2*z^6 + 28*b^4*z^6 + 112*a^3*b*z^5 - 112*a*b^3*z^5 - 70*a^4*z^4 + 140*a^2*b^2*z^4 - 70*b^4*z^4 - 112*a^3*b*z^3 + 112*a*b^3*z^3 + 28*a^4*z^2 - 56*a^2*b^2*z^2 + 28*b^4*z^2 + 16*a^3*b*z - 16*a*b^3*z - a^4 + 2*a^2*b^2 - b^4
            sage: N.factor()
            (-1) * (-a + b) * (a + b) * (-z^4*a + z^4*b - 4*z^3*a - 4*z^3*b + 6*z^2*a - 6*z^2*b + 4*z*a + 4*z*b - a + b) * (z^4*a + z^4*b - 4*z^3*a + 4*z^3*b - 6*z^2*a - 6*z^2*b + 4*z*a - 4*z*b + a + b)
        """
        cdef ring *_ring = self._parent_ring
        cdef poly *ptemp
        cdef intvec *iv
        cdef int *ivv
        cdef ideal *I
        cdef MPolynomialRing_libsingular parent = self._parent
        cdef int i

        if _ring!=currRing: rChangeCurrRing(_ring)

        if p_IsConstant(self._poly, _ring):
            return self.constant_coefficient().factor()

        if not self._parent._base.is_field():
            try:
                frac_field = self._parent._base.fraction_field()
                F = self.change_ring(frac_field).factor()
                FF = [(self._parent(f[0]), f[1]) for f in F]
                U = self._parent._base(F.unit()).factor()
                return Factorization(list(U) + FF, unit=U.unit())
            except Exception:
                raise NotImplementedError("Factorization of multivariate polynomials over %s is not implemented."%self._parent._base)

        if self._parent._base.is_finite():
            if self._parent._base.characteristic() > 1<<29:
                raise NotImplementedError("Factorization of multivariate polynomials over prime fields with characteristic > 2^29 is not implemented.")

        # I make a temporary copy of the poly in self because singclap_factorize appears to modify it's parameter
        ptemp = p_Copy(self._poly,_ring)
        iv = NULL
        sig_on()
        if _ring!=currRing: rChangeCurrRing(_ring)   # singclap_factorize
        I = singclap_factorize ( ptemp, &iv , 0, _ring)
        sig_off()

        ivv = iv.ivGetVec()
        v = [(new_MP(parent, p_Copy(I.m[i],_ring)) , ivv[i])   for i in range(1,I.ncols)]
        v = [(f,m) for f,m in v if f!=0] # we might have zero in there
        unit = new_MP(parent, p_Copy(I.m[0],_ring))

        F = Factorization(v,unit)
        F.sort()

        del iv
        id_Delete(&I,_ring)

        return F

    def lift(self, I):
        """
        given an ideal ``I = (f_1,...,f_r)`` and some ``g (== self)`` in ``I``,
        find ``s_1,...,s_r`` such that ``g = s_1 f_1 + ... + s_r f_r``.

        A ``ValueError`` exception is raised if ``g (== self)`` does not belong to ``I``.

        EXAMPLES::

            sage: A.<x,y> = PolynomialRing(QQ,2,order='degrevlex')
            sage: I = A.ideal([x^10 + x^9*y^2, y^8 - x^2*y^7 ])
            sage: f = x*y^13 + y^12
            sage: M = f.lift(I)
            sage: M
            [y^7, x^7*y^2 + x^8 + x^5*y^3 + x^6*y + x^3*y^4 + x^4*y^2 + x*y^5 + x^2*y^3 + y^4]
            sage: sum( map( mul , zip( M, I.gens() ) ) ) == f
            True

        Check that :trac:`13671` is fixed::

            sage: R.<x1,x2> = QQ[]
            sage: I = R.ideal(x2**2 + x1 - 2, x1**2 - 1)
            sage: f = I.gen(0) + x2*I.gen(1)
            sage: f.lift(I)
            [1, x2]
            sage: (f+1).lift(I)
            Traceback (most recent call last):
            ...
            ValueError: polynomial is not in the ideal
            sage: f.lift(I)
            [1, x2]

        TESTS:

        Check that :trac:`13714` is fixed::

            sage: R.<x1,x2> = QQ[]
            sage: I = R.ideal(x2**2 + x1 - 2, x1**2 - 1)
            sage: R.one().lift(I)
            Traceback (most recent call last):
            ...
            ValueError: polynomial is not in the ideal
            sage: foo = I.complete_primary_decomposition() # indirect doctest
            sage: foo[0][0]
            Ideal (x1 + 1, x2^2 - 3) of Multivariate Polynomial Ring in x1, x2 over Rational Field

        """
        global errorreported
        if not self._parent._base.is_field():
            raise NotImplementedError("Lifting of multivariate polynomials over non-fields is not implemented.")

        cdef ideal *fI = idInit(1,1)
        cdef ideal *_I
        cdef MPolynomialRing_libsingular parent = self._parent
        cdef int i = 0
        cdef int j
        cdef ring *r = self._parent_ring
        cdef ideal *res

        if isinstance(I, MPolynomialIdeal):
            I = I.gens()

        _I = idInit(len(I),1)

        for f in I:
            if not (isinstance(f,MPolynomial_libsingular) \
                    and (<MPolynomial_libsingular>f)._parent is parent):
                try:
                    f = parent._coerce_c(f)
                except TypeError as msg:
                    id_Delete(&fI,r)
                    id_Delete(&_I,r)
                    raise TypeError(msg)

            _I.m[i] = p_Copy((<MPolynomial_libsingular>f)._poly, r)
            i+=1

        fI.m[0]= p_Copy(self._poly, r)

        if r!=currRing: rChangeCurrRing(r)  # idLift
        sig_on()
        res = idLift(_I, fI, NULL, 0, 0, 0)
        sig_off()
        if errorreported != 0 :
            errorcode = errorreported
            errorreported = 0
            if errorcode == 1:
                raise ValueError("polynomial is not in the ideal")
            raise RuntimeError

        l = []
        for i from 0 <= i < IDELEMS(res):
            for j from 1 <= j <= IDELEMS(_I):
                l.append( new_MP(parent, pTakeOutComp1(&res.m[i], j)) )

        id_Delete(&fI, r)
        id_Delete(&_I, r)
        id_Delete(&res, r)
        return Sequence(l, check=False, immutable=True)

    def reduce(self,I):
        """
        Return a remainder of this polynomial modulo the 
        polynomials in ``I``.
        
        INPUT:

        - ``I`` - an ideal or a list/set/iterable of polynomials. 

        OUTPUT:

        A polynomial ``r``  such that:

        - ``self`` - ``r`` is in the ideal generated by ``I``.

        - No term in ``r`` is divisible by any of the leading monomials
          of ``I``.

        The result ``r`` is canonical if:

        - ``I`` is an ideal, and Sage can compute a Groebner basis of it.

        - ``I`` is a list/set/iterable that is a (strong) Groebner basis
          for the term order of ``self``. (A strong Groebner basis is 
          such that for every leading term ``t`` of the ideal generated
          by ``I``, there exists an element ``g`` of ``I`` such that the
          leading term of ``g`` divides ``t``.)

        The result ``r`` is implementation-dependent (and possibly 
        order-dependent) otherwise. If ``I`` is an ideal and no Groebner
        basis can be computed, its list of generators ``I.gens()`` is
        used for the reduction.

        EXAMPLES::

            sage: P.<x,y,z> = QQ[]
            sage: f1 = -2 * x^2 + x^3
            sage: f2 = -2 * y + x* y
            sage: f3 = -x^2 + y^2
            sage: F = Ideal([f1,f2,f3])
            sage: g = x*y - 3*x*y^2
            sage: g.reduce(F)
            -6*y^2 + 2*y
            sage: g.reduce(F.gens())
            -6*y^2 + 2*y

        `\ZZ` is also supported. ::

            sage: P.<x,y,z> = ZZ[]
            sage: f1 = -2 * x^2 + x^3
            sage: f2 = -2 * y + x* y
            sage: f3 = -x^2 + y^2
            sage: F = Ideal([f1,f2,f3])
            sage: g = x*y - 3*x*y^2
            sage: g.reduce(F)
            -6*y^2 + 2*y
            sage: g.reduce(F.gens())
            -6*y^2 + 2*y

            sage: f = 3*x
            sage: f.reduce([2*x,y])
            3*x

        The reduction is not canonical when ``I`` is not a Groebner 
        basis::

            sage: A.<x,y> = QQ[]
            sage: (x+y).reduce([x+y, x-y])
            2*y
            sage: (x+y).reduce([x-y, x+y])
            0


        """
        cdef ideal *_I
        cdef MPolynomialRing_libsingular parent = self._parent
        cdef int i = 0
        cdef ring *r = self._parent_ring
        cdef poly *res

        if r!=currRing: rChangeCurrRing(r)

        if isinstance(I, MPolynomialIdeal):
            try:
                strat = I._groebner_strategy()
                return strat.normal_form(self)
            except (TypeError, NotImplementedError):
                pass
            I = I.gens()

        _I = idInit(len(I),1)
        for f in I:
            if not (isinstance(f,MPolynomial_libsingular) \
                   and (<MPolynomial_libsingular>f)._parent is parent):
                try:
                    f = parent._coerce_c(f)
                except TypeError as msg:
                    id_Delete(&_I,r)
                    raise TypeError(msg)

            _I.m[i] = p_Copy((<MPolynomial_libsingular>f)._poly, r)
            i+=1

        #the second parameter would be qring!
        if r!=currRing: rChangeCurrRing(r)  # kNF
        res = kNF(_I, NULL, self._poly)
        id_Delete(&_I,r)
        return new_MP(parent,res)

    def divides(self, other):
        """
        Return ``True`` if this polynomial divides ``other``.

        EXAMPLES::

            sage: R.<x,y,z> = QQ[]
            sage: p = 3*x*y + 2*y*z + x*z
            sage: q = x + y + z + 1
            sage: r = p * q
            sage: p.divides(r)
            True
            sage: q.divides(p)
            False
            sage: r.divides(0)
            True
            sage: R.zero().divides(r)
            False
            sage: R.zero().divides(0)
            True
        """
        if self.is_zero():
            return other.is_zero()
        cdef ideal *_I
        cdef MPolynomialRing_libsingular parent = self._parent
        cdef ring *r = self._parent_ring
        cdef poly *rem

        if r != currRing:
            rChangeCurrRing(r)

        _I = idInit(1, 1)
        if not (isinstance(other,MPolynomial_libsingular) \
               and (<MPolynomial_libsingular>other)._parent is parent):
            try:
                other = parent._coerce_c(other)
            except TypeError as msg:
                id_Delete(&_I,r)
                raise TypeError(msg)

        _I.m[0] = p_Copy(self._poly, r)

        if r != currRing:
            rChangeCurrRing(r)
        sig_on()
        rem = kNF(_I, NULL, (<MPolynomial_libsingular>other)._poly, 0, 1)
        sig_off()
        id_Delete(&_I, r)
        res = new_MP(parent, rem).is_zero()
        return res

    @coerce_binop
    def gcd(self, right, algorithm=None, **kwds):
        """
        Return the greatest common divisor of self and right.

        INPUT:

        - ``right`` - polynomial
        - ``algorithm``
          - ``ezgcd`` - EZGCD algorithm
          - ``modular`` - multi-modular algorithm (default)
        - ``**kwds`` - ignored

        EXAMPLES::

            sage: P.<x,y,z> = QQ[]
            sage: f = (x*y*z)^6 - 1
            sage: g = (x*y*z)^4 - 1
            sage: f.gcd(g)
            x^2*y^2*z^2 - 1
            sage: GCD([x^3 - 3*x + 2, x^4 - 1, x^6 -1])
            x - 1

            sage: R.<x,y> = QQ[]
            sage: f = (x^3 + 2*y^2*x)^2
            sage: g = x^2*y^2
            sage: f.gcd(g)
            x^2

        We compute a gcd over a finite field::

            sage: F.<u> = GF(31^2)
            sage: R.<x,y,z> = F[]
            sage: p = x^3 + (1+u)*y^3 + z^3
            sage: q = p^3 * (x - y + z*u)
            sage: gcd(p,q)
            x^3 + (u + 1)*y^3 + z^3
            sage: gcd(p,q)  # yes, twice -- tests that singular ring is properly set.
            x^3 + (u + 1)*y^3 + z^3

        We compute a gcd over a number field::

            sage: x = polygen(QQ)
            sage: F.<u> = NumberField(x^3 - 2)
            sage: R.<x,y,z> = F[]
            sage: p = x^3 + (1+u)*y^3 + z^3
            sage: q = p^3 * (x - y + z*u)
            sage: gcd(p,q)
            x^3 + (u + 1)*y^3 + z^3

        TESTS::

            sage: Q.<x,y,z> = QQ[]
            sage: P.<x,y,z> = QQ[]
            sage: P(0).gcd(Q(0))
            0
            sage: x.gcd(1)
            1

            sage: k.<a> = GF(9)
            sage: R.<x,y> = PolynomialRing(k)
            sage: f = R.change_ring(GF(3)).gen()
            sage: g = x+y
            sage: g.gcd(f)
            1
            sage: x.gcd(R.change_ring(GF(3)).gen())
            x

            sage: Pol.<x,y,z> = ZZ[]
            sage: p = x*y - 5*y^2 + x*z - z^2 + z
            sage: q = -3*x^2*y^7*z + 2*x*y^6*z^3 + 2*x^2*y^3*z^4 + x^2*y^5 - 7*x*y^5*z
            sage: (21^3*p^2*q).gcd(35^2*p*q^2) == -49*p*q
            True
        """
        cdef MPolynomial_libsingular _right
        cdef poly *_res
        cdef ring *_ring = self._parent_ring

        if algorithm is None:
            algorithm = "modular"

        if algorithm == "ezgcd":
            Off(SW_USE_CHINREM_GCD)
            On(SW_USE_EZGCD)
        elif algorithm == "modular":
            On(SW_USE_CHINREM_GCD)
            Off(SW_USE_EZGCD)
        else:
            raise TypeError("algorithm %s not supported" % algorithm)

        if _ring.cf.type != n_unknown:
            if _ring.cf.type == n_Znm or _ring.cf.type == n_Zn or _ring.cf.type == n_Z2m :
                raise NotImplementedError("GCD over rings not implemented.")

        if self._parent._base.is_finite() and self._parent._base.characteristic() > 1<<29:
            raise NotImplementedError("GCD of multivariate polynomials over prime fields with characteristic > 2^29 is not implemented.")

        if(_ring != currRing): rChangeCurrRing(_ring)

        if not (isinstance(right, MPolynomial_libsingular) \
                    and (<MPolynomial_libsingular>right)._parent is self._parent):
            _right = self._parent._coerce_c(right)
        else:
            _right = <MPolynomial_libsingular>right

        cdef int count = singular_polynomial_length_bounded(self._poly,20) \
            + singular_polynomial_length_bounded(_right._poly,20)
        if count >= 20:
            sig_on()
        if _ring!=currRing: rChangeCurrRing(_ring)  # singclap_gcd
        _res = singclap_gcd(p_Copy(self._poly, _ring), p_Copy(_right._poly, _ring), _ring )
        if count >= 20:
            sig_off()

        res = new_MP(self._parent, _res)
        return res

    @coerce_binop
    def lcm(self, MPolynomial_libsingular g):
        """
        Return the least common multiple of ``self`` and `g`.

        EXAMPLES::

            sage: P.<x,y,z> = QQ[]
            sage: p = (x+y)*(y+z)
            sage: q = (z^4+2)*(y+z)
            sage: lcm(p,q)
            x*y*z^4 + y^2*z^4 + x*z^5 + y*z^5 + 2*x*y + 2*y^2 + 2*x*z + 2*y*z

            sage: P.<x,y,z> = ZZ[]
            sage: p = 2*(x+y)*(y+z)
            sage: q = 3*(z^4+2)*(y+z)
            sage: lcm(p,q)
            6*x*y*z^4 + 6*y^2*z^4 + 6*x*z^5 + 6*y*z^5 + 12*x*y + 12*y^2 + 12*x*z + 12*y*z

            sage: r.<x,y> = PolynomialRing(GF(2**8, 'a'), 2)
            sage: a = r.base_ring().0
            sage: f = (a^2+a)*x^2*y + (a^4+a^3+a)*y + a^5
            sage: f.lcm(x^4)
            (a^2 + a)*x^6*y + (a^4 + a^3 + a)*x^4*y + (a^5)*x^4

            sage: w = var('w')
            sage: r.<x,y> = PolynomialRing(NumberField(w^4 + 1, 'a'), 2)
            sage: a = r.base_ring().0
            sage: f = (a^2+a)*x^2*y + (a^4+a^3+a)*y + a^5
            sage: f.lcm(x^4)
            (a^2 + a)*x^6*y + (a^3 + a - 1)*x^4*y + (-a)*x^4

        TESTS::

            sage: Pol.<x,y,z> = ZZ[]
            sage: p = -x*y + x*z + 54*x - 2
            sage: (5*p^2).lcm(3*p) == 15*p^2
            True
            sage: lcm(2*x, 2*y)
            2*x*y
            sage: lcm(2*x, 2*x*y)
            2*x*y
        """
        cdef ring *_ring = self._parent_ring
        cdef poly *ret
        cdef poly *prod
        cdef poly *gcd
        cdef MPolynomial_libsingular _g
        if _ring!=currRing: rChangeCurrRing(_ring)

        if _ring.cf.type != n_unknown:
            if _ring.cf.type == n_Znm or _ring.cf.type == n_Zn or _ring.cf.type == n_Z2m :
                raise TypeError("LCM over non-integral domains not available.")

        if self._parent is not g._parent:
            _g = self._parent._coerce_c(g)
        else:
            _g = <MPolynomial_libsingular>g

        if self._parent._base.is_finite() and self._parent._base.characteristic() > 1<<29:
            raise NotImplementedError("LCM of multivariate polynomials over prime fields with characteristic > 2^29 is not implemented.")

        cdef int count = singular_polynomial_length_bounded(self._poly,20) \
            + singular_polynomial_length_bounded(_g._poly,20)
        if count >= 20:
            sig_on()
        if _ring!=currRing: rChangeCurrRing(_ring)  # singclap_gcd
        gcd = singclap_gcd(p_Copy(self._poly, _ring), p_Copy(_g._poly, _ring), _ring )
        prod = pp_Mult_qq(self._poly, _g._poly, _ring)
        ret = p_Divide(prod, gcd, _ring)
        if count >= 20:
            sig_off()
        return new_MP(self._parent, ret)

    def is_squarefree(self):
        """
        Return ``True`` if this polynomial is square free.

        EXAMPLES::

            sage: P.<x,y,z> = PolynomialRing(QQ)
            sage: f= x^2 + 2*x*y + 1/2*z
            sage: f.is_squarefree()
            True
            sage: h = f^2
            sage: h.is_squarefree()
            False
        """
        # TODO:  Use Singular (4.x) intrinsics.  (Temporary solution from #17254.)
        return all(e == 1 for (f, e) in self.factor())

    @coerce_binop
    def quo_rem(self, MPolynomial_libsingular right):
        """
        Returns quotient and remainder of self and right.

        EXAMPLES::

            sage: R.<x,y> = QQ[]
            sage: f = y*x^2 + x + 1
            sage: f.quo_rem(x)
            (x*y + 1, 1)
            sage: f.quo_rem(y)
            (x^2, x + 1)

            sage: R.<x,y> = ZZ[]
            sage: f = 2*y*x^2 + x + 1
            sage: f.quo_rem(x)
            (2*x*y + 1, 1)
            sage: f.quo_rem(y)
            (2*x^2, x + 1)
            sage: f.quo_rem(3*x)
            (0, 2*x^2*y + x + 1)

        TESTS::

            sage: R.<x,y> = QQ[]
            sage: R(0).quo_rem(R(1))
            (0, 0)
            sage: R(1).quo_rem(R(0))
            Traceback (most recent call last):
            ...
            ZeroDivisionError

        """
        cdef poly *quo
        cdef poly *rem
        cdef MPolynomialRing_libsingular parent = self._parent
        cdef ring *r = self._parent_ring
        if r!=currRing: rChangeCurrRing(r)

        if right.is_zero():
            raise ZeroDivisionError

        if not self._parent._base.is_field():
            py_quo = self//right
            py_rem = self - right*py_quo
            return py_quo, py_rem

        if self._parent._base.is_finite() and self._parent._base.characteristic() > 1<<29:
            raise NotImplementedError("Division of multivariate polynomials over prime fields with characteristic > 2^29 is not implemented.")

        cdef int count = singular_polynomial_length_bounded(self._poly,15)
        if count >= 15:  # note that _right._poly must be of shorter length than self._poly for us to care about this call
            sig_on()
        if r!=currRing: rChangeCurrRing(r)   # singclap_pdivide
        quo = singclap_pdivide( self._poly, right._poly, r )
        rem = p_Add_q(p_Copy(self._poly, r), p_Neg(pp_Mult_qq(right._poly, quo, r), r), r)
        if count >= 15:
            sig_off()
        return new_MP(parent, quo), new_MP(parent, rem)

    def _singular_init_(self, singular=singular_default):
        """
        Return a SINGULAR (as in the computer algebra system) string
        representation for this element.

        INPUT:

        - ``singular`` - interpreter (default: ``singular_default``)

        - ``have_ring`` - should the correct ring not be set in
           SINGULAR first (default: ``False``)

        EXAMPLES::

            sage: P.<x,y,z> = PolynomialRing(GF(127),3)
            sage: x._singular_init_()
            'x'
            sage: (x^2+37*y+128)._singular_init_()
            'x2+37y+1'

        TESTS::

            sage: P(0)._singular_init_()
            '0'
        """
        self._parent._singular_().set_ring()
        return self._repr_short_()

    def sub_m_mul_q(self, MPolynomial_libsingular m, MPolynomial_libsingular q):
        """
        Return ``self - m*q``, where ``m`` must be a monomial and
        ``q`` a polynomial.

        INPUT:

        - ``m`` - a monomial
        - ``q`` - a polynomial

        EXAMPLES::

            sage: P.<x,y,z>=PolynomialRing(QQ,3)
            sage: x.sub_m_mul_q(y,z)
            -y*z + x

        TESTS::

            sage: Q.<x,y,z>=PolynomialRing(QQ,3)
            sage: P.<x,y,z>=PolynomialRing(QQ,3)
            sage: P(0).sub_m_mul_q(P(0),P(1))
            0
            sage: x.sub_m_mul_q(Q.gen(1),Q.gen(2))
            -y*z + x
         """
        cdef ring *r = self._parent_ring

        if not self._parent is m._parent:
            m = self._parent._coerce_c(m)
        if not self._parent is q._parent:
            q = self._parent._coerce_c(q)

        if m._poly and m._poly.next:
            raise ArithmeticError("m must be a monomial.")
        elif not m._poly:
            return self

        cdef int le = p_GetMaxExp(m._poly, r)
        cdef int lr = p_GetMaxExp(q._poly, r)
        cdef int esum = le + lr

        overflow_check(esum, r)

        return new_MP(self._parent, p_Minus_mm_Mult_qq(p_Copy(self._poly, r), m._poly, q._poly, r))

    def _macaulay2_(self, macaulay2=macaulay2_default):
        """
        Return a Macaulay2 element corresponding to this polynomial.

        .. NOTE::

           Two identical rings are not canonically isomorphic in M2,
           so we require the user to explicitly set the ring, since
           there is no way to know if the ring has been set or not,
           and setting it twice screws everything up.

        EXAMPLES::

            sage: R.<x,y> = PolynomialRing(GF(7), 2)
            sage: f = (x^3 + 2*y^2*x)^7; f          # indirect doctest
            x^21 + 2*x^7*y^14

            sage: h = macaulay2(f); h               # optional - macaulay2
             21     7 14
            x   + 2x y
            sage: k = macaulay2(x+y); k             # optional - macaulay2
            x + y
            sage: k + h                             # optional - macaulay2
             21     7 14
            x   + 2x y   + x + y
            sage: R(h)                              # optional - macaulay2
            x^21 + 2*x^7*y^14
            sage: R(h^20) == f^20                   # optional - macaulay2
            True

        TESTS:

        Check that constant polynomials are coerced to the polynomial ring, not
        the base ring (:trac:`28574`)::

            sage: R = QQ['x,y']
            sage: macaulay2(R('4')).ring()._operator('===', R)  # optional - macaulay2
            true
        """
        m2_parent = macaulay2(self.parent())
        macaulay2.use(m2_parent)
        return macaulay2('substitute(%s,%s)' % (repr(self), m2_parent._name))

    def add_m_mul_q(self, MPolynomial_libsingular m, MPolynomial_libsingular q):
        """
        Return ``self + m*q``, where ``m`` must be a monomial and
        ``q`` a polynomial.

        INPUT:

        - ``m`` - a monomial
        - ``q``  - a polynomial

        EXAMPLES::

            sage: P.<x,y,z>=PolynomialRing(QQ,3)
            sage: x.add_m_mul_q(y,z)
            y*z + x

        TESTS::

            sage: R.<x,y,z>=PolynomialRing(QQ,3)
            sage: P.<x,y,z>=PolynomialRing(QQ,3)
            sage: P(0).add_m_mul_q(P(0),P(1))
            0
            sage: x.add_m_mul_q(R.gen(),R.gen(1))
            x*y + x
        """
        cdef ring *r = self._parent_ring

        if not self._parent is m._parent:
            m = self._parent._coerce_c(m)
        if not self._parent is q._parent:
            q = self._parent._coerce_c(q)

        if m._poly and m._poly.next:
            raise ArithmeticError("m must be a monomial.")
        elif not m._poly:
            return self

        cdef int le = p_GetMaxExp(m._poly, r)
        cdef int lr = p_GetMaxExp(q._poly, r)
        cdef int esum = le + lr

        overflow_check(esum, r)

        return new_MP(self._parent, p_Plus_mm_Mult_qq(p_Copy(self._poly, r), m._poly, q._poly, r))

    def __reduce__(self):
        """
        Serialize this polynomial.

        EXAMPLES::

            sage: P.<x,y,z> = PolynomialRing(QQ,3, order='degrevlex')
            sage: f = 27/113 * x^2 + y*z + 1/2
            sage: f == loads(dumps(f))
            True

            sage: P = PolynomialRing(GF(127),3,names='abc')
            sage: a,b,c = P.gens()
            sage: f = 57 * a^2*b + 43 * c + 1
            sage: f == loads(dumps(f))
            True

        TESTS:

        Verify that :trac:`9220` is fixed.

            sage: R=QQ['x']
            sage: S=QQ['x','y']
            sage: h=S.0^2
            sage: parent(h(R.0,0))
            Univariate Polynomial Ring in x over Rational Field
        """
        return unpickle_MPolynomial_libsingular, (self._parent, self.dict())

    def _im_gens_(self, codomain, im_gens, base_map=None):
        """
        INPUT:

        - ``codomain``
        - ``im_gens``

        EXAMPLES::

            sage: R.<x,y> = PolynomialRing(QQ, 2)
            sage: f = R.hom([y,x], R)
            sage: f(x^2 + 3*y^5)
            3*x^5 + y^2

            sage: R.<a,b,c,d> = QQ[]
            sage: S.<u> = QQ[]
            sage: h = R.hom([0,0,0,u], S) # indirect doctest
            sage: h((a+d)^3)
            u^3

        You can specify a map on the base ring::

            sage: Zx.<x> = ZZ[]
            sage: K.<i> = NumberField(x^2 + 1)
            sage: cc = K.hom([-i])
            sage: R.<x,y> = K[]
            sage: phi = R.hom([y,x], base_map=cc)
            sage: phi(x + i*y)
            (-i)*x + y
        """
        #TODO: very slow
        n = self.parent().ngens()
        if n == 0:
            return codomain._coerce_(self)
        y = codomain(0)
        if base_map is None:
            # Just use conversion
            base_map = codomain
        for (m,c) in self.dict().iteritems():
            y += base_map(c)*mul([ im_gens[i]**m[i] for i in range(n) if m[i]])
        return y


    def _derivative(self, MPolynomial_libsingular var):
        """
        Differentiates this polynomial with respect to the provided
        variable. This is completely symbolic so it is also defined
        over finite fields.

        INPUT:

        - ``variable`` - the derivative is taken with respect to variable

        - ``have_ring`` - ignored, accepted for compatibility reasons

        .. NOTE:: See also :meth:`derivative`

        EXAMPLES::

            sage: R.<x,y> = PolynomialRing(QQ,2)
            sage: f = 3*x^3*y^2 + 5*y^2 + 3*x + 2
            sage: f._derivative(x)
            9*x^2*y^2 + 3
            sage: f._derivative(y)
            6*x^3*y + 10*y

        The derivative is also defined over finite fields::

            sage: R.<x,y> = PolynomialRing(GF(2**8, 'a'),2)
            sage: f = x^3*y^2 + y^2 + x + 2
            sage: f._derivative(x)
            x^2*y^2 + 1

        """
        if var is None:
            raise ValueError("you must specify which variable with respect to which to differentiate")

        cdef int i, var_i

        cdef poly *p
        if var._parent is not self._parent:
            raise TypeError("provided variable is not in same ring as self")
        cdef ring *_ring = self._parent_ring
        if _ring != currRing:
            rChangeCurrRing(_ring)

        var_i = -1
        for i from 0 <= i <= _ring.N:
            if p_GetExp(var._poly, i, _ring):
                if var_i == -1:
                    var_i = i
                else:
                    raise TypeError("provided variable is not univariate")

        if var_i == -1:
            raise TypeError("provided variable is constant")

        p = pDiff(self._poly, var_i)
        return new_MP(self._parent,p)

    def integral(self, MPolynomial_libsingular var):
        """
        Integrates this polynomial with respect to the provided
        variable.

        One requires that `\QQ` is contained in the ring.

        INPUT:

        - ``variable`` - the integral is taken with respect to variable

        EXAMPLES::

            sage: R.<x, y> = PolynomialRing(QQ, 2)
            sage: f = 3*x^3*y^2 + 5*y^2 + 3*x + 2
            sage: f.integral(x)
            3/4*x^4*y^2 + 5*x*y^2 + 3/2*x^2 + 2*x
            sage: f.integral(y)
            x^3*y^3 + 5/3*y^3 + 3*x*y + 2*y

        Check that :trac:`15896` is solved::

            sage: s = x+y
            sage: s.integral(x)+x
            1/2*x^2 + x*y + x
            sage: s.integral(x)*s
            1/2*x^3 + 3/2*x^2*y + x*y^2

        TESTS::

            sage: z, w = polygen(QQ, 'z, w')
            sage: f.integral(z)
            Traceback (most recent call last):
            ...
            TypeError: the variable is not in the same ring as self

            sage: f.integral(y**2)
            Traceback (most recent call last):
            ...
            TypeError: not a variable in the same ring as self

            sage: x,y = polygen(ZZ,'x,y')
            sage: y.integral(x)
            Traceback (most recent call last):
            ...
            TypeError: the ring must contain the rational numbers
        """
        cdef int index

        ambient_ring = var.parent()
        if ambient_ring is not self._parent:
            raise TypeError("the variable is not in the same ring as self")

        if not ambient_ring.has_coerce_map_from(QQ):
            raise TypeError("the ring must contain the rational numbers")

        gens = ambient_ring.gens()
        try:
            index = gens.index(var)
        except ValueError:
            raise TypeError("not a variable in the same ring as self")

        cdef poly *_p
        cdef poly *mon
        cdef ring *_ring = self._parent_ring
        if _ring != currRing:
            rChangeCurrRing(_ring)

        v = ETuple({index: 1}, len(gens))

        _p = p_ISet(0, _ring)
        for (exp, coeff) in self.dict().iteritems():
            nexp = exp.eadd(v)  # new exponent
            mon = p_Init(_ring)
            p_SetCoeff(mon, sa2si(coeff / (1 + exp[index]), _ring), _ring)
            for pos in nexp.nonzero_positions():
                overflow_check(nexp[pos], _ring)
                p_SetExp(mon, pos + 1, nexp[pos], _ring)
            p_Setm(mon, _ring)
            _p = p_Add_q(_p, mon, _ring)
        return new_MP(self._parent, _p)

    def resultant(self, MPolynomial_libsingular other, variable=None):
        """
        Compute the resultant of this polynomial and the first
        argument with respect to the variable given as the second
        argument.

        If a second argument is not provide the first variable of
        the parent is chosen.

        INPUT:

        - ``other`` - polynomial

        - ``variable`` - optional variable (default: ``None``)

        EXAMPLES::

            sage: P.<x,y> = PolynomialRing(QQ,2)
            sage: a = x+y
            sage: b = x^3-y^3
            sage: c = a.resultant(b); c
            -2*y^3
            sage: d = a.resultant(b,y); d
            2*x^3

        The SINGULAR example::

            sage: R.<x,y,z> = PolynomialRing(GF(32003),3)
            sage: f = 3 * (x+2)^3 + y
            sage: g = x+y+z
            sage: f.resultant(g,x)
            3*y^3 + 9*y^2*z + 9*y*z^2 + 3*z^3 - 18*y^2 - 36*y*z - 18*z^2 + 35*y + 36*z - 24

        Resultants are also supported over the Integers::

            sage: R.<x,y,a,b,u>=PolynomialRing(ZZ, 5, order='lex')
            sage: r = (x^4*y^2+x^2*y-y).resultant(x*y-y*a-x*b+a*b+u,x)
            sage: r
            y^6*a^4 - 4*y^5*a^4*b - 4*y^5*a^3*u + y^5*a^2 - y^5 + 6*y^4*a^4*b^2 + 12*y^4*a^3*b*u - 4*y^4*a^2*b + 6*y^4*a^2*u^2 - 2*y^4*a*u + 4*y^4*b - 4*y^3*a^4*b^3 - 12*y^3*a^3*b^2*u + 6*y^3*a^2*b^2 - 12*y^3*a^2*b*u^2 + 6*y^3*a*b*u - 4*y^3*a*u^3 - 6*y^3*b^2 + y^3*u^2 + y^2*a^4*b^4 + 4*y^2*a^3*b^3*u - 4*y^2*a^2*b^3 + 6*y^2*a^2*b^2*u^2 - 6*y^2*a*b^2*u + 4*y^2*a*b*u^3 + 4*y^2*b^3 - 2*y^2*b*u^2 + y^2*u^4 + y*a^2*b^4 + 2*y*a*b^3*u - y*b^4 + y*b^2*u^2

        TESTS::

            sage: P.<x,y> = PolynomialRing(QQ, order='degrevlex')
            sage: a = x+y
            sage: b = x^3-y^3
            sage: c = a.resultant(b); c
            -2*y^3
            sage: d = a.resultant(b,y); d
            2*x^3


            sage: P.<x,y> = PolynomialRing(ZZ,2)
            sage: f = x+y
            sage: g=y^2+x
            sage: f.resultant(g,y)
            x^2 + x
        """
        cdef ring *_ring = self._parent_ring
        cdef poly *rt

        if variable is None:
            variable = self.parent().gen(0)

        if not self._parent is other._parent:
            raise TypeError("first parameter needs to be an element of self.parent()")

        if not variable.parent() is self.parent():
            raise TypeError("second parameter needs to be an element of self.parent() or None")


        if self._parent._base.is_finite() and self._parent._base.characteristic() > 1<<29:
            raise NotImplementedError("Resultants of multivariate polynomials over prime fields with characteristic > 2^29 is not implemented.")

        if is_IntegerRing(self._parent._base):
            ret = self.change_ring(QQ).resultant(other.change_ring(QQ),
                                                 variable.change_ring(QQ))
            return ret.change_ring(ZZ)
        elif not self._parent._base.is_field():
            raise ValueError("Resultants require base fields or integer base ring.")

        cdef int count = singular_polynomial_length_bounded(self._poly,20) \
            + singular_polynomial_length_bounded(other._poly,20)
        if count >= 20:
            sig_on()
        if _ring != currRing: rChangeCurrRing(_ring)   # singclap_resultant
        rt =  singclap_resultant(p_Copy(self._poly, _ring), p_Copy(other._poly, _ring), p_Copy((<MPolynomial_libsingular>variable)._poly , _ring ), _ring)
        if count >= 20:
            sig_off()
        return new_MP(self._parent, rt)

    def coefficients(self):
        """
        Return the nonzero coefficients of this polynomial in a list.
        The returned list is decreasingly ordered by the term ordering
        of the parent.

        EXAMPLES::

            sage: R.<x,y,z> = PolynomialRing(QQ, order='degrevlex')
            sage: f=23*x^6*y^7 + x^3*y+6*x^7*z
            sage: f.coefficients()
            [23, 6, 1]

            sage: R.<x,y,z> = PolynomialRing(QQ, order='lex')
            sage: f=23*x^6*y^7 + x^3*y+6*x^7*z
            sage: f.coefficients()
            [6, 23, 1]

        AUTHOR:

        - Didier Deshommes
        """
        cdef poly *p
        cdef ring *r = self._parent_ring
        if r!=currRing: rChangeCurrRing(r)
        base = self._parent._base
        p = self._poly
        coeffs = list()
        while p:
            coeffs.append(si2sa(p_GetCoeff(p, r), r, base))
            p = pNext(p)
        return coeffs

    def gradient(self):
        """
        Return a list of partial derivatives of this polynomial,
        ordered by the variables of the parent.

        EXAMPLES::

           sage: P.<x,y,z> = PolynomialRing(QQ,3)
           sage: f= x*y + 1
           sage: f.gradient()
           [y, x, 0]
        """
        cdef ring *r = self._parent_ring
        cdef int k

        if r!=currRing: rChangeCurrRing(r)
        i = []
        for k from 0 < k <= r.N:
            i.append( new_MP(self._parent, pDiff(self._poly, k)))
        return i


    def numerator(self):
        """
        Return a numerator of self computed as self * self.denominator()

        If the base_field of self is the Rational Field then the
        numerator is a polynomial whose base_ring is the Integer Ring,
        this is done for compatibility to the univariate case.

        .. warning::

            This is not the numerator of the rational function
            defined by self, which would always be self since self is a
            polynomial.

        EXAMPLES:

        First we compute the numerator of a polynomial with
        integer coefficients, which is of course self.

        ::

            sage: R.<x, y> = ZZ[]
            sage: f = x^3 + 17*y + 1
            sage: f.numerator()
            x^3 + 17*y + 1
            sage: f == f.numerator()
            True

        Next we compute the numerator of a polynomial with rational
        coefficients.

        ::

            sage: R.<x,y> = PolynomialRing(QQ)
            sage: f = (1/17)*x^19 - (2/3)*y + 1/3; f
            1/17*x^19 - 2/3*y + 1/3
            sage: f.numerator()
            3*x^19 - 34*y + 17
            sage: f == f.numerator()
            False
            sage: f.numerator().base_ring()
            Integer Ring

        We check that the computation of numerator and denominator
        is valid.

        ::

            sage: K=QQ['x,y']
            sage: f=K.random_element()
            sage: f.numerator() / f.denominator() == f
            True

        The following tests against a bug fixed in :trac:`11780`::

            sage: P.<foo,bar> = ZZ[]
            sage: Q.<foo,bar> = QQ[]
            sage: f = Q.random_element()
            sage: f.numerator().parent() is P
            True
        """
        if self.base_ring() is QQ:
            #This part is for compatibility with the univariate case,
            #where the numerator of a polynomial over RationalField
            #is a polynomial over IntegerRing
            #
            # Trac ticket #11780: Create the polynomial ring over
            # the integers using the (cached) polynomial ring constructor:
            from sage.rings.polynomial.polynomial_ring_constructor import PolynomialRing
            integer_polynomial_ring = PolynomialRing(ZZ,\
            self.parent().ngens(), self.parent().gens(), order =\
            self.parent().term_order())
            return integer_polynomial_ring(self * self.denominator())
        else:
            return self * self.denominator()


def unpickle_MPolynomial_libsingular(MPolynomialRing_libsingular R, d):
    """
    Deserialize an ``MPolynomial_libsingular`` object

    INPUT:

    - ``R`` - the base ring
    - ``d`` - a Python dictionary as returned by :meth:`MPolynomial_libsingular.dict`

    EXAMPLES::

        sage: P.<x,y> = PolynomialRing(QQ)
        sage: loads(dumps(x)) == x # indirect doctest
        True
    """
    cdef ring *r = R._ring
    cdef poly *m
    cdef poly *p
    cdef int _i, _e
    cdef int ln
    cdef sBucket *bucket

    rChangeCurrRing(r)
    bucket = sBucketCreate(r)
    try:
        for mon,c in d.iteritems():
            m = p_Init(r)
            for i,e in mon.sparse_iter():
                _i = i
                if _i >= r.N:
                    p_Delete(&m, r)
                    raise TypeError("variable index too big")
                _e = e
                if _e <= 0:
                    p_Delete(&m, r)
                    raise TypeError("exponent too small")
                overflow_check(_e, r)
                p_SetExp(m, _i+1, _e, r)
            p_SetCoeff(m, sa2si(c, r), r)
            p_Setm(m, r)
            sBucket_Merge_m(bucket, m)
        ln=0
        sBucketClearMerge(bucket, &p, &ln)
        sBucketDestroy(&bucket)
    except:
        sBucketDeleteAndDestroy(&bucket)
        raise
    return new_MP(R, p)


cdef inline poly *addwithcarry(poly *tempvector, poly *maxvector, int pos, ring *_ring):
    if p_GetExp(tempvector, pos, _ring) < p_GetExp(maxvector, pos, _ring):
      p_SetExp(tempvector, pos, p_GetExp(tempvector, pos, _ring)+1, _ring)
    else:
      p_SetExp(tempvector, pos, 0, _ring)
      tempvector = addwithcarry(tempvector, maxvector, pos + 1, _ring)
    p_Setm(tempvector, _ring)
    return tempvector


cdef inline MPolynomial_libsingular new_MP(MPolynomialRing_libsingular parent, poly *juice):
    """
    Construct MPolynomial_libsingular from parent and SINGULAR poly.

    INPUT:

    - ``parent`` -- a :class:`MPolynomialRing_libsingular``
      instance. The parent of the polynomial to create.

    - ``juice`` -- a pointer to a Singular ``poly`` C struct.

    OUTPUT:

    A Python object :class:`MPolynomial_libsingular`.

    The ownership of ``juice`` will be transferred to the Python
    object. You must not free it yourself. Singular will modify the
    polynomial, so it is your responsibility to make a copy if the
    Singular data structure is used elsewhere.
    """
    cdef MPolynomial_libsingular p = MPolynomial_libsingular.__new__(MPolynomial_libsingular)
    p._parent = parent
    p._parent_ring = singular_ring_reference(parent._ring)
    p._poly = juice
    p_Normalize(p._poly, p._parent_ring)
    return p


cdef poly *MPolynomial_libsingular_get_element(object self):
    return (<MPolynomial_libsingular>self)._poly<|MERGE_RESOLUTION|>--- conflicted
+++ resolved
@@ -1194,7 +1194,6 @@
         """
         EXAMPLES::
 
-<<<<<<< HEAD
             sage: PolynomialRing(QQ, 'x', 2, order='deglex')._macaulay2_init_()     # optional - macaulay2
             'sage...[symbol x0,symbol x1, MonomialSize=>16, MonomialOrder=>GLex]'
         """
@@ -1202,14 +1201,6 @@
             macaulay2 = macaulay2_default
         return macaulay2._macaulay2_input_ring(self.base_ring(), self.gens(),
                                                self.term_order().macaulay2_str())
-=======
-            sage: PolynomialRing(QQ, 'x', 2, order='deglex')._macaulay2_init_()
-            'QQ[symbol x0,symbol x1, MonomialSize=>16, MonomialOrder=>GLex]'
-        """
-        from sage.interfaces.macaulay2 import _macaulay2_input_ring
-        return _macaulay2_input_ring(self.base_ring(), self.gens(),
-                                     self.term_order().macaulay2_str())
->>>>>>> 3f4f6f57
 
     def _singular_(self, singular=singular_default):
         """
