--- conflicted
+++ resolved
@@ -15,8 +15,9 @@
 
 from subprocess import Popen, PIPE
 from sage.misc.misc import SAGE_TMP
-
+from sage.rings.integer import Integer
 from sage.features.latte import Latte
+
 
 def count(arg, ehrhart_polynomial=False, multivariate_generating_function=False, raw_output=False, verbose=False, **kwds):
     r"""
@@ -301,14 +302,10 @@
         Invocation: integrate --valuation=volume --triangulate --redundancy-check=none --cdd /dev/stdin
         ...
     """
-<<<<<<< HEAD
     # Check that LattE is present
     Latte().require()
-=======
-    from subprocess import Popen, PIPE
-    from sage.misc.misc import SAGE_TMP
+
     from sage.rings.rational import Rational
->>>>>>> b7dfa30e
 
     args = ['integrate']
 
