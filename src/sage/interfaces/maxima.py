--- conflicted
+++ resolved
@@ -756,12 +756,8 @@
         line_echo = self._expect.readline()
         if not wait_for_prompt:
             return
-<<<<<<< HEAD
-        assert line_echo.strip() == line.strip(), 'mismatch:\n' + line_echo + line
-=======
         # line_echo sometimes has randomly inserted terminal echo in front #15811
         assert line_echo.strip().endswith(line.strip()), 'mismatch:\n' + line_echo + line
->>>>>>> 8029bc64
 
         self._expect_expr(self._display_prompt)
         out = self._before()        # input echo + output prompt + output
