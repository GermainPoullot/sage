r"""
Finite `\ZZ`-modules with with bilinear and quadratic forms.

AUTHORS:

- Simon Brandhorst (2017-09): First created
"""

#*****************************************************************************
#       Copyright (C) 2017 Simon Brandhorst <sbrandhorst@web.de>
#
# This program is free software: you can redistribute it and/or modify
# it under the terms of the GNU General Public License as published by
# the Free Software Foundation, either version 2 of the License, or
# (at your option) any later version.
#                  http://www.gnu.org/licenses/
#*****************************************************************************


from sage.modules.fg_pid.fgp_module import FGP_Module_class
from sage.modules.fg_pid.fgp_element import DEBUG, FGP_Element
from sage.modules.free_quadratic_module import FreeQuadraticModule
from sage.arith.misc import gcd
from sage.rings.all import ZZ, Zp, QQ, IntegerModRing
from sage.groups.additive_abelian.qmodnz import QmodnZ
from sage.matrix.constructor import matrix
from sage.matrix.special import diagonal_matrix
from sage.misc.cachefunc import cached_method
from sage.rings.finite_rings.integer_mod import mod
from sage.arith.misc import legendre_symbol

def TorsionQuadraticForm(q):
    r"""
    Create a torsion quadratic form module from a rational matrix.

    The resulting quadratic form takes values in `\QQ / \ZZ`
    or `\QQ / 2 \ZZ` (depending on ``q``).
    If it takes values modulo `2`, then it is non-degenerate.
    In any case the bilinear form is non-degenerate.

    INPUT:

    - ``q`` -- a symmetric rational matrix

    EXAMPLES::

        sage: q1 = Matrix(QQ,2,[1,1/2,1/2,1])
        sage: TorsionQuadraticForm(q1)
        Finite quadratic module over Integer Ring with invariants (2, 2)
        Gram matrix of the quadratic form with values in Q/2Z:
        [  1 1/2]
        [1/2   1]

    In the following example the quadratic form is degenerate.
    But the bilinear form is still non-degenerate::

        sage: q2 = diagonal_matrix(QQ,[1/4,1/3])
        sage: TorsionQuadraticForm(q2)
        Finite quadratic module over Integer Ring with invariants (12,)
        Gram matrix of the quadratic form with values in Q/Z:
        [7/12]
    """
    q = matrix(QQ, q)
    if q.nrows() != q.ncols():
        raise ValueError("the input must be a square matrix")
    if q != q.transpose():
        raise ValueError("the input must be a symmetric matrix")

    Q, d = q._clear_denom()
    S, U, V = Q.smith_form()
    D = U * q * V
    Q = FreeQuadraticModule(ZZ, q.ncols(), inner_product_matrix=d**2 * q)
    denoms = [D[i,i].denominator() for i in range(D.ncols())]
    rels = Q.span(diagonal_matrix(ZZ, denoms) * U)
    return TorsionQuadraticModule((1/d)*Q, (1/d)*rels)

class TorsionQuadraticModuleElement(FGP_Element):
    r"""
    An element of a torsion quadratic module.

    INPUT:

    - ``parent`` -- parent

    - ``x`` -- element of ``parent.V()``

    - ``check`` -- bool (default: ``True``)

    TESTS::

        sage: from sage.modules.torsion_quadratic_module import TorsionQuadraticModule
        sage: T = TorsionQuadraticModule(ZZ^3, 6*ZZ^3)
        sage: loads(dumps(T)) == T
        True
        sage: t = T.gen(0)
        sage: loads(dumps(t)) == t
        True

        sage: from sage.modules.torsion_quadratic_module import TorsionQuadraticModule
        sage: V = span([[1/2,1,1], [3/2,2,1], [0,0,1]], ZZ)
        sage: b = V.basis()
        sage: W = V.span([2*b[0]+4*b[1], 9*b[0]+12*b[1], 4*b[2]])
        sage: Q = TorsionQuadraticModule(V, W)
        sage: x = Q(b[0] - b[1])
        sage: TestSuite(x).run()
        """

    def _mul_(self, other):
        r"""
        Compute the inner product of two elements.

        OUTPUT:

        - an element of `\QQ / m\ZZ` with `m\ZZ = (V, W)`

        EXAMPLES::

            sage: from sage.modules.torsion_quadratic_module import TorsionQuadraticModule
            sage: V = (1/2)*ZZ^2; W = ZZ^2
            sage: T = TorsionQuadraticModule(V, W)
            sage: g = T.gens()
            sage: x = g[0]
            sage: y = g[0] + g[1]
            sage: x
            (1, 0)
            sage: x*y
            1/4

        The inner product has further aliases::

            sage: x.inner_product(y)
            1/4
            sage: x.b(y)
            1/4
        """
        value_module = self.parent().value_module()
        return value_module( self.lift().inner_product(other.lift()) )

    inner_product = _mul_
    b = _mul_

    def quadratic_product(self):
        r"""
        Compute the quadratic_product of ``self``.

        OUTPUT:

        - an element of `\QQ / n\ZZ` where `n\ZZ = 2(V,W) +
          \ZZ \{ (w,w) | w \in W \}`

        EXAMPLES::

            sage: from sage.modules.torsion_quadratic_module import TorsionQuadraticModule
            sage: W = FreeQuadraticModule(ZZ, 2, 2*matrix.identity(2))
            sage: V = (1/2) * W
            sage: T = TorsionQuadraticModule(V,W)
            sage: x = T.gen(0)
            sage: x
            (1, 0)
            sage: x.quadratic_product()
            1/2
            sage: x.quadratic_product().parent()
            Q/2Z
            sage: x*x
            1/2
            sage: (x*x).parent()
            Q/Z
        """
        value_module_qf = self.parent().value_module_qf()
        lift = self.lift()
        return value_module_qf(lift.inner_product(lift))

    q = quadratic_product

class TorsionQuadraticModule(FGP_Module_class):
    r"""
    Finite quotients with a bilinear and a quadratic form.

    Let `V` be a symmetric FreeQuadraticModule and `W \subseteq V` a
    submodule of the same rank as `V`. The quotient `V / W` is a torsion
    quadratic module. It inherits a bilinear form `b` and a quadratic
    form `q`.

    `b: V \times V \to \QQ / m\ZZ`, where  `m\ZZ = (V,W)`
    and `b(x,y) = (x,y) + m\ZZ`

    `q: V \to \QQ / n\ZZ`, where `n\ZZ = 2(V,W) + \ZZ \{ (w,w) | w \in W \}`

    INPUT:

    - ``V`` -- a :class:`FreeModule` with a symmetric inner product matrix

    - ``W`` -- a submodule of ``V`` of the same rank as ``V``

    - ``check`` -- bool (default: ``True``)

    - ``modulus`` -- a rational number dividing `m` (default: `m`);
      the inner product `b` is defined in `\QQ /` ``modulus`` `\ZZ`

    - ``modulus_qf`` -- a rational number dividing `n` (default: `n`);
      the quadratic form `q` is defined in `\QQ /` ``modulus_qf`` `\ZZ`

    EXAMPLES::

        sage: from sage.modules.torsion_quadratic_module import TorsionQuadraticModule
        sage: V = FreeModule(ZZ, 3)
        sage: T = TorsionQuadraticModule(V, 5*V)
        sage: T
        Finite quadratic module over Integer Ring with invariants (5, 5, 5)
        Gram matrix of the quadratic form with values in Q/5Z:
        [1 0 0]
        [0 1 0]
        [0 0 1]
    """
    Element = TorsionQuadraticModuleElement

    def __init__(self, V, W, gens=None, modulus=None, modulus_qf=None, check=True):
        r"""
        Initialize ``self``.

        TESTS::

            sage: from sage.modules.torsion_quadratic_module import TorsionQuadraticModule
            sage: T = TorsionQuadraticModule(ZZ^3, 6*ZZ^3)
            sage: TestSuite(T).run()
        """
        if check:
            if V.rank() != W.rank():
                raise ValueError("modules must be of the same rank")
            if V.base_ring() is not ZZ:
                raise NotImplementedError("only currently implemented over ZZ")
            if V.inner_product_matrix() != V.inner_product_matrix().transpose():
                raise ValueError("the cover must have a symmetric inner product")

            if gens is not None and V.span(gens) + W != V:
                raise ValueError("provided gens do not generate the quotient")

        FGP_Module_class.__init__(self, V, W, check=check)
        if gens is not None:
            self._gens_user = tuple(self(v) for v in gens)
        else:
            # this is taken care of in the .gens method
            # we do not want this at initialization
            self._gens_user = None

        # compute the modulus - this may be expensive
        if modulus is None or check:
            # The inner product of two elements `b(v1+W,v2+W)`
            # is defined `mod (V,W)`
            num = V.basis_matrix() * V.inner_product_matrix() * W.basis_matrix().T
            self._modulus = gcd(num.list())

        if modulus is not None:
            if check and self._modulus / modulus not in self.base_ring():
                raise ValueError("the modulus must divide (V, W)")
            self._modulus = modulus

        if modulus_qf is None or check:
            # The quadratic_product of an element `q(v+W)` is defined
            # `\mod 2(V,W) + ZZ\{ (w,w) | w in w\}`
            norm = gcd(self.W().gram_matrix().diagonal())
            self._modulus_qf = gcd(norm, 2 * self._modulus)

        if modulus_qf is not None:
            if check and self._modulus_qf / modulus_qf not in self.base_ring():
                raise ValueError("the modulus_qf must divide (V, W)")
            self._modulus_qf = modulus_qf

    def _repr_(self):
        r"""
        Return a string representation of ``self``.

        EXAMPLES::

            sage: from sage.modules.torsion_quadratic_module import TorsionQuadraticModule
            sage: V = FreeModule(ZZ,3)
            sage: T = TorsionQuadraticModule(V, 5*V,modulus=1)
            sage: T
            Finite quadratic module over Integer Ring with invariants (5, 5, 5)
            Gram matrix of the quadratic form with values in Q/Z:
            [0 0 0]
            [0 0 0]
            [0 0 0]
        """
        return ( "Finite quadratic module over %s with invariants %s\n"
                 % (self.base_ring(),self.invariants()) +
                 "Gram matrix of the quadratic form with values in %r:\n%r"
                 % (self.value_module_qf(),self.gram_matrix_quadratic()) )

    def _module_constructor(self, V, W, check=False):
        r"""
        Construct a torsion quadratic module ``V / W``.

        INPUT:

        - ``V`` -- an module

        - ``W`` -- an submodule of ``V`` over the same base ring

        - ``check`` -- bool (default: ``False``);

          * if ``False``, then the value modulus is inherited from ``self``
          * if ``True``, it figures it out on its own. But that is expensive

        OUTPUT:

        The quotient ``V / W`` as a :class:`TorsionQuadraticModule`.

        EXAMPLES::

            sage: from sage.modules.torsion_quadratic_module import TorsionQuadraticModule
            sage: V = span([[1/2,1,1], [3/2,2,1], [0,0,1]], ZZ)
            sage: b = V.basis()
            sage: W = V.span([2*b[0]+4*b[1], 9*b[0]+12*b[1], 4*b[2]])
            sage: Q = TorsionQuadraticModule(V, W); Q
            Finite quadratic module over Integer Ring with invariants (4, 12)
            Gram matrix of the quadratic form with values in Q/(1/4)Z:
            [0 0]
            [0 0]
            sage: Q._module_constructor(V,W)
            Finite quadratic module over Integer Ring with invariants (4, 12)
            Gram matrix of the quadratic form with values in Q/(1/4)Z:
            [0 0]
            [0 0]
        """
        if check:
            # figuring out the modulus can be expensive
            return TorsionQuadraticModule(V, W, check=check)
        else:
            return TorsionQuadraticModule(V, W, check=check,
                                          modulus=self._modulus,
                                          modulus_qf=self._modulus_qf)

    def all_submodules(self):
        r"""
        Return a list of all submodules of ``self``.

        WARNING:

        This method creates all submodules in memory. The number of submodules
        grows rapidly with the number of generators. For example consider a
        vector space of dimension `n` over a finite field of prime order `p`.
        The number of subspaces is (very) roughly `p^{(n^2-n)/2}`.

        EXAMPLES::

            sage: D = IntegralLattice("D4").discriminant_group()
            sage: D.all_submodules()
            [Finite quadratic module over Integer Ring with invariants ()
              Gram matrix of the quadratic form with values in Q/2Z:
              [],
             Finite quadratic module over Integer Ring with invariants (2,)
              Gram matrix of the quadratic form with values in Q/2Z:
              [1],
             Finite quadratic module over Integer Ring with invariants (2,)
              Gram matrix of the quadratic form with values in Q/2Z:
              [1],
             Finite quadratic module over Integer Ring with invariants (2,)
              Gram matrix of the quadratic form with values in Q/2Z:
              [1],
             Finite quadratic module over Integer Ring with invariants (2, 2)
              Gram matrix of the quadratic form with values in Q/2Z:
              [  1 1/2]
              [1/2   1]]
        """
        from sage.groups.abelian_gps.abelian_group_gap import AbelianGroupGap
        invs = self.invariants()
        # knows how to compute all subgroups
        A = AbelianGroupGap(invs)
        S = A.all_subgroups()
        # over ZZ submodules and subgroups are the same thing.
        submodules = []
        for sub in S:
            gen = [A(g).exponents() for g in sub.gens()]
            gen = [self.linear_combination_of_smith_form_gens(g) for g in gen]
            submodules.append(self.submodule(gen))
        return submodules

    @cached_method
    def brown_invariant(self):
        r"""
        Return the Brown invariant of this torsion quadratic form.

        Let `(D,q)` be a torsion quadratic module with values in `\QQ / 2 \ZZ`.
        The Brown invariant `Br(D,q) \in \Zmod{8}` is defined by the equation

        .. MATH::

            \exp \left( \frac{2 \pi i }{8} Br(q)\right) =
            \frac{1}{\sqrt{D}} \sum_{x \in D} \exp(i \pi q(x)).

        The Brown invariant is additive with respect to direct sums of
        torsion quadratic modules.

        OUTPUT:

        - an element of `\Zmod{8}`

        EXAMPLES::

            sage: L = IntegralLattice("D4")
            sage: D = L.discriminant_group()
            sage: D.brown_invariant()
            4

        We require the quadratic form to be defined modulo `2 \ZZ`::

            sage: from sage.modules.torsion_quadratic_module import TorsionQuadraticModule
            sage: V = FreeQuadraticModule(ZZ,3,matrix.identity(3))
            sage: T = TorsionQuadraticModule((1/10)*V, V)
            sage: T.brown_invariant()
            Traceback (most recent call last):
            ...
            ValueError: the torsion quadratic form must have values in QQ / 2 ZZ
        """
        if self._modulus_qf != 2:
            raise ValueError("the torsion quadratic form must have values in "
                             "QQ / 2 ZZ")
        from sage.quadratic_forms.genera.normal_form import collect_small_blocks
        brown = IntegerModRing(8).zero()
        for p in self.annihilator().gen().prime_divisors():
            q = self.primary_part(p).normal_form()
            q = q.gram_matrix_quadratic()
            L = collect_small_blocks(q)
            for qi in L:
                brown += _brown_indecomposable(qi,p)
        return brown

    @cached_method
    def gram_matrix_bilinear(self):
        r"""
        Return the gram matrix with respect to the generators.

        OUTPUT:

        A rational matrix ``G`` with ``G[i,j]`` given by the inner product
        of the `i`-th and `j`-th generator. Its entries are only well
        defined `\mod (V, W)`.

        EXAMPLES::

            sage: from sage.modules.torsion_quadratic_module import TorsionQuadraticModule
            sage: V = FreeQuadraticModule(ZZ, 3, matrix.identity(3)*5)
            sage: T = TorsionQuadraticModule((1/5)*V, V)
            sage: T.gram_matrix_bilinear()
            [1/5   0   0]
            [  0 1/5   0]
            [  0   0 1/5]
        """
        gens = self.gens()
        n = len(gens)
        Q = self.base_ring().fraction_field()
        G = matrix.zero(Q, n)
        for i in range(n):
            for j in range(i+1):
                G[i,j] = G[j,i] = (gens[i] * gens[j]).lift()
        return G

    @cached_method
    def gram_matrix_quadratic(self):
        r"""
        The gram matrix of the quadratic form with respect to the generators.

        OUTPUT:

        - a rational matrix ``Gq`` with ``Gq[i,j] = gens[i]*gens[j]``
          and ``G[i,i] = gens[i].q()``

        EXAMPLES::

            sage: from sage.modules.torsion_quadratic_module import TorsionQuadraticModule
            sage: D4_gram = Matrix(ZZ, [[2,0,0,-1],[0,2,0,-1],[0,0,2,-1],[-1,-1,-1,2]])
            sage: D4 = FreeQuadraticModule(ZZ, 4, D4_gram)
            sage: D4dual = D4.span(D4_gram.inverse())
            sage: discrForm = TorsionQuadraticModule(D4dual, D4)
            sage: discrForm.gram_matrix_quadratic()
            [  1 1/2]
            [1/2   1]
            sage: discrForm.gram_matrix_bilinear()
            [  0 1/2]
            [1/2   0]
        """
        gens = self.gens()
        n = len(gens)
        Q = self.base_ring().fraction_field()
        G = matrix.zero(Q, n)
        for i in range(n):
            for j in range(i):
                G[i,j] = G[j,i] = (gens[i] * gens[j]).lift()
            G[i,i] = gens[i].q().lift()
        return G

    def gens(self):
        r"""
        Return generators of ``self``.

        There is no assumption on the generators except that they
        generate the module.

        EXAMPLES::

            sage: from sage.modules.torsion_quadratic_module import TorsionQuadraticModule
            sage: V = FreeModule(ZZ, 3)
            sage: T = TorsionQuadraticModule(V, 5*V)
            sage: T.gens()
            ((1, 0, 0), (0, 1, 0), (0, 0, 1))
        """
        if self._gens_user is None:
            return self.smith_form_gens()
        return self._gens_user

    def genus(self, signature_pair):
        r"""
        Return the genus defined by ``self`` and the ``signature_pair``.

        EXAMPLES::

<<<<<<< HEAD
            sage: L = IntegralLattice("D4")
            sage: D = L.discriminant_group()
            sage: Gen = D.genus(L.signature_pair())
            sage: Gen == L.genus()
            True
        """
        from sage.quadratic_forms.genera.genus import (Genus_Symbol_p_adic_ring,
                                                    GenusSymbol_global_ring,
                                                    is_GlobalGenus)
        from sage.quadratic_forms.genera.normal_form import            _get_homogeneous_block_indices
        from sage.misc.misc_c import prod
        from sage.rings.all import Qp
        if self.value_module_qf().n != 2:
            raise NotImplementedError(
                "Currently, this is only implemted for even genera. " +
                "Want to help us implement this for odd lattices?")
=======
            sage: L = IntegralLattice("D4").direct_sum(IntegralLattice("A2"))
            sage: D = L.discriminant_group()
            sage: genus = D.genus(L.signature_pair())
            sage: genus
            Genus of
            None
            Signature:  (6, 0)
            Genus symbol at 2:    1^4:2^-2
            Genus symbol at 3:     1^-5 3^-1
            sage: genus == L.genus()
            True

        Let `H` be an even unimodular lattice of signature `(9, 1)` and suppose
        that `D4` is primitively embedded in `H`. We compute the discriminant
        form of the orthogonal complement of `L` in `H`::

            sage: DK = D.twist(-1)
            sage: DK
            Finite quadratic module over Integer Ring with invariants (2, 6)
            Gram matrix of the quadratic form with values in Q/2Z:
            [  1 1/2]
            [1/2 1/3]

        We know that  `K` has signature `(5, 1)` and thus we can compute
        the genus of `K` as::

            sage: DK.genus((3,1))
            Genus of
            None
            Signature:  (3, 1)
            Genus symbol at 2:    1^2:2^-2
            Genus symbol at 3:     1^-3 3^1

        We can also compute the discriminant group of an odd lattice::

            sage: L = IntegralLattice(matrix.diagonal(range(1,5)))
            sage: D = L.discriminant_group()
            sage: D.genus((4,0))
            Genus of
            None
            Signature:  (4, 0)
            Genus symbol at 2:    [1^-2 2^1 4^1]_6
            Genus symbol at 3:     1^-3 3^1

        TESTS::

            sage: L.genus() == D.genus((4,0))
            True
            sage: D.genus((1,0))
            Traceback (most recent call last):
            TypeError: all local symbols must be of the same dimension
        """
        from sage.quadratic_forms.genera.genus import (Genus_Symbol_p_adic_ring,
                                                    GenusSymbol_global_ring,
                                                    p_adic_symbol,
                                                    is_GlobalGenus,
                                                    _blocks)
        from sage.misc.misc_c import prod
>>>>>>> 5000d63e
        s_plus = signature_pair[0]
        s_minus = signature_pair[1]
        rank = s_plus + s_minus
        D = self.cardinality()
        determinant = (-1)**s_minus * D
<<<<<<< HEAD
        symbols = []
        for p in (2*D).prime_divisors():
            local_symbol = []
            D = self.primary_part(p)
            q = D.normal_form().gram_matrix_quadratic()
            if len(D.invariants()) != 0:
                # _get_homogeneous_block_indices assumes ascending valuations
                # our vals are descending. But taking the inverse fixes this.
                I = _get_homogeneous_block_indices(q.inverse().change_ring(Qp(p)))[0][1:]
                q.subdivide(I, I)
                for i in range(len(I)+1):
                    # create a symbol for this jordan block
                    qi = q.subdivision(i, i)
                    scale = qi.denominator().valuation(p)
                    rk_i = qi.ncols()
                    qi, _ = qi._clear_denom()
                    if p == 2:
                        det_i = mod(qi.det().prime_to_m_part(2), 8)
                        # qi is in normal form. So if it is odd,
                        # then the last entry is odd.
                        if qi[-1,-1].valuation(2) == 0:
                            is_odd = 1
                            if mod(qi.ncols(), 2) == 0:
                                oddity = mod(qi[-1,-1] + qi[-2,-2], 8)
                            else:
                                oddity = mod(qi[-1,-1], 8)
                        else:
                            is_odd = 0
                            oddity = 0
                        local_symbol.append([scale, rk_i, det_i, is_odd, oddity])
                    else:
                        det_i = legendre_symbol(qi.det(), p)
                        local_symbol.append([scale, rk_i, det_i])
            # if necessary add the part of scale zero.
            rk = rank - q.ncols()
            if rk > 0:
                if p == 2:
                    det = determinant.prime_to_m_part(2) % 8
                    det *= prod([di[2] for di in local_symbol])
                    det = mod(det, 8)
                    local_symbol.append([0, rk, det, 0, 0])
                else:
                    det = legendre_symbol(determinant.prime_to_m_part(p),p)
                    det *= prod([di[2] for di in local_symbol])
                    local_symbol.append([0, rk, det])
            local_symbol.sort()
            local_symbol = Genus_Symbol_p_adic_ring(p, local_symbol)
            symbols.append(local_symbol)
        # a hack - unfortunately a genus symbol can be initialized only
        # from the gram matrix of a representative
        genus = GenusSymbol_global_ring(matrix([1]))
        genus._local_symbols = symbols
        genus._representative = None
        genus._signature = signature_pair
        if not is_GlobalGenus(genus):
            # the symbol for p=2 and scale 1 is only well defined mod 4
            # when a jordan block of scale 1 is odd.
            # In this case the symbol is determined by the property
            # that it forms a valid global genus symbol.
            s2 = genus._local_symbols[0]
            assert s2._prime == 2
            s2 = s2.symbol_tuple_list()
            if s2[0][1] == 0:
                assert s2[1][0] == 1
                i = 1
            else:
                assert s2[0][0] == 1
                i = 0
            s2[i][4] += mod(4, 8)
            if not is_GlobalGenus(genus):
                s2[i][2] += mod(4, 8)
            if not is_GlobalGenus(genus):
                s2[i][4] += mod(4, 8)
            assert is_GlobalGenus(genus)
        return genus
=======
        local_symbols = []
        for p in (2*D).prime_divisors():
            D = self.primary_part(p)
            if len(D.invariants()) != 0:
                G_p = D.gram_matrix_quadratic().inverse()
                # get rid of denominators without changeing the local equivalence class
                G_p *= G_p.denominator()**2
                G_p = G_p.change_ring(ZZ)
                local_symbol = p_adic_symbol(G_p, p, D.invariants()[-1].valuation(p))
            else:
                local_symbol = []

            rk = rank - len(D.invariants())
            if rk > 0:
                if p == 2:
                    det = determinant.prime_to_m_part(2)
                    det *= prod([di[2] for di in local_symbol])
                    det = det % 8
                    local_symbol.append([ZZ(0), rk, det, ZZ(0), ZZ(0)])
                else:
                    det = legendre_symbol(determinant.prime_to_m_part(p),p)
                    det = (det * prod([di[2] for di in local_symbol]))
                    local_symbol.append([ZZ(0), rk, det])
            local_symbol.sort()
            local_symbol = Genus_Symbol_p_adic_ring(p, local_symbol)
            local_symbols.append(local_symbol)

        # This genus has the right discriminant group
        # but it may be empty
        genus = GenusSymbol_global_ring(signature_pair, local_symbols)
        sym2 = local_symbols[0].symbol_tuple_list()

        if sym2[0][0] != 0:
            sym2 = [[ZZ(0), ZZ(0), ZZ(1), ZZ(0), ZZ(0)]] + sym2
        if len(sym2) <= 1 or sym2[1][0] != 1:
            sym2 = sym2[:1] + [[ZZ(1), ZZ(0), ZZ(1) , ZZ(0), ZZ(0)]] + sym2[1:]
        if len(sym2) <= 2 or sym2[2][0] != 2:
            sym2 = sym2[:2] + [[ZZ(2), ZZ(0), ZZ(1) , ZZ(0), ZZ(0)]] + sym2[2:]

        if self.value_module_qf().n == 1:
            # in this case the blocks of scales 1, 2, 4 are under determined
            # make sure the first 3 symbols are of scales 1, 2, 4
            # i.e. their valuations are 0, 1, 2

            # the form is odd
            block0 = [b for b in _blocks(sym2[0]) if b[3] == 1]

            o = sym2[1][3]
            # no restrictions on determinant and
            # oddity beyond existence
            # but we know if even or odd
            block1 = [b for b in _blocks(sym2[1]) if b[3] == o]


            d = sym2[2][2]
            o = sym2[2][3]
            t = sym2[2][4]
            # if the jordan block of scale 2 is even we know it
            if o == 0:
                block2 = [sym2[2]]
            # if it is odd we know det and oddity mod 4 at least
            else:
                block2 = [b for b in _blocks(sym2[2])
                          if b[3] == o
                          and (b[2] - d) % 4 == 0
                          and (b[4] - t) % 4 == 0
                          and (b[2] - d) % 8 == (b[4] - t) % 8 # if the oddity is altered by 4 then so is the determinant
                          ]
        elif self.value_module_qf().n == 2:
            # the form is even
            block0 = [b for b in _blocks(sym2[0]) if b[3] == 0]

            # if the jordan block of scale 2 is even we know it
            d = sym2[1][2]
            o = sym2[1][3]
            t = sym2[1][4]
            if o == 0:
                block1 = [sym2[1]]
            else:
                # the block is odd and we know det and oddity mod 4
                block1 = [b for b in _blocks(sym2[1])
                          if b[3] == o
                          and (b[2] - d) % 4 == 0
                          and (b[4] - t) % 4 == 0
                          and (b[2] - d) % 8 == (b[4] - t) % 8 # if the oddity is altered by 4 then so is the determinant
                          ]
            # this is completely determined
            block2 = [sym2[2]]
        else:
            raise ValueError("this is not a discriminant form")

        # figure out which symbol defines a genus and return that
        for b0 in block0:
            for b1 in block1:
                for b2 in block2:
                    sym2[:3] = [b0, b1, b2]
                    local_symbols[0] = Genus_Symbol_p_adic_ring(2, sym2)
                    genus = GenusSymbol_global_ring(signature_pair, local_symbols)
                    if is_GlobalGenus(genus):
                        # make the symbol sparse again.
                        i = 0
                        k = 0
                        while i < 3:
                            if sym2[k][1] == 0:
                                sym2.pop(k)
                            else:
                                k = k + 1
                            i = i + 1
                        local_symbols[0] = Genus_Symbol_p_adic_ring(2, sym2)
                        genus = GenusSymbol_global_ring(signature_pair, local_symbols)
                        return genus
        else:
            raise ValueError("this discriminant form and signature do not define a genus")

>>>>>>> 5000d63e

    def is_genus(self, signature_pair, even=True):
        r"""
        Return ``True`` if there is a lattice with this signature and discriminant form.

        TODO:

        - implement the same for odd lattices

        INPUT:

        - signature_pair -- a tuple of non negative integers ``(s_plus, s_minus)``
        - even -- bool (default: ``True``)

        EXAMPLES::

            sage: L = IntegralLattice("D4").direct_sum(IntegralLattice(3 * Matrix(ZZ,2,[2,1,1,2])))
            sage: D = L.discriminant_group()
            sage: D.is_genus((6,0))
            True

        Let us see if there is a lattice in the genus defined by the same discriminant form
        but with a different signature::

            sage: D.is_genus((4,2))
            False
            sage: D.is_genus((16,2))
            True
        """
        s_plus = ZZ(signature_pair[0])
        s_minus = ZZ(signature_pair[1])
        if s_plus<0 or s_minus<0:
            raise ValueError("signature invariants must be non negative")
        rank = s_plus + s_minus
        signature = s_plus - s_minus
        D = self.cardinality()
        det = (-1)**s_minus * D
        if rank < len(self.invariants()):
            return False
        if even and self._modulus_qf != 2:
            raise ValueError("the discriminant form of an even lattice has"
                                 "values modulo 2.")
        if (not even) and not (self._modulus == self._modulus_qf == 1):
            raise ValueError("the discriminant form of an odd lattice has"
                             "values modulo 1.")
        if not even:
            raise NotImplementedError("at the moment sage knows how to do this only for even genera. " +
                                      " Help us to implement this for odd genera.")
        for p in D.prime_divisors():
            # check the determinant conditions
            Q_p = self.primary_part(p)
            gram_p = Q_p.gram_matrix_quadratic()
            length_p = len(Q_p.invariants())
            u = det.prime_to_m_part(p)
            up = gram_p.det().numerator().prime_to_m_part(p)
            if p!=2 and length_p==rank:
                if legendre_symbol(u, p) != legendre_symbol(up, p):
                    return False
            if p == 2:
                if rank % 2 != length_p % 2:
                    return False
                n = (rank - length_p) / 2
                if u % 4 != (-1)**(n % 2) * up % 4:
                    return False
                if rank == length_p:
                    a = QQ(1) / QQ(2)
                    b = QQ(3) / QQ(2)
                    diag = gram_p.diagonal()
                    if not (a in diag or b in diag):
                        if u % 8 !=  up % 8:
                            return False
        if self.brown_invariant() != signature:
            return False
        return True

    def orthogonal_submodule_to(self, S):
        r"""
        Return the submodule orthogonal to ``S``.

        INPUT:

        - ``S`` -- a submodule, list, or tuple of generators

        EXAMPLES::

            sage: from sage.modules.torsion_quadratic_module import TorsionQuadraticModule
            sage: V = FreeModule(ZZ, 10)
            sage: T = TorsionQuadraticModule(V, 3*V)
            sage: S = T.submodule(T.gens()[:5])
            sage: O = T.orthogonal_submodule_to(S)
            sage: O
            Finite quadratic module over Integer Ring with invariants (3, 3, 3, 3, 3)
            Gram matrix of the quadratic form with values in Q/3Z:
            [1 0 0 0 0]
            [0 1 0 0 0]
            [0 0 1 0 0]
            [0 0 0 1 0]
            [0 0 0 0 1]
            sage: O.V() + S.V() == T.V()
            True
        """
        if not isinstance(S,TorsionQuadraticModule):
            S = self.submodule(S)
        else:
            if not S.is_submodule(self):
                raise ValueError("S must be a submodule of this module")

        G = self.V().inner_product_matrix()
        T = self.V().basis_matrix()
        S = S.V().basis_matrix()
        m = self._modulus

        Y = T * G * S.transpose()
        # Elements of the ambient module which pair integrally with self.V()
        integral = Y.inverse() * T
        # Element of the ambient module which pair in mZZ with self.V()
        orthogonal = m * integral
        orthogonal = self.V().span(orthogonal.rows())
        # We have to make sure we get a submodule
        orthogonal = orthogonal.intersection(self.V())
        orthogonal = self.submodule(orthogonal.gens())
        return orthogonal

    @cached_method
    def normal_form(self, partial=False):
        r"""
        Return the normal form of this torsion quadratic module.

        Two torsion quadratic modules are isomorphic if and only if they have
        the same value modules and the same normal form.

        A torsion quadratic module `(T,q)` with values in `\QQ/n\ZZ` is
        in normal form if the rescaled quadratic module `(T, q/n)`
        with values in `\QQ/\ZZ` is in normal form.

        For the definition of normal form see [MirMor2009]_ IV Definition 4.6.
        Below are some of its properties.
        Let `p` be odd and `u` be the smallest non-square modulo `p`.
        The normal form is a diagonal matrix with diagonal entries either `p^n`
        or `u p^n`.

        If `p = 2` is even, then the normal form consists of
        1 x 1 blocks of the form

        .. MATH::

            (0), \quad 2^n(1),\quad 2^n(3),\quad 2^n(5) ,\quad 2^n(7)

        or of `2 \times 2` blocks of the form

        .. MATH::

            2^n
            \left(\begin{matrix}
                2 & 1\\
                1 & 2
            \end{matrix}\right), \quad
            2^n
            \left(\begin{matrix}
                0 & 1\\
                1 & 0
            \end{matrix}\right).

       The blocks are ordered by their valuation.

        INPUT:

        - partial - bool (default: ``False``) return only a partial normal form
          it is not unique but still useful to extract invariants

        OUTPUT:

        - a torsion quadratic module

        EXAMPLES::

            sage: L1=IntegralLattice(matrix([[-2,0,0],[0,1,0],[0,0,4]]))
            sage: L1.discriminant_group().normal_form()
            Finite quadratic module over Integer Ring with invariants (2, 4)
            Gram matrix of the quadratic form with values in Q/Z:
            [1/2   0]
            [  0 1/4]
            sage: L2=IntegralLattice(matrix([[-2,0,0],[0,1,0],[0,0,-4]]))
            sage: L2.discriminant_group().normal_form()
            Finite quadratic module over Integer Ring with invariants (2, 4)
            Gram matrix of the quadratic form with values in Q/Z:
            [1/2   0]
            [  0 1/4]

        We check that :trac:`24864` is fixed::

            sage: L1=IntegralLattice(matrix([[-4,0,0],[0,4,0],[0,0,-2]]))
            sage: AL1=L1.discriminant_group()
            sage: L2=IntegralLattice(matrix([[-4,0,0],[0,-4,0],[0,0,2]]))
            sage: AL2=L2.discriminant_group()
            sage: AL1.normal_form()
            Finite quadratic module over Integer Ring with invariants (2, 4, 4)
            Gram matrix of the quadratic form with values in Q/2Z:
            [1/2   0   0]
            [  0 1/4   0]
            [  0   0 5/4]
            sage: AL2.normal_form()
            Finite quadratic module over Integer Ring with invariants (2, 4, 4)
            Gram matrix of the quadratic form with values in Q/2Z:
            [1/2   0   0]
            [  0 1/4   0]
            [  0   0 5/4]

        Some exotic cases::

            sage: from sage.modules.torsion_quadratic_module import TorsionQuadraticModule
            sage: D4_gram = Matrix(ZZ,4,4,[2,0,0,-1,0,2,0,-1,0,0,2,-1,-1,-1,-1,2])
            sage: D4 = FreeQuadraticModule(ZZ,4,D4_gram)
            sage: D4dual = D4.span(D4_gram.inverse())
            sage: T = TorsionQuadraticModule((1/6)*D4dual,D4)
            sage: T
            Finite quadratic module over Integer Ring with invariants (6, 6, 12, 12)
            Gram matrix of the quadratic form with values in Q/(1/3)Z:
            [1/18 5/36    0    0]
            [5/36 1/18 5/36 5/36]
            [   0 5/36 1/36 1/72]
            [   0 5/36 1/72 1/36]
            sage: T.normal_form()
            Finite quadratic module over Integer Ring with invariants (6, 6, 12, 12)
            Gram matrix of the quadratic form with values in Q/(1/3)Z:
            [ 1/6 1/12    0    0    0    0    0    0]
            [1/12  1/6    0    0    0    0    0    0]
            [   0    0 1/12 1/24    0    0    0    0]
            [   0    0 1/24 1/12    0    0    0    0]
            [   0    0    0    0  1/9    0    0    0]
            [   0    0    0    0    0  1/9    0    0]
            [   0    0    0    0    0    0  1/9    0]
            [   0    0    0    0    0    0    0  1/9]

        TESTS:

        A degenerate case::

            sage: T = TorsionQuadraticModule((1/6)*D4dual, D4, modulus=1/36)
            sage: T.normal_form()
            Finite quadratic module over Integer Ring with invariants (6, 6, 12, 12)
            Gram matrix of the quadratic form with values in Q/(1/18)Z:
            [1/36 1/72    0    0    0    0    0    0]
            [1/72 1/36    0    0    0    0    0    0]
            [   0    0    0    0    0    0    0    0]
            [   0    0    0    0    0    0    0    0]
            [   0    0    0    0    0    0    0    0]
            [   0    0    0    0    0    0    0    0]
            [   0    0    0    0    0    0    0    0]
            [   0    0    0    0    0    0    0    0]
        """
        gens = []
        from sage.quadratic_forms.genera.normal_form import p_adic_normal_form, _normalize
        for p in self.annihilator().gen().prime_divisors():
            D_p = self.primary_part(p)
            q_p = D_p.gram_matrix_quadratic()
            q_p = q_p / D_p._modulus_qf

            # continue with the non-degenerate part
            r = q_p.rank()
            if r != q_p.ncols():
                U = q_p._clear_denom()[0].hermite_form(transformation=True)[1]
            else:
                U = q_p.parent().identity_matrix()
            kernel = U[r:,:]
            nondeg = U[:r,:]
            q_p = nondeg * q_p * nondeg.T

            # the normal form is implemented for p-adic lattices
            # so we should work with the lattice q_p --> q_p^-1
            q_p1 = q_p.inverse()
            prec = self.annihilator().gen().valuation(p) + 5
            D, U = p_adic_normal_form(q_p1, p, precision=prec + 5, partial=partial)
            # if we compute the inverse in the p-adics everything explodes --> go to ZZ
            U = U.change_ring(ZZ).inverse().transpose()

            # the inverse is in normal form - so to get a normal form for the original one
            # it is enough to massage each 1x1 resp. 2x2 block.
            U = U.change_ring(Zp(p, type='fixed-mod', prec=prec)).change_ring(ZZ)
            D = U * q_p * U.T * p**q_p.denominator().valuation(p)
            D = D.change_ring(Zp(p, type='fixed-mod', prec=prec))
            _, U1 = _normalize(D, normal_odd=False)
            U = U1.change_ring(ZZ) * U

            # reattach the degenerate part
            nondeg = U * nondeg
            U = nondeg.stack(kernel)

            #apply U to the generators
            n = U.ncols()
            gens_p = []
            for i in range(n):
                g = self.V().zero()
                for j in range(n):
                    g += D_p.gens()[j].lift() * U[i,j]
                gens_p.append(g)
            gens += gens_p
        return self.submodule_with_gens(gens)

    def primary_part(self, m):
        r"""
        Return the ``m``-primary part of this torsion quadratic module
        as a submodule.

        INPUT:

        - ``m`` -- an integer

        OUTPUT:

        - a submodule

        EXAMPLES::

            sage: from sage.modules.torsion_quadratic_module import TorsionQuadraticModule
            sage: T = TorsionQuadraticModule((1/6)*ZZ^3,ZZ^3)
            sage: T
            Finite quadratic module over Integer Ring with invariants (6, 6, 6)
            Gram matrix of the quadratic form with values in Q/(1/3)Z:
            [1/36    0    0]
            [   0 1/36    0]
            [   0    0 1/36]
            sage: T.primary_part(2)
            Finite quadratic module over Integer Ring with invariants (2, 2, 2)
            Gram matrix of the quadratic form with values in Q/(1/3)Z:
            [1/4   0   0]
            [  0 1/4   0]
            [  0   0 1/4]

        TESTS::

            sage: T == T.primary_part(T.annihilator().gen())
            True
        """
        annihilator = self.annihilator().gen()
        a = annihilator.prime_to_m_part(m)
        return self.submodule( (a*self.V()).gens() )

    def submodule_with_gens(self, gens):
        r"""
        Return a submodule with generators given by ``gens``.

        INPUT:

        - ``gens`` -- a list of generators that convert into ``self``

        OUTPUT:

        - a submodule with the specified generators

        EXAMPLES::

            sage: from sage.modules.torsion_quadratic_module import TorsionQuadraticModule
            sage: V = FreeQuadraticModule(ZZ,3,matrix.identity(3)*10)
            sage: T = TorsionQuadraticModule((1/10)*V, V)
            sage: g = T.gens()
            sage: new_gens = [2*g[0], 5*g[0]]
            sage: T.submodule_with_gens(new_gens)
            Finite quadratic module over Integer Ring with invariants (10,)
            Gram matrix of the quadratic form with values in Q/2Z:
            [2/5   0]
            [  0 1/2]

        The generators do not need to be independent::

            sage: new_gens = [g[0], 2*g[1], g[0], g[1]]
            sage: T.submodule_with_gens(new_gens)
            Finite quadratic module over Integer Ring with invariants (10, 10)
            Gram matrix of the quadratic form with values in Q/2Z:
            [1/10    0 1/10    0]
            [   0  2/5    0  1/5]
            [1/10    0 1/10    0]
            [   0  1/5    0 1/10]

        TESTS:

        Test that things work without specified gens too::

            sage: from sage.modules.torsion_quadratic_module import TorsionQuadraticModule
            sage: V = FreeQuadraticModule(ZZ,3,matrix.identity(3)*5)
            sage: T = TorsionQuadraticModule((1/5)*V, V)
            sage: T
            Finite quadratic module over Integer Ring with invariants (5, 5, 5)
            Gram matrix of the quadratic form with values in Q/Z:
            [1/5   0   0]
            [  0 1/5   0]
            [  0   0 1/5]
            sage: T.submodule(T.gens()[:2])
            Finite quadratic module over Integer Ring with invariants (5, 5)
            Gram matrix of the quadratic form with values in Q/Z:
            [1/5   0]
            [  0 1/5]
        """
        gens = [self(v) for v in gens]
        V = self.V().submodule([v.lift() for v in gens]) + self._W
        W = self.W()
        return TorsionQuadraticModule(V, W, gens=gens, modulus=self._modulus,
                                      modulus_qf=self._modulus_qf, check=False)

    def twist(self, s):
        r"""
        Return the torsion quadratic module with quadratic form scaled by ``s``.

        If the old form was defined modulo `n`, then the new form is defined
        modulo `n s`.

        INPUT:

        - ``s`` - a rational number

        EXAMPLES::

            sage: q = TorsionQuadraticForm(matrix.diagonal([3/9, 1/9]))
            sage: q.twist(-1)
            Finite quadratic module over Integer Ring with invariants (3, 9)
            Gram matrix of the quadratic form with values in Q/Z:
            [2/3   0]
            [  0 8/9]

        This form is defined modulo `3`::

            sage: q.twist(3)
            Finite quadratic module over Integer Ring with invariants (3, 9)
            Gram matrix of the quadratic form with values in Q/3Z:
            [  1   0]
            [  0 1/3]

        The next form is defined modulo `4`::

            sage: q.twist(4)
            Finite quadratic module over Integer Ring with invariants (3, 9)
            Gram matrix of the quadratic form with values in Q/4Z:
            [4/3   0]
            [  0 4/9]
        """
        s = self.base_ring().fraction_field()(s)
        n = self.V().degree()
        inner_product_matrix = s * self.V().inner_product_matrix()
        ambient = FreeQuadraticModule(self.base_ring(), n, inner_product_matrix)
        V = ambient.span(self.V().basis())
        W = ambient.span(self.W().basis())
        return TorsionQuadraticModule(V, W)

    def value_module(self):
        r"""
        Return `\QQ / m\ZZ` with `m = (V, W)`.

        This is where the inner product takes values.

        EXAMPLES::

            sage: A2 = Matrix(ZZ, 2, 2, [2,-1,-1,2])
            sage: L = IntegralLattice(2*A2)
            sage: D = L.discriminant_group()
            sage: D
            Finite quadratic module over Integer Ring with invariants (2, 6)
            Gram matrix of the quadratic form with values in Q/2Z:
            [  1 1/2]
            [1/2 1/3]
            sage: D.value_module()
            Q/Z
        """
        return QmodnZ(self._modulus)

    def value_module_qf(self):
        r"""
        Return `\QQ / n\ZZ` with `n\ZZ = (V,W) + \ZZ \{ (w,w) | w \in W \}`.

        This is where the torsion quadratic form takes values.

        EXAMPLES::

            sage: A2 = Matrix(ZZ, 2, 2, [2,-1,-1,2])
            sage: L = IntegralLattice(2*A2)
            sage: D = L.discriminant_group()
            sage: D
            Finite quadratic module over Integer Ring with invariants (2, 6)
            Gram matrix of the quadratic form with values in Q/2Z:
            [  1 1/2]
            [1/2 1/3]
            sage: D.value_module_qf()
            Q/2Z
        """
        return QmodnZ(self._modulus_qf)

def _brown_indecomposable(q, p):
    r"""
    Return the Brown invariant of the indecomposable form ``q``.

    The values are taken from Table 2.1 in [Shim2016]_.

    INPUT:

    - ``q`` - an indecomposable quadratic form represented by a
      rational `1 \times 1` or `2 \times 2` matrix
    - ``p`` - a prime number

    EXAMPLES::

        sage: from sage.modules.torsion_quadratic_module import _brown_indecomposable
        sage: q = Matrix(QQ, [1/3])
        sage: _brown_indecomposable(q,3)
        6
        sage: q = Matrix(QQ, [2/3])
        sage: _brown_indecomposable(q,3)
        2
        sage: q = Matrix(QQ, [5/4])
        sage: _brown_indecomposable(q,2)
        5
        sage: q = Matrix(QQ, [7/4])
        sage: _brown_indecomposable(q,2)
        7
        sage: q = Matrix(QQ, 2, [0,1,1,0])/2
        sage: _brown_indecomposable(q,2)
        0
        sage: q = Matrix(QQ, 2, [2,1,1,2])/2
        sage: _brown_indecomposable(q,2)
        4
    """
    v = q.denominator().valuation(p)
    if p == 2:
        # brown(U) = 0
        if q.ncols() == 2:
            if q[0,0].valuation(2)>v+1 and q[1,1].valuation(2)>v+1:
                # type U
                return mod(0, 8)
            else:
                # type V
                return mod(4*v, 8)
        u = q[0,0].numerator()
        return mod(u + v*(u**2 - 1)/2, 8)
    if p % 4 == 1:
        e = -1
    if p % 4 == 3:
        e = 1
    if v % 2 == 1:
        u = q[0,0].numerator()//2
        if legendre_symbol(u,p) == 1:
            return mod(1 + e, 8)
        else:
            return mod(-3 + e, 8)
    return mod(0, 8)<|MERGE_RESOLUTION|>--- conflicted
+++ resolved
@@ -515,24 +515,6 @@
 
         EXAMPLES::
 
-<<<<<<< HEAD
-            sage: L = IntegralLattice("D4")
-            sage: D = L.discriminant_group()
-            sage: Gen = D.genus(L.signature_pair())
-            sage: Gen == L.genus()
-            True
-        """
-        from sage.quadratic_forms.genera.genus import (Genus_Symbol_p_adic_ring,
-                                                    GenusSymbol_global_ring,
-                                                    is_GlobalGenus)
-        from sage.quadratic_forms.genera.normal_form import            _get_homogeneous_block_indices
-        from sage.misc.misc_c import prod
-        from sage.rings.all import Qp
-        if self.value_module_qf().n != 2:
-            raise NotImplementedError(
-                "Currently, this is only implemted for even genera. " +
-                "Want to help us implement this for odd lattices?")
-=======
             sage: L = IntegralLattice("D4").direct_sum(IntegralLattice("A2"))
             sage: D = L.discriminant_group()
             sage: genus = D.genus(L.signature_pair())
@@ -591,89 +573,11 @@
                                                     is_GlobalGenus,
                                                     _blocks)
         from sage.misc.misc_c import prod
->>>>>>> 5000d63e
         s_plus = signature_pair[0]
         s_minus = signature_pair[1]
         rank = s_plus + s_minus
         D = self.cardinality()
         determinant = (-1)**s_minus * D
-<<<<<<< HEAD
-        symbols = []
-        for p in (2*D).prime_divisors():
-            local_symbol = []
-            D = self.primary_part(p)
-            q = D.normal_form().gram_matrix_quadratic()
-            if len(D.invariants()) != 0:
-                # _get_homogeneous_block_indices assumes ascending valuations
-                # our vals are descending. But taking the inverse fixes this.
-                I = _get_homogeneous_block_indices(q.inverse().change_ring(Qp(p)))[0][1:]
-                q.subdivide(I, I)
-                for i in range(len(I)+1):
-                    # create a symbol for this jordan block
-                    qi = q.subdivision(i, i)
-                    scale = qi.denominator().valuation(p)
-                    rk_i = qi.ncols()
-                    qi, _ = qi._clear_denom()
-                    if p == 2:
-                        det_i = mod(qi.det().prime_to_m_part(2), 8)
-                        # qi is in normal form. So if it is odd,
-                        # then the last entry is odd.
-                        if qi[-1,-1].valuation(2) == 0:
-                            is_odd = 1
-                            if mod(qi.ncols(), 2) == 0:
-                                oddity = mod(qi[-1,-1] + qi[-2,-2], 8)
-                            else:
-                                oddity = mod(qi[-1,-1], 8)
-                        else:
-                            is_odd = 0
-                            oddity = 0
-                        local_symbol.append([scale, rk_i, det_i, is_odd, oddity])
-                    else:
-                        det_i = legendre_symbol(qi.det(), p)
-                        local_symbol.append([scale, rk_i, det_i])
-            # if necessary add the part of scale zero.
-            rk = rank - q.ncols()
-            if rk > 0:
-                if p == 2:
-                    det = determinant.prime_to_m_part(2) % 8
-                    det *= prod([di[2] for di in local_symbol])
-                    det = mod(det, 8)
-                    local_symbol.append([0, rk, det, 0, 0])
-                else:
-                    det = legendre_symbol(determinant.prime_to_m_part(p),p)
-                    det *= prod([di[2] for di in local_symbol])
-                    local_symbol.append([0, rk, det])
-            local_symbol.sort()
-            local_symbol = Genus_Symbol_p_adic_ring(p, local_symbol)
-            symbols.append(local_symbol)
-        # a hack - unfortunately a genus symbol can be initialized only
-        # from the gram matrix of a representative
-        genus = GenusSymbol_global_ring(matrix([1]))
-        genus._local_symbols = symbols
-        genus._representative = None
-        genus._signature = signature_pair
-        if not is_GlobalGenus(genus):
-            # the symbol for p=2 and scale 1 is only well defined mod 4
-            # when a jordan block of scale 1 is odd.
-            # In this case the symbol is determined by the property
-            # that it forms a valid global genus symbol.
-            s2 = genus._local_symbols[0]
-            assert s2._prime == 2
-            s2 = s2.symbol_tuple_list()
-            if s2[0][1] == 0:
-                assert s2[1][0] == 1
-                i = 1
-            else:
-                assert s2[0][0] == 1
-                i = 0
-            s2[i][4] += mod(4, 8)
-            if not is_GlobalGenus(genus):
-                s2[i][2] += mod(4, 8)
-            if not is_GlobalGenus(genus):
-                s2[i][4] += mod(4, 8)
-            assert is_GlobalGenus(genus)
-        return genus
-=======
         local_symbols = []
         for p in (2*D).prime_divisors():
             D = self.primary_part(p)
@@ -788,7 +692,6 @@
         else:
             raise ValueError("this discriminant form and signature do not define a genus")
 
->>>>>>> 5000d63e
 
     def is_genus(self, signature_pair, even=True):
         r"""
