--- conflicted
+++ resolved
@@ -537,15 +537,9 @@
     def _ascii_art_compact(self):
         """
         TESTS:
-<<<<<<< HEAD
 
         We check that :trac:`16487` is fixed::
 
-=======
-
-        We check that :trac:`16487` is fixed::
-
->>>>>>> f16112c7
             sage: t = Tableau([[1,2,3],[4,5]])
             sage: print t._ascii_art_compact()
             |1|2|3|
