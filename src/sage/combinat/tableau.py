r"""
Tableaux

AUTHORS:

- Mike Hansen (2007): initial version

- Jason Bandlow (2011): updated to use Parent/Element model, and many
  minor fixes

- Andrew Mathas (2012-13): completed the transition to the parent/element model
  begun by Jason Bandlow

- Travis Scrimshaw (11-22-2012): Added tuple options, changed ``*katabolism*``
  to ``*catabolism*``. Cleaned up documentation.

This file consists of the following major classes:

Element classes:

* :class:`Tableau`
* :class:`SemistandardTableau`
* :class:`StandardTableau`

Factory classes:

* :class:`Tableaux`
* :class:`SemistandardTableaux`
* :class:`StandardTableaux`

Parent classes:

* :class:`Tableaux_all`
* :class:`Tableaux_size`
* :class:`SemistandardTableaux_all` (facade class)
* :class:`SemistandardTableaux_size`
* :class:`SemistandardTableaux_size_inf`
* :class:`SemistandardTableaux_size_weight`
* :class:`SemistandardTableaux_shape`
* :class:`SemistandardTableaux_shape_inf`
* :class:`SemistandardTableaux_shape_weight`
* :class:`StandardTableaux_all` (facade class)
* :class:`StandardTableaux_size`
* :class:`StandardTableaux_shape`

For display options, see :meth:`Tableaux.global_options`.

.. TODO:

    - Move methods that only apply to semistandard tableaux from tableau to
      semistandard tableau

    - Copy/move functionality to skew tableaux

    - Add a class for tableaux of a given shape (eg Tableaux_shape)
"""
#*****************************************************************************
#       Copyright (C) 2007 Mike Hansen <mhansen@gmail.com>,
#                     2011 Jason Bandlow <jbandlow@gmail.com>
#
#  Distributed under the terms of the GNU General Public License (GPL)
#
#    This code is distributed in the hope that it will be useful,
#    but WITHOUT ANY WARRANTY; without even the implied warranty of
#    MERCHANTABILITY or FITNESS FOR A PARTICULAR PURPOSE.  See the GNU
#    General Public License for more details.
#
#  The full text of the GPL is available at:
#
#                  http://www.gnu.org/licenses/
#*****************************************************************************
from sage.sets.disjoint_union_enumerated_sets import DisjointUnionEnumeratedSets
from sage.sets.family import Family
from sage.sets.non_negative_integers import NonNegativeIntegers
from sage.structure.global_options import GlobalOptions
from sage.structure.unique_representation import UniqueRepresentation
from sage.structure.list_clone import ClonableList
from sage.structure.parent import Parent
from sage.misc.classcall_metaclass import ClasscallMetaclass
from sage.rings.infinity import PlusInfinity
from sage.rings.arith import factorial
from sage.rings.integer import Integer
from sage.combinat.composition import Composition, Compositions
from integer_vector import IntegerVectors
import sage.libs.symmetrica.all as symmetrica
import sage.misc.prandom as random
import permutation
import itertools
from sage.groups.perm_gps.permgroup import PermutationGroup
from sage.misc.all import uniq, prod
from sage.categories.finite_enumerated_sets import FiniteEnumeratedSets
from sage.categories.infinite_enumerated_sets import InfiniteEnumeratedSets
from sage.categories.sets_cat import Sets
from sage.combinat.combinatorial_map import combinatorial_map

TableauOptions=GlobalOptions(name='tableaux',
    doc=r"""
    Sets the global options for elements of the tableau, skew_tableau,
    and tableau tuple classes. The defaults are for tableau to be
    displayed as a list, latexed as a Young diagram using the English
    convention.
    """,
    end_doc=r"""

    .. NOTE::

        Changing the ``convention`` for tableaux also changes the
        ``convention`` for partitions.

    If no parameters are set, then the function returns a copy of the
    options dictionary.

    EXAMPLES::

        sage: T = Tableau([[1,2,3],[4,5]])
        sage: T
        [[1, 2, 3], [4, 5]]
        sage: Tableaux.global_options(display="array")
        sage: T
          1  2  3
          4  5
        sage: Tableaux.global_options(convention="french")
        sage: T
          4  5
          1  2  3

    Changing the ``convention`` for tableaux also changes the ``convention``
    for partitions and vice versa::

        sage: P = Partition([3,3,1])
        sage: print P.ferrers_diagram()
        *
        ***
        ***
        sage: Partitions.global_options(convention="english")
        sage: print P.ferrers_diagram()
        ***
        ***
        *
        sage: T
          1  2  3
          4  5

    The ASCII art can also be changed::

        sage: t = Tableau([[1,2,3],[4,5]])
        sage: ascii_art(t)
          1  2  3
          4  5
        sage: Tableaux.global_options(ascii_art="table")
        sage: ascii_art(t)
        +---+---+
        | 4 | 5 |
        +---+---+---+
        | 1 | 2 | 3 |
        +---+---+---+
        sage: Tableaux.global_options(ascii_art="compact")
        sage: ascii_art(t)
        |4|5|
        |1|2|3|
        sage: Tableaux.global_options.reset()
    """,
    display=dict(default="list",
                 description='Controls the way in which tableaux are printed',
                 values=dict(list='print tableaux as lists',
                             diagram='display as Young diagram (similar to :meth:`~sage.combinat.tableau.Tableau.pp()`',
                             compact='minimal length string representation'),
                 alias=dict(array="diagram", ferrers_diagram="diagram", young_diagram="diagram"),
                 case_sensitive=False),
    ascii_art=dict(default="repr",
                 description='Controls the ascii art output for tableaux',
                 values=dict(repr='display using the diagram string representation',
                             table='display as a table',
                             compact='minimal length ascii art'),
                 case_sensitive=False),
    latex=dict(default="diagram",
               description='Controls the way in which tableaux are latexed',
               values=dict(list='as a list', diagram='as a Young diagram'),
               alias=dict(array="diagram", ferrers_diagram="diagram", young_diagram="diagram"),
               case_sensitive=False),
    convention=dict(default="English",
                    description='Sets the convention used for displaying tableaux and partitions',
                    values=dict(English='use the English convention',French='use the French convention'),
                    case_sensitive=False),
    notation = dict(alt_name="convention")
)

class Tableau(ClonableList):
    """
    A class to model a tableau.

    INPUT:

    - ``t`` -- a Tableau, a list of iterables, or an empty list

    OUTPUT:

    - A Tableau object constructed from ``t``.

    A tableau is abstractly a mapping from the cells in a partition to
    arbitrary objects (called entries). It is often represented as a
    finite list of nonempty lists (or generally an iterable of
    iterables) of weakly decreasing lengths. This list,
    in particular, can be empty, representing the empty tableau.

    Note that Sage uses the English convention for partitions and
    tableaux; the longer rows are displayed on top.

    EXAMPLES::

        sage: t = Tableau([[1,2,3],[4,5]]); t
        [[1, 2, 3], [4, 5]]
        sage: t.shape()
        [3, 2]
        sage: t.pp() # pretty print
        1 2 3
        4 5
        sage: t.is_standard()
        True

        sage: Tableau([['a','c','b'],[[],(2,1)]])
        [['a', 'c', 'b'], [[], (2, 1)]]
        sage: Tableau([]) # The empty tableau
        []

    When using code that will generate a lot of tableaux, it is slightly more
    efficient to construct a Tableau from the appropriate Parent object::

        sage: T = Tableaux()
        sage: T([[1, 2, 3], [4, 5]])
        [[1, 2, 3], [4, 5]]

    .. SEEALSO:

        - :class:`Tableaux`
        - :class:`SemistandardTableaux`
        - :class:`SemistandardTableau`
        - :class:`StandardTableaux`
        - :class:`StandardTableau`

    TESTS::

        sage: Tableau([[1],[2,3]])
        Traceback (most recent call last):
        ...
        ValueError: A tableau must be a list of iterables of weakly decreasing length.
        sage: Tableau([1,2,3])
        Traceback (most recent call last):
        ...
        ValueError: A tableau must be a list of iterables.

    """
    __metaclass__ = ClasscallMetaclass

    @staticmethod
    def __classcall_private__(cls, t):
        r"""
        This ensures that a tableau is only ever constructed as an
        ``element_class`` call of an appropriate parent.

        TESTS::

            sage: t = Tableau([[1,1],[1]])
            sage: TestSuite(t).run()

            sage: t.parent()
            Tableaux
            sage: t.category()
            Category of elements of Tableaux
            sage: type(t)
            <class 'sage.combinat.tableau.Tableaux_all_with_category.element_class'>
        """
        if isinstance(t, cls):
            return t

<<<<<<< HEAD
        # t is not a legal tableau so we raise the appropriate error
        if not isinstance(t, list) or not all(isinstance(row, list) for row in t):
            raise ValueError("A tableau must be a list of lists.")

        from sage.combinat.partition import _Partitions
        if not list(map(len,t)) in _Partitions:
            raise ValueError("A tableau must be a list of lists of weakly decreasing length.")
=======
        # We must verify ``t`` is a list of iterables, and also
        # normalize it to be a list of tuples.
        try:
            t = map(tuple, t)
        except TypeError:
            raise ValueError("A tableau must be a list of iterables.")
>>>>>>> 6a3cb272

        return Tableaux_all().element_class(Tableaux_all(), t)

    def __init__(self, parent, t):
        r"""
        Initialize a tableau.

        TESTS::

            sage: t = Tableaux()([[1,1],[1]])
            sage: s = Tableaux(3)([[1,1],[1]])
            sage: s==t
            True
            sage: t.parent()
            Tableaux
            sage: s.parent()
            Tableaux of size 3
            sage: r = Tableaux()(s); r.parent()
            Tableaux
            sage: s is t # identical tableaux are distinct objects
            False

        A tableau is shallowly immutable. See :trac:`15862`. The entries
        themselves may be mutable objects, though in that case the
        resulting Tableau should be unhashable.

            sage: T = Tableau([[1,2],[2]])
            sage: t0 = T[0]
            sage: t0[1] = 3
            Traceback (most recent call last):
            ...
            TypeError: 'tuple' object does not support item assignment
            sage: T[0][1] = 5
            Traceback (most recent call last):
            ...
            TypeError: 'tuple' object does not support item assignment
        """
        if isinstance(t, Tableau):
            # Since we are (supposed to be) immutable, we can share the underlying data
            ClonableList.__init__(self, parent, t)
            return

        # Normalize t to be a list of tuples.
        t = map(tuple, t)

<<<<<<< HEAD
        # and that it has partition shape
        from sage.combinat.partition import _Partitions
        if not list(map(len,t)) in _Partitions:
            raise ValueError("A tableau must be a list of lists of weakly decreasing length.")
=======
        ClonableList.__init__(self, parent, t)
        # This dispatches the input verification to the :meth:`check`
        # method.
>>>>>>> 6a3cb272

    def __eq__(self, other):
        r"""
        Check whether ``self`` is equal to ``other``.

        .. TODO::

            This overwrites the equality check of
            :class:`~sage.structure.list_clone.ClonableList`
            in order to circumvent the coercion framework.
            Eventually this should be solved more elegantly,
            for example along the lines of what was done for
            `k`-tableaux.

            For now, two elements are equal if their underlying
            defining lists compare equal.

        INPUT:

        ``other`` -- the element that ``self`` is compared to

        OUTPUT:

        A Boolean.

        TESTS::

            sage: t = Tableau([[1,2]])
            sage: t == 0
            False
            sage: t == Tableaux(2)([[1,2]])
            True
        """
        if isinstance(other, Tableau):
            return list(self) == list(other)
        else:
            return list(self) == other

    def __ne__(self, other):
        r"""
        Check whether ``self`` is unequal to ``other``.

        See the documentation of :meth:`__eq__`.

        INPUT:

        ``other`` -- the element that ``self`` is compared to

        OUTPUT:

        A Boolean.

        TESTS::

            sage: t = Tableau([[2,3],[1]])
            sage: t != []
            True
        """
        if isinstance(other, Tableau):
            return list(self) != list(other)
        else:
            return list(self) != other

    def check(self):
        r"""
        Check that ``self`` is a valid straight-shape tableau.

        EXAMPLES::

            sage: t = Tableau([[1,1],[2]])
            sage: t.check()

            sage: t = Tableau([[None, None, 1], [2, 4], [3, 4, 5]])
            Traceback (most recent call last):
            ...
            ValueError: A tableau must be a list of iterables of weakly decreasing length.
        """
        # Check that it has partition shape. That's all we require from a
        # general tableau.
        lens = map(len, self)
        for (a, b) in itertools.izip(lens, lens[1:]):
            if a < b:
                raise ValueError("A tableau must be a list of iterables of weakly decreasing length.")
        if lens and lens[-1] == 0:
            raise ValueError("A tableau must not have empty rows.")

    def _repr_(self):
        """
        Return a string representation of ``self``.

        EXAMPLES::

            sage: t = Tableau([[1,2,3],[4,5]])
            sage: Tableaux.global_options(display="list")
            sage: t
            [[1, 2, 3], [4, 5]]
            sage: Tableaux.global_options(display="array")
            sage: t
              1  2  3
              4  5
            sage: Tableaux.global_options(display="compact"); t
            1,2,3/4,5
            sage: Tableaux.global_options.reset()
        """
        return self.parent().global_options.dispatch(self,'_repr_','display')

    def _repr_list(self):
        """
        Return a string representation of ``self`` as a list.

        EXAMPLES::

            sage: T = Tableau([[1,2,3],[4,5]])
            sage: T._repr_list()
            '[[1, 2, 3], [4, 5]]'
        """
        return repr(map(list, self))

    # See #18024. CombinatorialObject provided __str__, though ClonableList
    # doesn't. Emulate the old functionality. Possibly remove when
    # CombinatorialObject is removed.
    __str__ = _repr_list

    def _repr_diagram(self):
        """
        Return a string representation of ``self`` as an array.

        EXAMPLES::

            sage: t = Tableau([[1,2,3],[4,5]])
            sage: print t._repr_diagram()
              1  2  3
              4  5
            sage: Tableaux.global_options(convention="french")
            sage: print t._repr_diagram()
              4  5
              1  2  3
            sage: Tableaux.global_options.reset()
        """
        if self.parent().global_options('convention') == "English":
            return '\n'.join(["".join(("%3s"%str(x) for x in row)) for row in self])
        else:
            return '\n'.join(["".join(("%3s"%str(x) for x in row)) for row in reversed(self)])

    def _repr_compact(self):
        """
        Return a compact string representation of ``self``.

        EXAMPLES::

            sage: Tableau([[1,2,3],[4,5]])._repr_compact()
            '1,2,3/4,5'
            sage: Tableau([])._repr_compact()
            '-'
        """
        if not self:
            return '-'
        return '/'.join(','.join('%s'%r for r in row) for row in self)

    def _ascii_art_(self):
        """
        TESTS::

            sage: ascii_art(list(StandardTableaux(3)))
            [                              1 ]
            [              1  3    1  2    2 ]
            [   1  2  3,   2   ,   3   ,   3 ]
            sage: Tableaux.global_options(ascii_art="compact")
            sage: ascii_art(list(StandardTableaux(3)))
            [                        |1| ]
            [          |1|3|  |1|2|  |2| ]
            [ |1|2|3|, |2|  , |3|  , |3| ]
            sage: Tableaux.global_options(convention="french", ascii_art="table")
            sage: ascii_art(list(StandardTableaux(3)))
            [                                      +---+ ]
            [                                      | 3 | ]
            [                +---+      +---+      +---+ ]
            [                | 2 |      | 3 |      | 2 | ]
            [ +---+---+---+  +---+---+  +---+---+  +---+ ]
            [ | 1 | 2 | 3 |  | 1 | 3 |  | 1 | 2 |  | 1 | ]
            [ +---+---+---+, +---+---+, +---+---+, +---+ ]
            sage: Tableaux.global_options(ascii_art="repr")
            sage: ascii_art(list(StandardTableaux(3)))
            [                              3 ]
            [              2       3       2 ]
            [   1  2  3,   1  3,   1  2,   1 ]
            sage: Tableaux.global_options.reset()
        """
        ascii = self.parent().global_options.dispatch(self,'_ascii_art_','ascii_art')
        from sage.misc.ascii_art import AsciiArt
        return AsciiArt(ascii.splitlines())

    _ascii_art_repr = _repr_diagram

    def _ascii_art_table(self):
        """
        TESTS:

        We check that :trac:`16487` is fixed::

            sage: t = Tableau([[1,2,3],[4,5]])
            sage: print t._ascii_art_table()
            +---+---+---+
            | 1 | 2 | 3 |
            +---+---+---+
            | 4 | 5 |
            +---+---+
            sage: Tableaux.global_options(convention="french")
            sage: print t._ascii_art_table()
            +---+---+
            | 4 | 5 |
            +---+---+---+
            | 1 | 2 | 3 |
            +---+---+---+
            sage: t = Tableau([]); print t._ascii_art_table()
            ++
            ++
            sage: Tableaux.global_options.reset()

            sage: t = Tableau([[1,2,3,10,15],[12,15,17]])
            sage: print t._ascii_art_table()
            +----+----+----+----+----+
            |  1 |  2 |  3 | 10 | 15 |
            +----+----+----+----+----+
            | 12 | 15 | 17 |
            +----+----+----+

            sage: t = Tableau([[1,2,15,7],[12,5,6],[8,10],[9]])
            sage: Tableaux.global_options(ascii_art='table')
            sage: ascii_art(t)
            +----+----+----+---+
            |  1 |  2 | 15 | 7 |
            +----+----+----+---+
            | 12 |  5 |  6 |
            +----+----+----+
            |  8 | 10 |
            +----+----+
            |  9 |
            +----+
            sage: Tableaux.global_options(convention='french')
            sage: ascii_art(t)
            +----+
            |  9 |
            +----+----+
            |  8 | 10 |
            +----+----+----+
            | 12 |  5 |  6 |
            +----+----+----+---+
            |  1 |  2 | 15 | 7 |
            +----+----+----+---+
            sage: Tableaux.global_options.reset()
        """
        if len(self) == 0:
            return "++\n++"

        # Get the widths of the columns
        str_tab = map(lambda row: map(str, row), self)
        col_widths = [1]*len(str_tab[0])
        for row in str_tab:
            for i,e in enumerate(row):
                col_widths[i] = max(col_widths[i], len(e))

        matr = []  # just the list of lines
        l1 = ""
        for w in col_widths:
            l1 += "+--" + '-'*w
        matr.append(l1 + "+")
        for row in str_tab:
            l1 = ""; l2 = ""
            for i,e in enumerate(row):
                l1 += "+--" + '-'*col_widths[i]
                l2 += "| {:^{width}} ".format(e, width=col_widths[i])
            l1 += "+"; l2 += "|"
            matr.append(l2)
            matr.append(l1)

        if self.parent().global_options('convention') == "English":
            return "\n".join(matr)
        else:
            return "\n".join(reversed(matr))

    def _ascii_art_compact(self):
        """
        TESTS:

        We check that :trac:`16487` is fixed::

            sage: t = Tableau([[1,2,3],[4,5]])
            sage: print t._ascii_art_compact()
            |1|2|3|
            |4|5|
            sage: Tableaux.global_options(convention="french")
            sage: print t._ascii_art_compact()
            |4|5|
            |1|2|3|
            sage: Tableaux.global_options.reset()

            sage: t = Tableau([[1,2,3,10,15],[12,15,17]])
            sage: print t._ascii_art_compact()
            |1 |2 |3 |10|15|
            |12|15|17|
        """
        if len(self) == 0:
            return "."

        if self.parent().global_options('convention') == "English":
            T = self
        else:
            T = reversed(self)

        # Get the widths of the columns
        str_tab = map(lambda row: map(str, row), T)
        col_widths = [1]*len(self[0])
        for row in str_tab:
            for i,e in enumerate(row):
                col_widths[i] = max(col_widths[i], len(e))

        return "\n".join("|"
                       + "|".join("{:^{width}}".format(e,width=col_widths[i]) for i,e in enumerate(row))
                       + "|" for row in str_tab)

    def _latex_(self):
        r"""
        Return a LaTeX version of ``self``.

        EXAMPLES::

            sage: t = Tableau([[1,1,2],[2,3],[3]])
            sage: latex(t)    # indirect doctest
            {\def\lr#1{\multicolumn{1}{|@{\hspace{.6ex}}c@{\hspace{.6ex}}|}{\raisebox{-.3ex}{$#1$}}}
            \raisebox{-.6ex}{$\begin{array}[b]{*{3}c}\cline{1-3}
            \lr{1}&\lr{1}&\lr{2}\\\cline{1-3}
            \lr{2}&\lr{3}\\\cline{1-2}
            \lr{3}\\\cline{1-1}
            \end{array}$}
            }
            sage: Tableaux.global_options(convention="french")
            sage: latex(t)    # indirect doctest
            {\def\lr#1{\multicolumn{1}{|@{\hspace{.6ex}}c@{\hspace{.6ex}}|}{\raisebox{-.3ex}{$#1$}}}
            \raisebox{-.6ex}{$\begin{array}[t]{*{3}c}\cline{1-1}
            \lr{3}\\\cline{1-2}
            \lr{2}&\lr{3}\\\cline{1-3}
            \lr{1}&\lr{1}&\lr{2}\\\cline{1-3}
            \end{array}$}
            }
            sage: Tableaux.global_options.reset()
        """
        return self.parent().global_options.dispatch(self,'_latex_', 'latex')

    _latex_list=_repr_list

    def _latex_diagram(self):
        r"""
        Return a LaTeX representation of ``self`` as a Young diagram.

        EXAMPLES::

            sage: t = Tableau([[1,1,2],[2,3],[3]])
            sage: print t._latex_diagram()
            {\def\lr#1{\multicolumn{1}{|@{\hspace{.6ex}}c@{\hspace{.6ex}}|}{\raisebox{-.3ex}{$#1$}}}
            \raisebox{-.6ex}{$\begin{array}[b]{*{3}c}\cline{1-3}
            \lr{1}&\lr{1}&\lr{2}\\\cline{1-3}
            \lr{2}&\lr{3}\\\cline{1-2}
            \lr{3}\\\cline{1-1}
            \end{array}$}
            }
        """
        if len(self) == 0:
            return "{\\emptyset}"
        from output import tex_from_array
        return tex_from_array(self)

    def __div__(self, t):
        """
        Return the skew tableau ``self``/``t``, where ``t`` is a partition
        contained in the shape of ``self``.

        EXAMPLES::

            sage: t = Tableau([[1,2,3],[3,4],[5]])
            sage: t/[1,1]
            [[None, 2, 3], [None, 4], [5]]
            sage: t/[3,1]
            [[None, None, None], [None, 4], [5]]
            sage: t/[2,1,1,1]
            Traceback (most recent call last):
            ...
            ValueError: the shape of the tableau must contain the partition
        """
        from sage.combinat.partition import Partition
        #if t is a list, convert to to a partition first
        if isinstance(t, list):
            t = Partition(t)

        #Check to make sure that tableau shape contains t
        if not self.shape().contains(t):
            raise ValueError("the shape of the tableau must contain the partition")

        st = [list(row) for row in self]    # create deep copy of t

        for i, t_i in enumerate(t):
            st_i = st[i]
            for j in range(t_i):
                st_i[j] = None

        from sage.combinat.skew_tableau import SkewTableau
        return SkewTableau(st)

    def __call__(self, *cell):
        r"""

        INPUT:

        - ``cell`` -- a pair of integers, tuple, or list specifying a cell in
          the tableau

        OUTPUT:

        - The value in the corresponding cell.

        EXAMPLES::

            sage: t = Tableau([[1,2,3],[4,5]])
            sage: t(1,0)
            4
            sage: t((1,0))
            4
            sage: t(3,3)
            Traceback (most recent call last):
            ...
            IndexError: The cell (3,3) is not contained in [[1, 2, 3], [4, 5]]
        """
        try:
            i,j = cell
        except ValueError:
            i,j = cell[0]

        try:
            return self[i][j]
        except IndexError:
            raise IndexError("The cell (%d,%d) is not contained in %s"%(i,j,repr(self)))

    def level(self):
        """
        Returns the level of ``self``, which is always 1.

        This function exists mainly for compatibility with :class:`TableauTuple`.

        EXAMPLE::

            sage: Tableau([[1,2,3],[4,5]]).level()
            1
        """
        return 1

    def components(self):
        """
        This function returns a list containing itself. It exists mainly for
        compatibility with :class:`TableauTuple` as it allows constructions like the
        example below.

        EXAMPLES::

            sage: t = Tableau([[1,2,3],[4,5]]);
            sage: for s in t.components(): print s.to_list()
            [[1, 2, 3], [4, 5]]
        """
        return [self]

    @combinatorial_map(name='shape')
    def shape(self):
        r"""
        Return the shape of a tableau ``self``.

        EXAMPLES::

            sage: Tableau([[1,2,3],[4,5],[6]]).shape()
            [3, 2, 1]
        """
        from sage.combinat.partition import Partition
        return Partition([len(row) for row in self])

    def size(self):
        """
        Return the size of the shape of the tableau ``self``.

        EXAMPLES::

            sage: Tableau([[1, 4, 6], [2, 5], [3]]).size()
            6
            sage: Tableau([[1, 3], [2, 4]]).size()
            4
        """
        return sum([len(row) for row in self])

    def corners(self):
        """
        Return the corners of the tableau ``self``.

        EXAMPLES::

            sage: Tableau([[1, 4, 6], [2, 5], [3]]).corners()
            [(0, 2), (1, 1), (2, 0)]
            sage: Tableau([[1, 3], [2, 4]]).corners()
            [(1, 1)]
        """
        return self.shape().corners()


    @combinatorial_map(order=2,name='conjugate')
    def conjugate(self):
        """
        Return the conjugate of ``self``.

        EXAMPLES::

            sage: Tableau([[1,2],[3,4]]).conjugate()
            [[1, 3], [2, 4]]
            sage: c = StandardTableau([[1,2],[3,4]]).conjugate()
            sage: c.parent()
            Standard tableaux
        """
        conj_shape = self.shape().conjugate()

        conj = [[None]*row_length for row_length in conj_shape]

        for i in range(len(conj)):
            for j in range(len(conj[i])):
                conj[i][j] = self[j][i]

        if isinstance(self, StandardTableau):
            return StandardTableau(conj)
        return Tableau(conj)

    def pp(self):
        """
        Returns a pretty print string of the tableau.

        EXAMPLES::

            sage: T = Tableau([[1,2,3],[3,4],[5]])
            sage: T.pp()
              1  2  3
              3  4
              5
            sage: Tableaux.global_options(convention="french")
            sage: T.pp()
              5
              3  4
              1  2  3
            sage: Tableaux.global_options.reset()
        """
        print self._repr_diagram()

    def to_word_by_row(self):
        """
        Return the word obtained from a row reading of the tableau ``self``
        (starting with the lowermost row, reading every row from left
        to right).

        EXAMPLES::

            sage: Tableau([[1,2],[3,4]]).to_word_by_row()
            word: 3412
            sage: Tableau([[1, 4, 6], [2, 5], [3]]).to_word_by_row()
            word: 325146
        """
        from sage.combinat.words.word import Word
        w = []
        for row in reversed(self):
            w += row
        return Word(w)

    def to_word_by_column(self):
        """
        Return the word obtained from a column reading of the tableau ``self``
        (starting with the leftmost column, reading every column from bottom
        to top).

        EXAMPLES::

            sage: Tableau([[1,2],[3,4]]).to_word_by_column()
            word: 3142
            sage: Tableau([[1, 4, 6], [2, 5], [3]]).to_word_by_column()
            word: 321546
        """
        from sage.combinat.words.word import Word
        w = []
        for row in self.conjugate():
            w += row[::-1]
        return Word(w)

    def to_word(self):
        """
        An alias for :meth:`to_word_by_row`.

        EXAMPLES::

            sage: Tableau([[1,2],[3,4]]).to_word()
            word: 3412
            sage: Tableau([[1, 4, 6], [2, 5], [3]]).to_word()
            word: 325146
        """
        return self.to_word_by_row()

    def attacking_pairs(self):
        """
        Deprecated in :trac:`15327`. Use ``T.shape().attacking_pairs()``
        instead for a tableau ``T``.

        Return a list of the attacking pairs of ``self``. A pair of
        cells `(c, d)` of a Young tableau is said to be attacking if one
        of the following conditions holds:

        1. `c` and `d` lie in the same row with `c` strictly to the west
           of `d`.

        2. `c` is in the row immediately to the south of `d`, and `c`
           lies strictly east of `d`.

        This only depends on the shape of ``self``, not on the entries.

        EXAMPLES::

            sage: t = Tableau([[1,2,3],[2,5]])
            sage: t.attacking_pairs()
            doctest:...: DeprecationWarning: attacking_pairs() is deprecated. Instead, use shape().attacking_pairs()
            See http://trac.sagemath.org/15327 for details.
            [((0, 0), (0, 1)),
             ((0, 0), (0, 2)),
             ((0, 1), (0, 2)),
             ((1, 0), (1, 1)),
             ((1, 1), (0, 0))]
        """
        from sage.misc.superseded import deprecation
        deprecation(15327, 'attacking_pairs() is deprecated. Instead, use shape().attacking_pairs()')
        return self.shape().attacking_pairs()

    def descents(self):
        """
        Return a list of the cells ``(i,j)`` such that
        ``self[i][j] > self[i-1][j]``.

        .. WARNING::

            This is not to be confused with the descents of a standard tableau.

        EXAMPLES::

            sage: Tableau( [[1,4],[2,3]] ).descents()
            [(1, 0)]
            sage: Tableau( [[1,2],[3,4]] ).descents()
            [(1, 0), (1, 1)]
            sage: Tableau( [[1,2,3],[4,5]] ).descents()
            [(1, 0), (1, 1)]
        """
        descents = []
        for i in range(1,len(self)):
            for j in range(len(self[i])):
                if self[i][j] > self[i-1][j]:
                    descents.append((i,j))
        return descents

    def major_index(self):
        """
        Return the major index of ``self``.

        The major index of a tableau `T` is defined to be the sum of the number
        of descents of ``T`` (defined in :meth:`descents`) with the sum of
        their legs' lengths.

        .. WARNING::

            This is not to be confused with the major index of a
            standard tableau.

        EXAMPLES::

            sage: Tableau( [[1,4],[2,3]] ).major_index()
            1
            sage: Tableau( [[1,2],[3,4]] ).major_index()
            2

        If the major index would be defined in the sense of standard tableaux
        theory, then the following would give 3 for a result::

            sage: Tableau( [[1,2,3],[4,5]] ).major_index()
            2
        """
        descents = self.descents()
        p = self.shape()
        return len(descents) + sum([ p.leg_length(*d) for d in descents ])

    def inversions(self):
        """
        Return a list of the inversions of ``self``.

        Let `T` be a tableau. An inversion is an attacking pair `(c,d)` of
        the shape of `T` (see
        :meth:`~sage.combinat.partition.Partition.attacking_pairs` for
        a definition of this) such that the entry of `c` in `T` is
        greater than the entry of `d`.

        .. WARNING::

            Do not mistake this for the inversions of a standard tableau.

        EXAMPLES::

            sage: t = Tableau([[1,2,3],[2,5]])
            sage: t.inversions()
            [((1, 1), (0, 0))]
            sage: t = Tableau([[1,4,3],[5,2],[2,6],[3]])
            sage: t.inversions()
            [((0, 1), (0, 2)), ((1, 0), (1, 1)), ((1, 1), (0, 0)), ((2, 1), (1, 0))]
        """
        inversions = []
        for i, row in enumerate(self):
            for j, entry in enumerate(row):
                #c is in position (i,j)
                #Find the d that satisfy condition 1
                for k in range(j+1, len(row)):
                    if entry > row[k]:
                        inversions.append( ((i,j),(i,k)) )
                #Find the d that satisfy condition 2
                if i == 0:
                    continue
                for k in range(j):
                    if entry > previous_row[k]:
                        inversions.append( ((i,j),(i-1,k)) )
            previous_row = row
        return inversions

    def inversion_number(self):
        """
        Return the inversion number of ``self``.

        The inversion number is defined to be the number of inversions of
        ``self`` minus the sum of the arm lengths of the descents of ``self``
        (see the :meth:`inversions` and :meth:`descents` methods for the
        relevant definitions).

        .. WARNING::

            This has none of the meanings in which the word "inversion"
            is used in the theory of standard tableaux.

        EXAMPLES::

            sage: t = Tableau([[1,2,3],[2,5]])
            sage: t.inversion_number()
            0
            sage: t = Tableau([[1,2,4],[3,5]])
            sage: t.inversion_number()
            0
        """
        p = self.shape()
        return len(self.inversions()) - sum([ p.arm_length(*cell) for cell in self.descents() ])

    def schuetzenberger_involution(self, n = None, check=True):
        r"""
        Return the Schuetzenberger involution of the tableau ``self``.

        This method relies on the analogous method on words, which reverts the
        word and then complements all letters within the underlying ordered
        alphabet. If `n` is specified, the underlying alphabet is assumed to
        be `[1, 2, \ldots, n]`. If no alphabet is specified, `n` is the maximal
        letter appearing in ``self``.

        INPUT:

        - ``n`` -- an integer specifying the maximal letter in the
          alphabet (optional)
        - ``check`` -- (Default: ``True``) Check to make sure ``self`` is
          semistandard. Set to ``False`` to avoid this check. (optional)

        OUTPUT:

        - a tableau, the Schuetzenberger involution of ``self``

        EXAMPLES::

            sage: t = Tableau([[1,1,1],[2,2]])
            sage: t.schuetzenberger_involution(3)
            [[2, 2, 3], [3, 3]]

            sage: t = Tableau([[1,2,3],[4,5]])
            sage: t.schuetzenberger_involution()
            [[1, 2, 5], [3, 4]]

            sage: t = Tableau([[1,3,5,7],[2,4,6],[8,9]])
            sage: t.schuetzenberger_involution()
            [[1, 2, 6, 8], [3, 4, 9], [5, 7]]

            sage: t = Tableau([])
            sage: t.schuetzenberger_involution()
            []

            sage: t = StandardTableau([[1,2,3],[4,5]])
            sage: s = t.schuetzenberger_involution()
            sage: s.parent()
            Standard tableaux
        """
        if check and self not in SemistandardTableaux():
            raise ValueError("the tableau must be semistandard")
        w = [i for row in self for i in reversed(row)]
        # ``w`` is now the Semitic reading word of ``self`` (that is,
        # the reverse of the reading word of ``self``).
        if not w:
            return self
        if n is None:
            n = max(w)
        N = n + 1
        wi = [N - i for i in w]
        t = Tableau([[wi[0]]])
        for k in wi[1:]:
            t = t.bump(k)
        if isinstance(self, StandardTableau):
            return StandardTableau(list(t))
        elif isinstance(self, SemistandardTableau):
            return SemistandardTableau(list(t))
        return t

    @combinatorial_map(order=2,name='evacuation')
    def evacuation(self, n = None, check=True):
        r"""
        Return the evacuation of the tableau ``self``.

        This is an alias for :meth:`schuetzenberger_involution`.

        This method relies on the analogous method on words, which reverts the
        word and then complements all letters within the underlying ordered
        alphabet. If `n` is specified, the underlying alphabet is assumed to
        be `[1, 2, \ldots, n]`. If no alphabet is specified, `n` is the maximal
        letter appearing in ``self``.

        INPUT:

        - ``n`` -- an integer specifying the maximal letter in the
          alphabet (optional)
        - ``check`` -- (Default: ``True``) Check to make sure ``self`` is
          semistandard. Set to ``False`` to avoid this check. (optional)

        OUTPUT:

        - a tableau, the evacuation of ``self``

        EXAMPLES::

            sage: t = Tableau([[1,1,1],[2,2]])
            sage: t.evacuation(3)
            [[2, 2, 3], [3, 3]]

            sage: t = Tableau([[1,2,3],[4,5]])
            sage: t.evacuation()
            [[1, 2, 5], [3, 4]]

            sage: t = Tableau([[1,3,5,7],[2,4,6],[8,9]])
            sage: t.evacuation()
            [[1, 2, 6, 8], [3, 4, 9], [5, 7]]

            sage: t = Tableau([])
            sage: t.evacuation()
            []

            sage: t = StandardTableau([[1,2,3],[4,5]])
            sage: s = t.evacuation()
            sage: s.parent()
            Standard tableaux
        """
        return self.schuetzenberger_involution(n,check)

    @combinatorial_map(name="standardization")
    def standardization(self, check=True):
        r"""
        Return the standardization of ``self``, assuming ``self`` is a
        semistandard tableau.

        The standardization of a semistandard tableau `T` is the standard
        tableau `\mathrm{st}(T)` of the same shape as `T` whose
        reversed reading word is the standardization of the reversed reading
        word of `T`.

        The standardization of a word `w` can be formed by replacing all `1`'s in
        `w` by `1, 2, \ldots, k_1` from left to right, all `2`'s in `w` by
        `k_1 + 1, k_1 + 2, \ldots, k_2`, and repeating for all letters which
        appear in `w`.
        See also :meth:`Word.standard_permutation()`.

        INPUT:

        - ``check`` -- (Default: ``True``) Check to make sure ``self`` is
          semistandard. Set to ``False`` to avoid this check.

        EXAMPLES::

            sage: t = Tableau([[1,3,3,4],[2,4,4],[5,16]])
            sage: t.standardization()
            [[1, 3, 4, 7], [2, 5, 6], [8, 9]]

        Standard tableaux are fixed under standardization::

            sage: all((t == t.standardization() for t in StandardTableaux(6)))
            True
            sage: t = Tableau([])
            sage: t.standardization()
            []

        The reading word of the standardization is the standardization of
        the reading word::

            sage: T = SemistandardTableaux(shape=[6,3,3,1], max_entry=5)
            sage: all(t.to_word().standard_permutation() == t.standardization().reading_word_permutation() for t in T) # long time
            True
        """
        if check and self not in SemistandardTableaux():
            raise ValueError("the tableau must be semistandard")
        T = from_shape_and_word(self.shape(), self.to_word_by_row().standard_permutation())
        return StandardTableaux()(T)

    def bender_knuth_involution(self, k, rows=None, check=True):
        r"""
        Return the image of ``self`` under the `k`-th Bender--Knuth
        involution, assuming ``self`` is a semistandard tableau.

        Let `T` be a tableau, then a *lower free `k` in `T`* means a cell of
        `T` which is filled with the integer `k` and whose direct lower
        neighbor is not filled with the integer `k + 1` (in particular,
        this lower neighbor might not exist at all). Let an *upper free `k + 1`
        in `T`* mean a cell of `T` which is filled with the integer `k + 1`
        and whose direct upper neighbor is not filled with the integer `k`
        (in particular, this neighbor might not exist at all). It is clear
        that for any row `r` of `T`, the lower free `k`'s and the upper
        free `k + 1`'s in `r` together form a contiguous interval or `r`.

        The *`k`-th Bender--Knuth switch at row `i`* changes the entries of
        the cells in this interval in such a way that if it used to have
        `a` entries of `k` and `b` entries of `k + 1`, it will now
        have `b` entries of `k` and `a` entries of `k + 1`. For fixed `k`, the
        `k`-th Bender--Knuth switches for different `i` commute. The
        composition of the `k`-th Bender--Knuth switches for all rows is
        called the *`k`-th Bender-Knuth involution*. This is used to show that
        the Schur functions defined by semistandard tableaux are symmetric
        functions.

        INPUT:

        - ``k`` -- an integer

        - ``rows`` -- (Default ``None``) When set to ``None``, the method
          computes the `k`-th Bender--Knuth involution as defined above.
          When an iterable, this computes the composition of the `k`-th
          Bender--Knuth switches at row `i` over all `i` in ``rows``. When set
          to an integer `i`, the method computes the `k`-th Bender--Knuth
          switch at row `i`. Note the indexing of the rows starts with `1`.

        - ``check`` -- (Default: ``True``) Check to make sure ``self`` is
          semistandard. Set to ``False`` to avoid this check.

        OUTPUT:

        The image of ``self`` under either the `k`-th Bender--Knuth
        involution, the `k`-th Bender--Knuth switch at a certain row, or
        the composition of such switches, as detailed in the INPUT section.

        EXAMPLES::

            sage: t = Tableau([[1,1,3,4,4,5,6,7],[2,2,4,6,7,7,7],[3,4,5,8,8,9],[6,6,7,10],[7,8,8,11],[8]])
            sage: t.bender_knuth_involution(1) == t
            True
            sage: t.bender_knuth_involution(2)
            [[1, 1, 2, 4, 4, 5, 6, 7], [2, 3, 4, 6, 7, 7, 7], [3, 4, 5, 8, 8, 9], [6, 6, 7, 10], [7, 8, 8, 11], [8]]
            sage: t.bender_knuth_involution(3)
            [[1, 1, 3, 3, 3, 5, 6, 7], [2, 2, 4, 6, 7, 7, 7], [3, 4, 5, 8, 8, 9], [6, 6, 7, 10], [7, 8, 8, 11], [8]]
            sage: t.bender_knuth_involution(4)
            [[1, 1, 3, 4, 5, 5, 6, 7], [2, 2, 4, 6, 7, 7, 7], [3, 5, 5, 8, 8, 9], [6, 6, 7, 10], [7, 8, 8, 11], [8]]
            sage: t.bender_knuth_involution(5)
            [[1, 1, 3, 4, 4, 5, 6, 7], [2, 2, 4, 5, 7, 7, 7], [3, 4, 6, 8, 8, 9], [5, 5, 7, 10], [7, 8, 8, 11], [8]]
            sage: t.bender_knuth_involution(666) == t
            True
            sage: t.bender_knuth_involution(4, 2) == t
            True
            sage: t.bender_knuth_involution(4, 3)
            [[1, 1, 3, 4, 4, 5, 6, 7], [2, 2, 4, 6, 7, 7, 7], [3, 5, 5, 8, 8, 9], [6, 6, 7, 10], [7, 8, 8, 11], [8]]

        The ``rows`` keyword can be an iterator::

            sage: t.bender_knuth_involution(6, iter([1,2])) == t
            False
            sage: t.bender_knuth_involution(6, iter([3,4])) == t
            True

        The Bender--Knuth involution is an involution::

            sage: T = SemistandardTableaux(shape=[3,1,1], max_entry=4)
            sage: all(all(t.bender_knuth_involution(k).bender_knuth_involution(k) == t for k in range(1,5)) for t in T)
            True

        The same holds for the single switches::

            sage: all(all(t.bender_knuth_involution(k, j).bender_knuth_involution(k, j) == t for k in range(1,5) for j in range(1, 5)) for t in T)
            True

        Locality of the Bender--Knuth involutions::

            sage: all(all(t.bender_knuth_involution(k).bender_knuth_involution(l) == t.bender_knuth_involution(l).bender_knuth_involution(k) for k in range(1,5) for l in range(1,5) if abs(k - l) > 1) for t in T)
            True

        Coxeter relation of the Bender--Knuth involutions (they have the form
        `(ab)^6 = 1`)::

            sage: p = lambda t, k: t.bender_knuth_involution(k).bender_knuth_involution(k + 1)
            sage: all(all(p(p(p(p(p(p(t,k),k),k),k),k),k) == t for k in range(1,5)) for t in T)
            True

        TESTS::

            sage: t = Tableau([])
            sage: t.bender_knuth_involution(3)
            []
        """
        if check and self not in SemistandardTableaux():
            raise ValueError("the tableau must be semistandard")
        from sage.combinat.skew_tableau import SkewTableau
        sk = SkewTableau(self).bender_knuth_involution(k, rows, False)
        return SemistandardTableaux()(list(sk))

    @combinatorial_map(name ='reading word permutation')
    def reading_word_permutation(self):
        """
        Return the permutation obtained by reading the entries of the
        standardization of ``self`` row by row, starting with the
        bottommost row (in English notation).

        EXAMPLES::

            sage: StandardTableau([[1,2],[3,4]]).reading_word_permutation()
            [3, 4, 1, 2]

        Check that :trac:`14724` is fixed::

            sage: SemistandardTableau([[1,1]]).reading_word_permutation()
            [1, 2]
        """
        return permutation.Permutation(self.standardization().to_word())

    def entries(self):
        """
        Return the tuple of all entries of ``self``, in the order obtained
        by reading across the rows from top to bottom (in English
        notation).

        EXAMPLES::

            sage: t = Tableau([[1,3], [2]])
            sage: t.entries()
            (1, 3, 2)
        """
        return sum(self, ())

    def entry(self, cell):
        """
        Returns the entry of cell ``cell`` in the tableau ``self``. Here,
        ``cell`` should be given as a tuple `(i,j)` of zero-based
        coordinates (so the northwesternmost cell in English notation
        is `(0,0)`).

        EXAMPLES::

            sage: t = Tableau([[1,2],[3,4]])
            sage: t.entry( (0,0) )
            1
            sage: t.entry( (1,1) )
            4
        """
        i,j = cell
        return self[i][j]

    def weight(self):
        r"""
        Return the weight of the tableau ``self``. Trailing zeroes are
        omitted when returning the weight.

        The weight of a tableau `T` is the sequence `(a_1, a_2, a_3, \ldots )`,
        where `a_k` is the number of entries of `T` equal to `k`. This
        sequence contains only finitely many nonzero entries.

        The weight of a tableau `T` is the same as the weight of the
        reading word of `T`, for any reading order.

        EXAMPLES::

            sage: Tableau([[1,2],[3,4]]).weight()
            [1, 1, 1, 1]

            sage: Tableau([]).weight()
            []

            sage: Tableau([[1,3,3,7],[4,2],[2,3]]).weight()
            [1, 2, 3, 1, 0, 0, 1]

        TESTS:

        We check that this agrees with going to the word::

            sage: t = Tableau([[1,3,4,7],[6,2],[2,3]])
            sage: def by_word(T):
            ....:     ed = T.to_word().evaluation_dict()
            ....:     m = max(ed.keys()) + 1
            ....:     return [ed.get(k,0) for k in range(1,m)]
            sage: by_word(t) == t.weight()
            True
            sage: SST = SemistandardTableaux(shape=[3,1,1])
            sage: all(by_word(t) == t.weight() for t in SST)
            True
        """
        if len(self) == 0:
            return []
        m = max(max(row) for row in self)
        res = [0] * m
        for row in self:
            for i in row:
                if i > 0:
                    res[i - 1] += 1
        return res

    evaluation = weight

    def is_row_strict(self):
        """
        Return ``True`` if ``self`` is a row strict tableau and ``False``
        otherwise.

        A tableau is row strict if the entries in each row are in
        (strictly) increasing order.

        EXAMPLES::

            sage: Tableau([[1, 3], [2, 4]]).is_row_strict()
            True
            sage: Tableau([[1, 2], [2, 4]]).is_row_strict()
            True
            sage: Tableau([[2, 3], [2, 4]]).is_row_strict()
            True
            sage: Tableau([[5, 3], [2, 4]]).is_row_strict()
            False
        """
        return all(row[i]<row[i+1] for row in self for i in range(len(row)-1))

    def is_column_strict(self):
        """
        Return ``True`` if ``self`` is a column strict tableau and ``False``
        otherwise.

        A tableau is column strict if the entries in each column are in
        (strictly) increasing order.

        EXAMPLES::

            sage: Tableau([[1, 3], [2, 4]]).is_column_strict()
            True
            sage: Tableau([[1, 2], [2, 4]]).is_column_strict()
            True
            sage: Tableau([[2, 3], [2, 4]]).is_column_strict()
            False
            sage: Tableau([[5, 3], [2, 4]]).is_column_strict()
            False
            sage: Tableau([]).is_column_strict()
            True
            sage: Tableau([[1, 4, 2]]).is_column_strict()
            True
            sage: Tableau([[1, 4, 2], [2, 5]]).is_column_strict()
            True
            sage: Tableau([[1, 4, 2], [2, 3]]).is_column_strict()
            False
        """
        def tworow(a, b):
            return all(a[i] < b_i for i, b_i in enumerate(b))
        return all(tworow(self[r], self[r+1]) for r in range(len(self)-1))

    def is_standard(self):
        """
        Return ``True`` if ``self`` is a standard tableau and ``False``
        otherwise.

        EXAMPLES::

            sage: Tableau([[1, 3], [2, 4]]).is_standard()
            True
            sage: Tableau([[1, 2], [2, 4]]).is_standard()
            False
            sage: Tableau([[2, 3], [2, 4]]).is_standard()
            False
            sage: Tableau([[5, 3], [2, 4]]).is_standard()
            False
        """
        entries=sorted(self.entries())
        return entries==range(1,self.size()+1) and self.is_row_strict() and self.is_column_strict()

    def is_increasing(self):
        """
        Return ``True`` if ``self`` is an increasing tableau and
        ``False`` otherwise.

        A tableau is increasing if it is both row strict and column strict.

        EXAMPLES::

            sage: Tableau([[1, 3], [2, 4]]).is_increasing()
            True
            sage: Tableau([[1, 2], [2, 4]]).is_increasing()
            True
            sage: Tableau([[2, 3], [2, 4]]).is_increasing()
            False
            sage: Tableau([[5, 3], [2, 4]]).is_increasing()
            False
            sage: Tableau([[1, 2, 3], [2, 3], [3]]).is_increasing()
            True
        """
        return self.is_row_strict() and self.is_column_strict()

    def is_rectangular(self):
        """
        Return ``True`` if the tableau ``self`` is rectangular and
        ``False`` otherwise.

        EXAMPLES::

            sage: Tableau([[1,2],[3,4]]).is_rectangular()
            True
            sage: Tableau([[1,2,3],[4,5],[6]]).is_rectangular()
            False
            sage: Tableau([]).is_rectangular()
            True
        """
        if len(self) == 0:
            return True
        return len(self[-1]) == len(self[0])

    def vertical_flip(self):
        """
        Return the tableau obtained by vertically flipping the tableau ``self``.

        This only works for rectangular tableaux.

        EXAMPLES::

            sage: Tableau([[1,2],[3,4]]).vertical_flip()
            [[3, 4], [1, 2]]
        """
        if not self.is_rectangular():
            raise TypeError("the tableau must be rectangular to use vertical_flip()")

        return Tableau([row for row in reversed(self)])

    def rotate_180(self):
        """
        Return the tableau obtained by rotating ``self`` by `180` degrees.

        This only works for rectangular tableaux.

        EXAMPLES::

            sage: Tableau([[1,2],[3,4]]).rotate_180()
            [[4, 3], [2, 1]]
        """
        if not self.is_rectangular():
            raise TypeError("the tableau must be rectangular to use rotate_180()")

        return Tableau([ [l for l in reversed(row)] for row in reversed(self) ])

    def cells(self):
        """
        Return a list of the coordinates of the cells of ``self``.

        Coordinates start at `0`, so the northwesternmost cell (in
        English notation) has coordinates `(0, 0)`.

        EXAMPLES::

            sage: Tableau([[1,2],[3,4]]).cells()
            [(0, 0), (0, 1), (1, 0), (1, 1)]
        """
        s = []
        for i, row in enumerate(self):
            s += [ (i,j) for j in range(len(row)) ]
        return s

    def cells_containing(self, i):
        r"""
        Return the list of cells in which the letter `i` appears in the
        tableau ``self``. The list is ordered with cells appearing from
        left to right.

        Cells are given as pairs of coordinates `(a, b)`, where both
        rows and columns are counted from `0` (so `a = 0` means the cell
        lies in the leftmost column of the tableau, etc.).

        EXAMPLES::

            sage: t = Tableau([[1,1,3],[2,3,5],[4,5]])
            sage: t.cells_containing(5)
            [(2, 1), (1, 2)]
            sage: t.cells_containing(4)
            [(2, 0)]
            sage: t.cells_containing(6)
            []

            sage: t = Tableau([[1,1,2,4],[2,4,4],[4]])
            sage: t.cells_containing(4)
            [(2, 0), (1, 1), (1, 2), (0, 3)]

            sage: t = Tableau([[1,1,2,8,9],[2,5,6,11],[3,7,7,13],[4,8,9],[5],[13],[14]])
            sage: t.cells_containing(8)
            [(3, 1), (0, 3)]

            sage: Tableau([]).cells_containing(3)
            []
        """
        cell_list = []
        for r in range(len(self)-1, -1, -1):
            rth_row = self[r]
            for c,val in enumerate(rth_row):
                if val == i:
                    cell_list.append((r,c))
        return cell_list

    def leq(self, secondtab):
        """
        Check whether each entry of ``self`` is less-or-equal to the
        corresponding entry of a further tableau ``secondtab``.

        INPUT:

        - ``secondtab`` -- a tableau of the same shape as ``self``

        EXAMPLES:

            sage: T = Tableau([[1, 2], [3]])
            sage: S = Tableau([[1, 3], [3]])
            sage: G = Tableau([[2, 1], [4]])
            sage: H = Tableau([[1, 2], [4]])
            sage: T.leq(S)
            True
            sage: T.leq(T)
            True
            sage: T.leq(G)
            False
            sage: T.leq(H)
            True
            sage: S.leq(T)
            False
            sage: S.leq(G)
            False
            sage: S.leq(H)
            False
            sage: G.leq(H)
            False
            sage: H.leq(G)
            False

        TESTS::

            sage: StandardTableau(T).leq(S)
            True
            sage: T.leq(SemistandardTableau(S))
            True
        """
        if not secondtab in Tableaux():
            raise TypeError("{} must be a tableau".format(secondtab))
        sh = self.shape()
        if sh != secondtab.shape():
            raise TypeError("the tableaux must be the same shape")
        return all( self[a][b] <= secondtab[a][b] for a in xrange(len(self))
                                                  for b in xrange(len(self[a])) )

    def k_weight(self, k):
        r"""
        Return the `k`-weight of ``self``.

        A tableau has `k`-weight `\alpha = (\alpha_1, ..., \alpha_n)`
        if there are exactly `\alpha_i` distinct residues for the
        cells occupied by the letter `i` for each `i`.  The residue
        of a cell in position `(a,b)` is `a-b` modulo `k+1`.

        This definition is the one used in [Ive2012]_ (p. 12).

        REFERENCES:

        .. [Ive2012] S. Iveson,
           *Tableaux on `k + 1`-cores, reduced words for affine
           permutations, and `k`-Schur expansions*,
           Operators on `k`-tableaux and the `k`-Littlewood-Richardson
           rule for a special case,
           UC Berkeley: Mathematics,  Ph.D. Thesis,
           https://escholarship.org/uc/item/7pd1v1b5

        EXAMPLES::

            sage: Tableau([[1,2],[2,3]]).k_weight(1)
            [1, 1, 1]
            sage: Tableau([[1,2],[2,3]]).k_weight(2)
            [1, 2, 1]
            sage: t = Tableau([[1,1,1,2,5],[2,3,6],[3],[4]])
            sage: t.k_weight(1)
            [2, 1, 1, 1, 1, 1]
            sage: t.k_weight(2)
            [3, 2, 2, 1, 1, 1]
            sage: t.k_weight(3)
            [3, 1, 2, 1, 1, 1]
            sage: t.k_weight(4)
            [3, 2, 2, 1, 1, 1]
            sage: t.k_weight(5)
            [3, 2, 2, 1, 1, 1]
        """
        res = []
        w = self.weight()
        s = self.cells()

        for l in range(1,len(w)+1):
            new_s = [(i,j) for i,j in s if self[i][j] == l]

            #If there are no elements that meet the condition
            if new_s == []:
                res.append(0)
                continue
            x = uniq([ (i-j)%(k+1) for i,j in new_s ])
            res.append(len(x))

        return res

    def is_k_tableau(self, k):
        r"""
        Checks whether ``self`` is a valid weak `k`-tableau.

        EXAMPLES::

            sage: t = Tableau([[1,2,3],[2,3],[3]])
            sage: t.is_k_tableau(3)
            True
            sage: t = Tableau([[1,1,3],[2,2],[3]])
            sage: t.is_k_tableau(3)
            False
        """
        shapes = self.to_chain()
        kshapes = [ la.k_conjugate(k) for la in shapes ]
        return all( kshapes[i+1].contains(kshapes[i]) for i in range(len(shapes)-1) )

    def restrict(self, n):
        """
        Return the restriction of the semistandard tableau ``self``
        to ``n``. If possible, the restricted tableau will have the same
        parent as this tableau.

        If `T` is a semistandard tableau and `n` is a nonnegative integer,
        then the restriction of `T` to `n` is defined as the
        (semistandard) tableau obtained by removing all cells filled with
        entries greater than `n` from `T`.

        .. NOTE::

            If only the shape of the restriction, rather than the whole
            restriction, is needed, then the faster method
            :meth:`restriction_shape` is preferred.

        EXAMPLES::

            sage: Tableau([[1,2],[3],[4]]).restrict(3)
            [[1, 2], [3]]
            sage: StandardTableau([[1,2],[3],[4]]).restrict(2)
            [[1, 2]]
            sage: Tableau([[1,2,3],[2,4,4],[3]]).restrict(0)
            []
            sage: Tableau([[1,2,3],[2,4,4],[3]]).restrict(2)
            [[1, 2], [2]]
            sage: Tableau([[1,2,3],[2,4,4],[3]]).restrict(3)
            [[1, 2, 3], [2], [3]]
            sage: Tableau([[1,2,3],[2,4,4],[3]]).restrict(5)
            [[1, 2, 3], [2, 4, 4], [3]]

        If possible the restricted tableau will belong to the same category as
        the original tableau::

            sage: S=StandardTableau([[1,2,4,7],[3,5],[6]]); S.category()
            Category of elements of Standard tableaux
            sage: S.restrict(4).category()
            Category of elements of Standard tableaux
            sage: SS=StandardTableaux([4,2,1])([[1,2,4,7],[3,5],[6]]); SS.category()
            Category of elements of Standard tableaux of shape [4, 2, 1]
            sage: SS.restrict(4).category()
            Category of elements of Standard tableaux

            sage: Tableau([[1,2],[3],[4]]).restrict(3)
            [[1, 2], [3]]
            sage: Tableau([[1,2],[3],[4]]).restrict(2)
            [[1, 2]]
            sage: SemistandardTableau([[1,1],[2]]).restrict(1)
            [[1, 1]]
            sage: _.category()
            Category of elements of Semistandard tableaux
        """
        res = [ [y for y in row if y <= n] for row in self ]
        res = [row for row in res if row]
        # attempt to return a tableau of the same type
        try:
            return self.parent()( res )
        except Exception:
            try:
                return self.parent().Element( res )
            except Exception:
                return Tableau(res)

    def restriction_shape(self, n):
        """
        Return the shape of the restriction of the semistandard tableau
        ``self`` to ``n``.

        If `T` is a semistandard tableau and `n` is a nonnegative integer,
        then the restriction of `T` to `n` is defined as the
        (semistandard) tableau obtained by removing all cells filled with
        entries greater than `n` from `T`.

        This method computes merely the shape of the restriction. For
        the restriction itself, use :meth:`restrict`.

        EXAMPLES::

            sage: Tableau([[1,2],[2,3],[3,4]]).restriction_shape(3)
            [2, 2, 1]
            sage: StandardTableau([[1,2],[3],[4],[5]]).restriction_shape(2)
            [2]
            sage: Tableau([[1,3,3,5],[2,4,4],[17]]).restriction_shape(0)
            []
            sage: Tableau([[1,3,3,5],[2,4,4],[17]]).restriction_shape(2)
            [1, 1]
            sage: Tableau([[1,3,3,5],[2,4,4],[17]]).restriction_shape(3)
            [3, 1]
            sage: Tableau([[1,3,3,5],[2,4,4],[17]]).restriction_shape(5)
            [4, 3]

            sage: all( T.restriction_shape(i) == T.restrict(i).shape()
            ....:      for T in StandardTableaux(5) for i in range(1, 5) )
            True
        """
        from sage.combinat.partition import Partition
        res = [len([y for y in row if y <= n]) for row in self]
        return Partition(res)

    def to_chain(self, max_entry=None):
        """
        Return the chain of partitions corresponding to the (semi)standard
        tableau ``self``.

        The optional keyword parameter ``max_entry`` can be used to
        customize the length of the chain. Specifically, if this parameter
        is set to a nonnegative integer ``n``, then the chain is
        constructed from the positions of the letters `1, 2, \ldots, n`
        in the tableau.

        EXAMPLES::

            sage: Tableau([[1,2],[3],[4]]).to_chain()
            [[], [1], [2], [2, 1], [2, 1, 1]]
            sage: Tableau([[1,1],[2]]).to_chain()
            [[], [2], [2, 1]]
            sage: Tableau([[1,1],[3]]).to_chain()
            [[], [2], [2], [2, 1]]
            sage: Tableau([]).to_chain()
            [[]]
            sage: Tableau([[1,1],[2],[3]]).to_chain(max_entry=2)
            [[], [2], [2, 1]]
            sage: Tableau([[1,1],[2],[3]]).to_chain(max_entry=3)
            [[], [2], [2, 1], [2, 1, 1]]
            sage: Tableau([[1,1],[2],[3]]).to_chain(max_entry=4)
            [[], [2], [2, 1], [2, 1, 1], [2, 1, 1]]
            sage: Tableau([[1,1,2],[2,3],[4,5]]).to_chain(max_entry=6)
            [[], [2], [3, 1], [3, 2], [3, 2, 1], [3, 2, 2], [3, 2, 2]]
        """
        if max_entry is None:
            if len(self) == 0:
                max_entry = 0
            else:
                max_entry = max(max(row) for row in self)
        return [self.restriction_shape(k) for k in range(max_entry+1)]

    @combinatorial_map(name='to Gelfand-Tsetlin pattern')
    def to_Gelfand_Tsetlin_pattern(self):
        """
        Return the :class:`Gelfand-Tsetlin pattern <GelfandTsetlinPattern>`
        corresponding to ``self`` when semistandard.

        EXAMPLES::

            sage: T = Tableau([[1,2,3],[2,3],[3]])
            sage: G = T.to_Gelfand_Tsetlin_pattern(); G
            [[3, 2, 1], [2, 1], [1]]
            sage: G.to_tableau() == T
            True
            sage: T = Tableau([[1,3],[2]])
            sage: T.to_Gelfand_Tsetlin_pattern()
            [[2, 1, 0], [1, 1], [1]]
        """
        from sage.combinat.gelfand_tsetlin_patterns import GelfandTsetlinPatterns
        return GelfandTsetlinPatterns()(self)

    def anti_restrict(self, n):
        """
        Return the skew tableau formed by removing all of the cells from
        ``self`` that are filled with a number at most `n`.

        EXAMPLES::

            sage: t = Tableau([[1,2,3],[4,5]]); t
            [[1, 2, 3], [4, 5]]
            sage: t.anti_restrict(1)
            [[None, 2, 3], [4, 5]]
            sage: t.anti_restrict(2)
            [[None, None, 3], [4, 5]]
            sage: t.anti_restrict(3)
            [[None, None, None], [4, 5]]
            sage: t.anti_restrict(4)
            [[None, None, None], [None, 5]]
            sage: t.anti_restrict(5)
            [[None, None, None], [None, None]]
        """
        t_new = [[None if g <= n else g for g in row] for row in self]
        from sage.combinat.skew_tableau import SkewTableau
        return SkewTableau(t_new)

    def to_list(self):
        """
        Return ``self`` as a list of lists (not tuples!).

        EXAMPLES::

            sage: t = Tableau([[1,2],[3,4]])
            sage: l = t.to_list(); l
            [[1, 2], [3, 4]]
            sage: l[0][0] = 2
            sage: t
            [[1, 2], [3, 4]]
        """
        return [list(row) for row in self]

    def bump(self, x):
        """
        Insert ``x`` into ``self`` using Schensted's row-bumping (or
        row-insertion) algorithm.

        EXAMPLES::

            sage: t = Tableau([[1,2],[3]])
            sage: t.bump(1)
            [[1, 1], [2], [3]]
            sage: t
            [[1, 2], [3]]
            sage: t.bump(2)
            [[1, 2, 2], [3]]
            sage: t.bump(3)
            [[1, 2, 3], [3]]
            sage: t
            [[1, 2], [3]]
            sage: t = Tableau([[1,2,2,3],[2,3,5,5],[4,4,6],[5,6]])
            sage: t.bump(2)
            [[1, 2, 2, 2], [2, 3, 3, 5], [4, 4, 5], [5, 6, 6]]
            sage: t.bump(1)
            [[1, 1, 2, 3], [2, 2, 5, 5], [3, 4, 6], [4, 6], [5]]
        """
        to_insert = x
        new_t = self.to_list()
        for row in new_t:
            i = 0
            #try to insert to_insert into row
            while i < len(row):
                if to_insert < row[i]:
                    t = to_insert
                    to_insert = row[i]
                    row[i] = t
                    break
                i += 1

            #if we haven't already inserted to_insert
            #append it to the end of row
            if i == len(row):
                row.append(to_insert)
                if isinstance(self, SemistandardTableau):
                    return SemistandardTableau(new_t)
                return Tableau(new_t)
        #if we got here, we are at the end of the tableau
        #add to_insert as the last row
        new_t.append([to_insert])
        if isinstance(self, SemistandardTableau):
            return SemistandardTableau(new_t)
        return Tableau(new_t)

    def schensted_insert(self, i, left=False):
        """
        Insert ``i`` into ``self`` using Schensted's row-bumping (or
        row-insertion) algorithm.

        INPUT:

        - ``i`` -- a number to insert
        - ``left`` -- (default: ``False``) boolean; if set to
          ``True``, the insertion will be done from the left. That
          is, if one thinks of the algorithm as appending a letter
          to the reading word of ``self``, we append the letter to
          the left instead of the right

        EXAMPLES::

            sage: t = Tableau([[3,5],[7]])
            sage: t.schensted_insert(8)
            [[3, 5, 8], [7]]
            sage: t.schensted_insert(8, left=True)
            [[3, 5], [7], [8]]
        """
        if left:
            return self._left_schensted_insert(i)
        else:
            return self.bump(i)

    def _left_schensted_insert(self, letter):
        """
        EXAMPLES::

            sage: t = Tableau([[3,5],[7]])
            sage: t._left_schensted_insert(8)
            [[3, 5], [7], [8]]
            sage: t._left_schensted_insert(6)
            [[3, 5], [6, 7]]
            sage: t._left_schensted_insert(2)
            [[2, 3, 5], [7]]
        """
        h = len(self)
        if h == 0:
            return Tableau([[letter]])
        h1 = h + 1
        rep = self.to_list()
        rep.reverse()

        width = len(rep[h-1])
        heights = self._heights() + [h1]

        for j in range(1, width+2):
            i = heights[j-1]
            while i != h1 and rep[i-1][j-1] >= letter:
                i += 1
            if i == heights[j-1]: #add on top of column j
                if j == 1:
                    rep = [[letter]] + rep
                else:
                    rep[i-2].append(letter)
                break
            elif i == h1 and j == width: #add on right of line i
                if rep[i-2][j-1] < letter:
                    rep[i-2].append(letter)
                else:
                    new_letter = rep[i-2][j-1]
                    rep[i-2][j-1] = letter
                    rep[i-2].append(new_letter)
                break
            else:
                new_letter = rep[i-2][j-1]
                rep[i-2][j-1] = letter
                letter = new_letter

        rep.reverse()
        return Tableau(rep)

    def insert_word(self, w, left=False):
        """
        Insert the word ``w`` into the tableau ``self`` letter by letter
        using Schensted insertion. By default, the word ``w`` is being
        processed from left to right, and the insertion used is row
        insertion. If the optional keyword ``left`` is set to ``True``,
        the word ``w`` is being processed from right to left, and column
        insertion is used instead.

        EXAMPLES::

            sage: t0 = Tableau([])
            sage: w = [1,1,2,3,3,3,3]
            sage: t0.insert_word(w)
            [[1, 1, 2, 3, 3, 3, 3]]
            sage: t0.insert_word(w,left=True)
            [[1, 1, 2, 3, 3, 3, 3]]
            sage: w.reverse()
            sage: t0.insert_word(w)
            [[1, 1, 3, 3], [2, 3], [3]]
            sage: t0.insert_word(w,left=True)
            [[1, 1, 3, 3], [2, 3], [3]]
            sage: t1 = Tableau([[1,3],[2]])
            sage: t1.insert_word([4,5])
            [[1, 3, 4, 5], [2]]
            sage: t1.insert_word([4,5], left=True)
            [[1, 3], [2, 5], [4]]
        """
        if left:
            w = [i for i in reversed(w)]
        res = self
        for i in w:
            res = res.schensted_insert(i,left=left)
        return res

    def bump_multiply(left, right):
        """
        Multiply two tableaux using Schensted's bump.

        This product makes the set of semistandard tableaux into an
        associative monoid. The empty tableau is the unit in this monoid.
        See pp. 11-12 of [Ful1997]_.

        The same product operation is implemented in a different way in
        :meth:`slide_multiply`.

        EXAMPLES::

            sage: t = Tableau([[1,2,2,3],[2,3,5,5],[4,4,6],[5,6]])
            sage: t2 = Tableau([[1,2],[3]])
            sage: t.bump_multiply(t2)
            [[1, 1, 2, 2, 3], [2, 2, 3, 5], [3, 4, 5], [4, 6, 6], [5]]
        """
        if not isinstance(right, Tableau):
            raise TypeError("right must be a Tableau")

        row = len(right)
        product = Tableau([list(a) for a in left])   # create deep copy of left
        while row > 0:
            row -= 1
            for i in right[row]:
                product = product.bump(i)
        return product

    def slide_multiply(left, right):
        """
        Multiply two tableaux using jeu de taquin.

        This product makes the set of semistandard tableaux into an
        associative monoid. The empty tableau is the unit in this monoid.

        See pp. 15 of [Ful1997]_.

        The same product operation is implemented in a different way in
        :meth:`bump_multiply`.

        EXAMPLES::

            sage: t = Tableau([[1,2,2,3],[2,3,5,5],[4,4,6],[5,6]])
            sage: t2 = Tableau([[1,2],[3]])
            sage: t.slide_multiply(t2)
            [[1, 1, 2, 2, 3], [2, 2, 3, 5], [3, 4, 5], [4, 6, 6], [5]]
        """
        st = []
        if len(left) == 0:
            return right
        else:
            l = len(left[0])

        for row in right:
            st.append((None,)*l + row)
        for row in left:
            st.append(row)

        from sage.combinat.skew_tableau import SkewTableau
        return SkewTableau(st).rectify()

    def _slide_up(self, c):
        r"""
        Auxiliary method used for promotion, which removes cell `c` from ``self``,
        slides the letters of ``self`` up using jeu de taquin slides, and
        then fills the empty cell at `(0,0)` with the value `0`.

        TESTS::

            sage: t = Tableau([[1,1,2],[2,3,5],[4,5]])
            sage: t._slide_up((2,1))
            [[0, 1, 2], [1, 3, 5], [2, 4]]

            sage: t._slide_up((1,2))
            [[0, 1, 2], [1, 2, 3], [4, 5]]

            sage: t = Tableau([[1,1,3],[2,3,5],[4,5]])
            sage: t._slide_up((1,2))
            [[0, 1, 1], [2, 3, 3], [4, 5]]
        """
        new_st = self.to_list()
        spotl, spotc = c
        while [spotl, spotc] != [0,0]:
            #once moving box is in first column, just move letters up
            #(French notation!)
            if spotc == 0:
                new_st[spotl][spotc] = new_st[spotl-1][spotc]
                spotl -= 1
                continue
            #once moving box is in first row, just move letters up
            elif spotl == 0:
                new_st[spotl][spotc] = new_st[spotl][spotc-1]
                spotc -= 1
                continue
            else:
                #If we get to this stage, we need to compare
                below = new_st[spotl-1][spotc]
                left = new_st[spotl][spotc-1]
                if below >= left:
                    #Swap with the cell below
                    new_st[spotl][spotc] = new_st[spotl-1][spotc]
                    spotl -= 1
                    continue
                else:
                    #Swap with the cell to the left
                    new_st[spotl][spotc] = new_st[spotl][spotc-1]
                    spotc -= 1
                    continue
        #set box in position (0,0) to 0
        new_st[0][0] = 0
        return Tableau(new_st)

    def _slide_down(self, c, n):
        r"""
        Auxiliary method used for promotion, which removes cell `c` from ``self``,
        slides the letters of ``self`` down using jeu de taquin slides, and
        then fills the empty cell with the value `n + 2`.

        When the entries of ``self`` are positive integers, and cell `c` is
        filled with `1`, then the position of `c` is irrelevant.

        TESTS::

            sage: t = Tableau([[1,1,2],[2,3,5],[4,5]])
            sage: t._slide_down((0, 0), 8)
            [[1, 2, 5], [2, 3, 10], [4, 5]]

            sage: t._slide_down((0, 1), 8)
            [[1, 2, 5], [2, 3, 10], [4, 5]]

            sage: t = Tableau([[1,1,2,2,2,3],[2,2,4,6,6],[4,4,5,7],[5,8]])
            sage: t._slide_down((0, 1), 9)
            [[1, 2, 2, 2, 2, 3], [2, 4, 4, 6, 6], [4, 5, 7, 11], [5, 8]]
        """
        new_st = self.to_list()
        #new_st is a deep copy of self, so as not to mess around with self.
        new_st_shape = [len(x) for x in self]
        spotl, spotc = c
        #spotl and spotc are the coordinates of the wandering hole.
        #All comments and variable names below refer to French notation.
        while True:
            #"right_neighbor" and "upper_neighbor" refer to neighbors of the
            #hole.
            go_right = None
            if len(new_st_shape) > spotl + 1 and new_st_shape[spotl + 1] >= spotc + 1:
                upper_neighbor = new_st[spotl + 1][spotc]
                go_right = False
            if new_st_shape[spotl] != spotc + 1:
                right_neighbor = new_st[spotl][spotc + 1]
                if go_right is None or upper_neighbor > right_neighbor:
                    go_right = True
            if go_right == True:
                new_st[spotl][spotc] = right_neighbor
                spotc += 1
            elif go_right == False:
                new_st[spotl][spotc] = upper_neighbor
                spotl += 1
            else:
                break
        new_st[spotl][spotc] = n + 2
        return Tableau(new_st)

    def promotion_inverse(self, n):
        """
        Return the image of ``self`` under the inverse promotion operator.

        .. WARNING::

            You might know this operator as the promotion operator
            (without "inverse") -- literature does not agree on the
            name.

        The inverse promotion operator, applied to a tableau `t`, does the
        following:

        Iterate over all letters `1` in the tableau `t`, from right to left.
        For each of these letters, do the following:

        - Remove the letter from `t`, thus leaving a hole where it used to be.

        - Apply jeu de taquin to move this hole northeast (in French notation)
          until it reaches the outer boundary of `t`.

        - Fill `n+2` into the hole once jeu de taquin has completed.

        Once this all is done, subtract `1` from each letter in the tableau.
        This is not always well-defined. Restricted to the class of
        semistandard tableaux whose entries are all `\leq n + 1`, this is the
        usual inverse promotion operator defined on this class.

        When ``self`` is a standard tableau of size ``n + 1``, this definition of
        inverse promotion is the map called "promotion" in [Sg2011]_ (p. 23) and
        in [Stan2009]_, and is the inverse of the map called "promotion" in
        [Hai1992]_ (p. 90).

        .. WARNING::

            To my (Darij's) knowledge, the fact that the above "inverse
            promotion operator" really is the inverse of the promotion
            operator :meth:`promotion` for semistandard tableaux has never
            been proven in literature. Corrections are welcome.

        EXAMPLES::

            sage: t = Tableau([[1,2],[3,3]])
            sage: t.promotion_inverse(2)
            [[1, 2], [2, 3]]

            sage: t = Tableau([[1,2],[2,3]])
            sage: t.promotion_inverse(2)
            [[1, 1], [2, 3]]

            sage: t = Tableau([[1,2,5],[3,3,6],[4,7]])
            sage: t.promotion_inverse(8)
            [[1, 2, 4], [2, 5, 9], [3, 6]]

            sage: t = Tableau([])
            sage: t.promotion_inverse(2)
            []

        TESTS:

        We check the equivalence of two definitions of inverse promotion
        on semistandard tableaux::

            sage: ST = SemistandardTableaux(shape=[4,2,1], max_entry=7)
            sage: def bk_promotion_inverse7(st):
            ....:     st2 = st
            ....:     for i in range(1, 7):
            ....:         st2 = st2.bender_knuth_involution(i, check=False)
            ....:     return st2
            sage: all( bk_promotion_inverse7(st) == st.promotion_inverse(6) for st in ST ) # long time
            True
            sage: ST = SemistandardTableaux(shape=[2,2,2], max_entry=7)
            sage: all( bk_promotion_inverse7(st) == st.promotion_inverse(6) for st in ST ) # long time
            True

        A test for :trac:`13203`::

            sage: T = Tableau([[1]])
            sage: type(T.promotion_inverse(2)[0][0])
            <type 'sage.rings.integer.Integer'>
        """
        if self.is_rectangular():
            n = Integer(n)
            if self.size() == 0:
                return self
            s = self.shape()[0]
            l = self.weight()[0]
            word = [i-1 for row in reversed(self) for i in row if i>1]
            t = Tableau([])
            t = t.insert_word(word)
            t = t.to_list()
            if l < s:
                for i in range(l):
                    t[len(t)-1].append(n+1)
            else:
                t.append([n+1 for i in range(s)])
            return Tableau(t)
        # Now, the non-rectangular case.
        p = self
        for c in reversed(self.cells_containing(1)):
            p = p._slide_down(c, n)
        return Tableau([[i-1 for i in row] for row in p])

    def promotion(self, n):
        r"""
        Return the image of ``self`` under the promotion operator.

        .. WARNING::

            You might know this operator as the inverse promotion
            operator -- literature does not agree on the name. You
            might also be looking for the Lapointe-Lascoux-Morse
            promotion operator (:meth:`promotion_operator`).

        The promotion operator, applied to a tableau `t`, does the following:

        Iterate over all letters `n+1` in the tableau `t`, from left to right.
        For each of these letters, do the following:

        - Remove the letter from `t`, thus leaving a hole where it used to be.

        - Apply jeu de taquin to move this hole southwest (in French notation)
          until it reaches the inner boundary of `t`.

        - Fill `0` into the hole once jeu de taquin has completed.

        Once this all is done, add `1` to each letter in the tableau.
        This is not always well-defined. Restricted to the class of
        semistandard tableaux whose entries are all `\leq n + 1`, this is the
        usual promotion operator defined on this class.

        When ``self`` is a standard tableau of size ``n + 1``, this definition of
        promotion is precisely the one given in [Hai1992]_ (p. 90). It is the
        inverse of the maps called "promotion" in [Sg2011]_ (p. 23) and in [Stan2009]_.

        .. WARNING::

            To my (Darij's) knowledge, the fact that the above promotion
            operator really is the inverse of the "inverse promotion
            operator" :meth:`promotion_inverse` for semistandard tableaux
            has never been proven in literature. Corrections are welcome.

        REFERENCES:

        .. [Hai1992] Mark D. Haiman,
           *Dual equivalence with applications, including a conjecture of Proctor*,
           Discrete Mathematics 99 (1992), 79-113,
           http://www.sciencedirect.com/science/article/pii/0012365X9290368P

        .. [Sg2011] Bruce E. Sagan,
           *The cyclic sieving phenomenon: a survey*,
           :arXiv:`1008.0790v3`

        EXAMPLES::

            sage: t = Tableau([[1,2],[3,3]])
            sage: t.promotion(2)
            [[1, 1], [2, 3]]

            sage: t = Tableau([[1,1,1],[2,2,3],[3,4,4]])
            sage: t.promotion(3)
            [[1, 1, 2], [2, 2, 3], [3, 4, 4]]

            sage: t = Tableau([[1,2],[2]])
            sage: t.promotion(3)
            [[2, 3], [3]]

            sage: t = Tableau([[1,1,3],[2,2]])
            sage: t.promotion(2)
            [[1, 2, 2], [3, 3]]

            sage: t = Tableau([[1,1,3],[2,3]])
            sage: t.promotion(2)
            [[1, 1, 2], [2, 3]]

            sage: t = Tableau([])
            sage: t.promotion(2)
            []

        TESTS:

        We check the equivalence of two definitions of promotion on
        semistandard tableaux::

            sage: ST = SemistandardTableaux(shape=[3,2,2,1], max_entry=6)
            sage: def bk_promotion6(st):
            ....:     st2 = st
            ....:     for i in range(5, 0, -1):
            ....:         st2 = st2.bender_knuth_involution(i, check=False)
            ....:     return st2
            sage: all( bk_promotion6(st) == st.promotion(5) for st in ST ) # long time
            True
            sage: ST = SemistandardTableaux(shape=[4,4], max_entry=6)
            sage: all( bk_promotion6(st) == st.promotion(5) for st in ST ) # long time
            True

        We also check :meth:`promotion_inverse()` is the inverse
        of :meth:`promotion()`::

            sage: ST = SemistandardTableaux(shape=[3,2,1], max_entry=7)
            sage: all( st.promotion(6).promotion_inverse(6) == st for st in ST ) # long time
            True
        """
        if self.is_rectangular():
            t = self.rotate_180()
            t = [tuple(n+2-i for i in row) for row in t]
            t = Tableau(t).promotion_inverse(n)
            t = [tuple(n+2-i for i in row) for row in t]
            return Tableau(t).rotate_180()
        p = self
        for c in self.cells_containing(n+1):
            p = p._slide_up(c)
        return Tableau([[i+1 for i in row] for row in p])

    def row_stabilizer(self):
        """
        Return the PermutationGroup corresponding to the row stabilizer of
        ``self``.

        This assumes that every integer from `1` to the size of ``self``
        appears exactly once in ``self``.

        EXAMPLES::

            sage: rs = Tableau([[1,2,3],[4,5]]).row_stabilizer()
            sage: rs.order() == factorial(3)*factorial(2)
            True
            sage: PermutationGroupElement([(1,3,2),(4,5)]) in rs
            True
            sage: PermutationGroupElement([(1,4)]) in rs
            False
            sage: rs = Tableau([[1, 2],[3]]).row_stabilizer()
            sage: PermutationGroupElement([(1,2),(3,)]) in rs
            True
            sage: rs.one().domain()
            [1, 2, 3]
            sage: rs = Tableau([[1],[2],[3]]).row_stabilizer()
            sage: rs.order()
            1
            sage: rs = Tableau([[2,4,5],[1,3]]).row_stabilizer()
            sage: rs.order()
            12
            sage: rs = Tableau([]).row_stabilizer()
            sage: rs.order()
            1
        """
        # Ensure that the permutations involve all elements of the
        # tableau, by including the identity permutation on the set [1..k].
        k = self.size()
        gens = [range(1, k+1)]
        for row in self:
            for j in range(0, len(row)-1):
                gens.append( (row[j], row[j+1]) )
        return PermutationGroup( gens )


    def column_stabilizer(self):
        """
        Return the PermutationGroup corresponding to the column stabilizer
        of ``self``.

        This assumes that every integer from `1` to the size of ``self``
        appears exactly once in ``self``.

        EXAMPLES::

            sage: cs = Tableau([[1,2,3],[4,5]]).column_stabilizer()
            sage: cs.order() == factorial(2)*factorial(2)
            True
            sage: PermutationGroupElement([(1,3,2),(4,5)]) in cs
            False
            sage: PermutationGroupElement([(1,4)]) in cs
            True
        """
        return self.conjugate().row_stabilizer()

    def height(self):
        """
        Return the height of ``self``.

        EXAMPLES::

            sage: Tableau([[1,2,3],[4,5]]).height()
            2
            sage: Tableau([[1,2,3]]).height()
            1
            sage: Tableau([]).height()
            0
        """
        return len(self)

    def _heights(self):
        """
        EXAMPLES::

            sage: Tableau([[1,2,3,4],[5,6],[7],[8]])._heights()
            [1, 3, 4, 4]
            sage: Tableau([])._heights()
            []
            sage: Tableau([[1]])._heights()
            [1]
            sage: Tableau([[1,2]])._heights()
            [1, 1]
            sage: Tableau([[1,2],[3],[4]])._heights()
            [1, 3]
        """
        cor = self.corners()
        ncor = len(cor)
        if ncor == 0:
            return []
        k = len(self)
        cor = [ [k-i,j+1]  for i,j in reversed(cor)]

        heights = [1]*(cor[0][1])
        for i in range(1, ncor):
            heights += [ cor[i][0] ]*(cor[i][1]-cor[i-1][1])

        return heights

    def last_letter_lequal(self, tab2):
        """
        Return ``True`` if ``self`` is less than or equal to ``tab2`` in the last
        letter ordering.

        EXAMPLES::

            sage: st = StandardTableaux([3,2])
            sage: f = lambda b: 1 if b else 0
            sage: matrix( [ [ f(t1.last_letter_lequal(t2)) for t2 in st] for t1 in st] )
            [1 1 1 1 1]
            [0 1 1 1 1]
            [0 0 1 1 1]
            [0 0 0 1 1]
            [0 0 0 0 1]
        """
        n = self.size()
        if not isinstance(tab2, Tableau):
            try:
                tab2 = Tableau(tab2)
            except Exception:
                raise TypeError("tab2 must be a standard tableau")

        if tab2.size() != n:
            raise ValueError("tab2 must be the same size as self")

        if self == tab2:
            return True

        for j in range(n, 1, -1):
            self_j_pos = None
            for i in range(len(self)):
                if j in self[i]:
                    self_j_pos = i
                    break

            tab2_j_pos = None
            for i in range(len(tab2)):
                if j in tab2[i]:
                    tab2_j_pos = i
                    break

            if self_j_pos < tab2_j_pos:
                return True
            if tab2_j_pos < self_j_pos:
                return False

    def charge(self):
        r"""
        Return the charge of the reading word of ``self``.  See
        :meth:`~sage.combinat.words.finite_word.FiniteWord_class.charge` for more information.

        EXAMPLES::

            sage: Tableau([[1,1],[2,2],[3]]).charge()
            0
            sage: Tableau([[1,1,3],[2,2]]).charge()
            1
            sage: Tableau([[1,1,2],[2],[3]]).charge()
            1
            sage: Tableau([[1,1,2],[2,3]]).charge()
            2
            sage: Tableau([[1,1,2,3],[2]]).charge()
            2
            sage: Tableau([[1,1,2,2],[3]]).charge()
            3
            sage: Tableau([[1,1,2,2,3]]).charge()
            4
        """
        return self.to_word().charge()

    def cocharge(self):
        r"""
        Return the cocharge of the reading word of ``self``.  See
        :meth:`~sage.combinat.words.finite_word.FiniteWord_class.cocharge` for more information.

        EXAMPLES::

            sage: Tableau([[1,1],[2,2],[3]]).cocharge()
            4
            sage: Tableau([[1,1,3],[2,2]]).cocharge()
            3
            sage: Tableau([[1,1,2],[2],[3]]).cocharge()
            3
            sage: Tableau([[1,1,2],[2,3]]).cocharge()
            2
            sage: Tableau([[1,1,2,3],[2]]).cocharge()
            2
            sage: Tableau([[1,1,2,2],[3]]).cocharge()
            1
            sage: Tableau([[1,1,2,2,3]]).cocharge()
            0
        """
        return self.to_word().cocharge()


    def add_entry(self, cell, m):
        """
        Return the result of setting the entry in cell ``cell`` equal
        to ``m`` in the tableau ``self``.

        This tableau has larger size than ``self`` if ``cell`` does not
        belong to the shape of ``self``; otherwise, the tableau has the
        same shape as ``self`` and has the appropriate entry replaced.

        INPUT:

        - ``cell`` -- a pair of nonnegative integers

        OUTPUT:

        The tableau ``self`` with the entry in cell ``cell`` set to ``m``. This
        entry overwrites an existing entry if ``cell`` already belongs to
        ``self``, or is added to the tableau if ``cell`` is a cocorner of the
        shape ``self``. (Either way, the input is not modified.)

        .. NOTE::

            Both coordinates of ``cell`` are interpreted as starting at `0`.
            So, ``cell == (0, 0)`` corresponds to the northwesternmost cell.

        EXAMPLES::

            sage: s=StandardTableau([[1,2,5],[3,4]]); s.pp()
              1  2  5
              3  4
            sage: t=s.add_entry( (1,2), 6); t.pp()
              1  2  5
              3  4  6
            sage: t.category()
            Category of elements of Standard tableaux
            sage: s.add_entry( (2,0), 6).pp()
              1  2  5
              3  4
              6
            sage: u=s.add_entry( (1,2), 3); u.pp()
              1  2  5
              3  4  3
            sage: u.category()
            Category of elements of Tableaux
            sage: s.add_entry( (2,2),3)
            Traceback (most recent call last):
            ...
            IndexError: (2, 2) is not an addable cell of the tableau

        """
        tab = self.to_list()
        (r, c) = cell
        try:
            tab[r][c] = m   # will work if we are replacing an entry
        except IndexError:
            # Only add a new row if (r,c) is an addable cell (previous code
            # added m to the end of row r independently of the value of c)
            if r >= len(tab):
                if r == len(tab) and c == 0:
                    tab.append([m])
                else:
                    raise IndexError('%s is not an addable cell of the tableau' % ((r,c),))
            else:
                tab_r = tab[r]
                if c == len(tab_r):
                    tab_r.append(m)
                else:
                    raise IndexError('%s is not an addable cell of the tableau' % ((r,c),))

        # attempt to return a tableau of the same type as self
        if tab in self.parent():
            return self.parent()(tab)
        else:
            try:
                return self.parent().Element(tab)
            except Exception:
                return Tableau(tab)


    ##############
    # catabolism #
    ##############

    def catabolism(self):
        """
        Remove the top row of ``self`` and insert it back in using
        column Schensted insertion (starting with the largest letter).

        EXAMPLES::

            sage: Tableau([]).catabolism()
            []
            sage: Tableau([[1,2,3,4,5]]).catabolism()
            [[1, 2, 3, 4, 5]]
            sage: Tableau([[1,1,3,3],[2,3],[3]]).catabolism()
            [[1, 1, 2, 3, 3, 3], [3]]
            sage: Tableau([[1, 1, 2, 3, 3, 3], [3]]).catabolism()
            [[1, 1, 2, 3, 3, 3, 3]]
        """
        h = self.height()
        if h == 0:
            return self
        else:
            #Remove the top row and insert it back in
            return Tableau(self[1:]).insert_word(self[0],left=True)

    def catabolism_sequence(self):
        """
        Perform :meth:`catabolism` on ``self`` until it returns a
        tableau consisting of a single row.

        EXAMPLES::

            sage: t = Tableau([[1,2,3,4,5,6,8],[7,9]])
            sage: t.catabolism_sequence()
            [[[1, 2, 3, 4, 5, 6, 8], [7, 9]],
             [[1, 2, 3, 4, 5, 6, 7, 9], [8]],
             [[1, 2, 3, 4, 5, 6, 7, 8], [9]],
             [[1, 2, 3, 4, 5, 6, 7, 8, 9]]]
            sage: Tableau([]).catabolism_sequence()
            [[]]
        """
        h = self.height()
        res = [self]
        newterm = self
        while h > 1:
            newterm = newterm.catabolism()
            res.append(newterm)
            h = newterm.height()
        return res

    def lambda_catabolism(self, part):
        r"""
        Return the ``part``-catabolism of ``self``, where ``part`` is a
        partition (which can be just given as an array).

        For a partition `\lambda` and a tableau `T`, the
        `\lambda`-catabolism of `T` is defined by performing the following
        steps.

        1. Truncate the parts of `\lambda` so that `\lambda` is contained
           in the shape of `T`.  Let `m` be the length of this partition.

        2. Let `T_a` be the first `m` rows of `T`, and `T_b` be the
           remaining rows.

        3. Let `S_a` be the skew tableau `T_a / \lambda`.

        4. Concatenate the reading words of `S_a` and `T_b`, and insert
           into a tableau.

        EXAMPLES::

            sage: Tableau([[1,1,3],[2,4,5]]).lambda_catabolism([2,1])
            [[3, 5], [4]]
            sage: t = Tableau([[1,1,3,3],[2,3],[3]])
            sage: t.lambda_catabolism([])
            [[1, 1, 3, 3], [2, 3], [3]]
            sage: t.lambda_catabolism([1])
            [[1, 2, 3, 3, 3], [3]]
            sage: t.lambda_catabolism([1,1])
            [[1, 3, 3, 3], [3]]
            sage: t.lambda_catabolism([2,1])
            [[3, 3, 3, 3]]
            sage: t.lambda_catabolism([4,2,1])
            []
            sage: t.lambda_catabolism([5,1])
            [[3, 3]]
            sage: t.lambda_catabolism([4,1])
            [[3, 3]]
        """
        #Reduce the partition if it is too big for the tableau
        part  = [ min(part[i],len(self[i])) for i in range(min(len(self), len(part))) ]
        if self.shape() == part:
            return Tableau([])

        m = len(part)

        w1 = list(sum((row for row in reversed(self[m:])), ()))

        w2 = []
        for i,row in enumerate(reversed(self[:m])):
            w2 += row[ part[-1-i] : ]

        return Tableau([]).insert_word(w2+w1)


    def reduced_lambda_catabolism(self, part):
        """
        EXAMPLES::

            sage: t = Tableau([[1,1,3,3],[2,3],[3]])
            sage: t.reduced_lambda_catabolism([])
            [[1, 1, 3, 3], [2, 3], [3]]
            sage: t.reduced_lambda_catabolism([1])
            [[1, 2, 3, 3, 3], [3]]
            sage: t.reduced_lambda_catabolism([1,1])
            [[1, 3, 3, 3], [3]]
            sage: t.reduced_lambda_catabolism([2,1])
            [[3, 3, 3, 3]]
            sage: t.reduced_lambda_catabolism([4,2,1])
            []
            sage: t.reduced_lambda_catabolism([5,1])
            0
            sage: t.reduced_lambda_catabolism([4,1])
            0
        """
        part1 = part

        if self == []:
            return self

        res = self.lambda_catabolism(part)

        if res == []:
            return res

        if res == 0:
            return 0

        a = self[0][0]

        part = [ min(part1[i], len(self[i])) for i in range(min(len(part1),len(self)))]
        tt_part = Tableau([ [a+i]*part[i] for i in range(len(part)) ])
        t_part = Tableau([[self[i][j] for j in range(part[i])] for i in range(len(part))])

        if t_part == tt_part:
            return res
        else:
            return 0

    def catabolism_projector(self, parts):
        """
        EXAMPLES::

            sage: t = Tableau([[1,1,3,3],[2,3],[3]])
            sage: t.catabolism_projector([[4,2,1]])
            [[1, 1, 3, 3], [2, 3], [3]]
            sage: t.catabolism_projector([[1]])
            []
            sage: t.catabolism_projector([[2,1],[1]])
            []
            sage: t.catabolism_projector([[1,1],[4,1]])
            [[1, 1, 3, 3], [2, 3], [3]]
        """
        res = self
        for p in parts:
            res = res.reduced_lambda_catabolism(p)
            if res == 0:
                return 0

        if res == []:
            return self
        else:
            return Tableau([])

    def promotion_operator(self, i):
        """
        Return a list of semistandard tableaux obtained by the `i`-th
        Lapointe-Lascoux-Morse promotion operator from the
        semistandard tableau ``self``.

        .. WARNING:

            This is not Schuetzenberger's jeu-de-taquin promotion!
            For the latter, see :meth:`promotion` and
            :meth:`promotion_inverse`.

        This operator is defined by taking the maximum entry `m` of
        `T`, then adding a horizontal `i`-strip to `T` in all possible
        ways, each time filling this strip with `m+1`'s, and finally
        letting the permutation
        `\sigma_1 \sigma_2 \cdots \sigma_m = (2, 3, \ldots, m+1, 1)`
        act on each of the resulting tableaux via the
        Lascoux-Schuetzenberger action
        (:meth:`symmetric_group_action_on_values`). This method
        returns the list of all resulting tableaux. See [LLM01]_ for
        the purpose of this operator.

        REFERENCES:

        .. [LLM01] L. Lapointe, A. Lascoux, J. Morse.
           *Tableau atoms and a new Macdonald positivity conjecture*.
           :arxiv:`math/0008073v2`.

        EXAMPLES::

            sage: t = Tableau([[1,2],[3]])
            sage: t.promotion_operator(1)
            [[[1, 2], [3], [4]], [[1, 2], [3, 4]], [[1, 2, 4], [3]]]
            sage: t.promotion_operator(2)
            [[[1, 1], [2, 3], [4]],
             [[1, 1, 2], [3], [4]],
             [[1, 1, 4], [2, 3]],
             [[1, 1, 2, 4], [3]]]
            sage: Tableau([[1]]).promotion_operator(2)
            [[[1, 1], [2]], [[1, 1, 2]]]
            sage: Tableau([[1,1],[2]]).promotion_operator(3)
            [[[1, 1, 1], [2, 2], [3]],
             [[1, 1, 1, 2], [2], [3]],
             [[1, 1, 1, 3], [2, 2]],
             [[1, 1, 1, 2, 3], [2]]]

        The example from [LLM01]_ p. 12::

            sage: Tableau([[1,1],[2,2]]).promotion_operator(3)
            [[[1, 1, 1], [2, 2], [3, 3]],
             [[1, 1, 1, 3], [2, 2], [3]],
             [[1, 1, 1, 3, 3], [2, 2]]]

        TESTS::

            sage: Tableau([]).promotion_operator(2)
            [[[1, 1]]]
            sage: Tableau([]).promotion_operator(1)
            [[[1]]]
        """
        chain = self.to_chain()
        part = self.shape()
        weight = self.weight()
        perm = permutation.from_reduced_word(range(1, len(weight)+1))
        l = part.add_horizontal_border_strip(i)
        ltab = [ from_chain( chain + [next] ) for next in l ]
        return [ x.symmetric_group_action_on_values(perm) for x in ltab ]


    ##################################
    # actions on tableaux from words #
    ##################################
    def raise_action_from_words(self, f, *args):
        """
        EXAMPLES::

            sage: from sage.combinat.tableau import symmetric_group_action_on_values
            sage: import functools
            sage: t = Tableau([[1,1,3,3],[2,3],[3]])
            sage: f = functools.partial(t.raise_action_from_words, symmetric_group_action_on_values)
            sage: f([1,2,3])
            [[1, 1, 3, 3], [2, 3], [3]]
            sage: f([3,2,1])
            [[1, 1, 1, 1], [2, 3], [3]]
            sage: f([1,3,2])
            [[1, 1, 2, 2], [2, 2], [3]]
        """
        w = self.to_word()
        w = f(w, *args)
        return from_shape_and_word(self.shape(), w)

    def symmetric_group_action_on_values(self, perm):
        r"""
        Return the image of the semistandard tableau ``self`` under the
        action of the permutation ``perm`` using the
        Lascoux-Schuetzenberger action of the symmetric group `S_n` on
        the semistandard tableaux with ceiling `n`.

        If `n` is a nonnegative integer, then the
        Lascoux-Schuetzenberger action is a group action of the
        symmetric group `S_n` on the set of semistandard Young tableaux
        with ceiling `n` (that is, with entries taken from the set
        `\{1, 2, \ldots, n\}`). It is defined as follows:

        Let `i \in \{1, 2, \ldots, n-1\}`, and let `T` be a
        semistandard tableau with ceiling `n`. Let `w` be the reading
        word (:meth:`to_word`) of `T`. Replace all letters `i` in `w`
        by closing parentheses, and all letters `i+1` in `w` by
        opening parentheses. Whenever an opening parenthesis stands
        left of a closing parenthesis without there being any
        parentheses inbetween (it is allowed to have letters
        inbetween as long as they are not parentheses), consider these
        two parentheses as matched with each other, and replace them
        back by the letters `i+1` and `i`. Repeat this procedure until
        there are no more opening parentheses standing left of closing
        parentheses. Then, let `a` be the number of opening
        parentheses in the word, and `b` the number of closing
        parentheses (notice that all opening parentheses are left of
        all closing parentheses). Replace the first `a` parentheses
        by the letters `i`, and replace the remaining `b` parentheses
        by the letters `i+1`. Let `w'` be the resulting word. Let
        `T'` be the tableau with the same shape as `T` but with reading
        word `w'`. This tableau `T'` can be shown to be semistandard.
        We define the image of `T` under the action of the simple
        transposition `s_i = (i, i+1) \in S_n` to be this tableau `T'`.
        It can be shown that these actions `s_1, s_2, \ldots, s_{n-1}`
        satisfy the Moore-Coxeter relations of `S_n`, and thus this
        extends to a unique action of the symmetric group `S_n` on
        the set of semistandard tableaux with ceiling `n`. This is the
        Lascoux-Schuetzenberger action.

        This action of the symmetric group `S_n` on the set of all
        semistandard tableaux of given shape `\lambda` with entries
        in `\{ 1, 2, \ldots, n \}` is the one defined in
        [Loth02]_ Theorem 5.6.3. In particular, the action of `s_i`
        is denoted by `\sigma_i` in said source. (Beware of the typo
        in the definition of `\sigma_i`: it should say
        `\sigma_i ( a_i^r a_{i+1}^s ) = a_i^s a_{i+1}^r`, not
        `\sigma_i ( a_i^r a_{i+1}^s ) = a_i^s a_{i+1}^s`.)

        EXAMPLES::

            sage: t = Tableau([[1,1,3,3],[2,3],[3]])
            sage: t.symmetric_group_action_on_values([1,2,3])
            [[1, 1, 3, 3], [2, 3], [3]]
            sage: t.symmetric_group_action_on_values([2,1,3])
            [[1, 2, 3, 3], [2, 3], [3]]
            sage: t.symmetric_group_action_on_values([3,1,2])
            [[1, 2, 2, 2], [2, 3], [3]]
            sage: t.symmetric_group_action_on_values([2,3,1])
            [[1, 1, 1, 1], [2, 2], [3]]
            sage: t.symmetric_group_action_on_values([3,2,1])
            [[1, 1, 1, 1], [2, 3], [3]]
            sage: t.symmetric_group_action_on_values([1,3,2])
            [[1, 1, 2, 2], [2, 2], [3]]

        TESTS::

            sage: t = Tableau([])
            sage: t.symmetric_group_action_on_values([])
            []
        """
        return self.raise_action_from_words(symmetric_group_action_on_values, perm)

    #########
    # atoms #
    #########
    def socle(self):
        """
        EXAMPLES::

            sage: Tableau([[1,2],[3,4]]).socle()
            2
            sage: Tableau([[1,2,3,4]]).socle()
            4
        """
        h = self.height()
        if h == 0:
            return 0
        w1row = self[0]
        i = 0
        while i < len(w1row)-1:
            if w1row[i+1] != w1row[i] + 1:
                break
            i += 1
        return i+1

    def atom(self):
        """
        EXAMPLES::

            sage: Tableau([[1,2],[3,4]]).atom()
            [2, 2]
            sage: Tableau([[1,2,3],[4,5],[6]]).atom()
            [3, 2, 1]
        """
        ll = [ t.socle() for t in self.catabolism_sequence() ]
        lres = ll[:]
        for i in range(1,len(ll)):
            lres[i] = ll[i] - ll[i-1]
        return lres


    def symmetric_group_action_on_entries(self, w):
        r"""
        Return the tableau obtained form this tableau by acting by the
        permutation ``w``.

        Let `T` be a standard tableau of size `n`, then the action of
        `w \in S_n` is defined by permuting the entries of `T` (recall they
        are `1, 2, \ldots, n`). In particular, suppose the entry at cell
        `(i, j)` is `a`, then the entry becomes `w(a)`. In general, the
        resulting tableau `wT` may *not* be standard.

        .. NOTE::

            This is different than :meth:`symmetric_group_action_on_values`
            which is defined on semistandard tableaux and is guaranteed to
            return a semistandard tableau.

        INPUT:

        - ``w`` -- a permutation

        EXAMPLES::

            sage: StandardTableau([[1,2,4],[3,5]]).symmetric_group_action_on_entries( Permutation(((4,5))) )
            [[1, 2, 5], [3, 4]]
            sage: _.category()
            Category of elements of Standard tableaux
            sage: StandardTableau([[1,2,4],[3,5]]).symmetric_group_action_on_entries( Permutation(((1,2))) )
            [[2, 1, 4], [3, 5]]
            sage: _.category()
            Category of elements of Tableaux
        """
        w = w + [i+1 for i in range(len(w), self.size())]   #need to ensure that it belongs to Sym_size
        try:
            return self.parent()([[w[entry-1] for entry in row] for row in self])
        except Exception:
            return Tableau([[w[entry-1] for entry in row] for row in self])

    def is_key_tableau(self):
        """
        Return ``True`` if ``self`` is a key tableau or ``False`` otherwise.

        A tableau is a *key tableau* if the set of entries in the `j`-th
        column is a subset of the set of entries in the `(j-1)`-st column.

        REFERENCES:

        .. [LS90] A. Lascoux, M.-P. Schutzenberger.
           Keys and standard bases, invariant theory and tableaux.
           IMA Volumes in Math and its Applications (D. Stanton, ED.).
           Southend on Sea, UK, 19 (1990). 125-144.

        .. [Willis10] M. Willis. A direct way to find the right key of
           a semistandard Young tableau. :arxiv:`1110.6184v1`.

        EXAMPLES::

            sage: t = Tableau([[1,1,1],[2,3],[3]])
            sage: t.is_key_tableau()
            True

            sage: t = Tableau([[1,1,2],[2,3],[3]])
            sage: t.is_key_tableau()
            False
        """
        itr = enumerate(self.conjugate()[1:],1)
        return all(x in self.conjugate()[i-1] for i, col in itr for x in col)

    def right_key_tableau(self):
        """
        Return the right key tableau of ``self``.

        The right key tableau of a tableau `T` is a key tableau whose entries
        are weakly greater than the corresponding entries in `T`, and whose column
        reading word is subject to certain conditions. See [LS90]_ for the full definition.

        ALGORITHM:

        The following algorithm follows [Willis10]_. Note that if `T` is a key tableau
        then the output of the algorithm is `T`.

        To compute the right key tableau `R` of a tableau `T` we iterate over the columns
        of `T`. Let `T_j` be the `j`-th column of `T` and iterate over the entires
        in `T_j` from bottom to top. Initialize the corresponding entry `k` in `R` to be
        the largest entry in `T_j`. Scan the bottom of each column of `T` to the right of
        `T_j`, updating `k` to be the scanned entry whenever the scanned entry is weakly
        greater than `k`. Update `T_j` and all columns to the right by removing all
        scanned entries.

        .. SEEALSO::

            - :meth:`is_key_tableau()`

        EXAMPLES::

            sage: t = Tableau([[1,2],[2,3]])
            sage: t.right_key_tableau()
            [[2, 2], [3, 3]]
            sage: t = Tableau([[1,1,2,4],[2,3,3],[4],[5]])
            sage: t.right_key_tableau()
            [[2, 2, 2, 4], [3, 4, 4], [4], [5]]

        TESTS:

        We check that if we have a key tableau, we return the same tableau::

            sage: t = Tableau([[1,1,1,2], [2,2,2], [4], [5]])
            sage: t.is_key_tableau()
            True
            sage: t.right_key_tableau() == t
            True
        """
        if self.is_key_tableau():
            return self

        cols_list = self.conjugate()
        key = [[] for row in cols_list]

        for i, col_a in enumerate(cols_list):
            right_cols = cols_list[i+1:]
            for elem in reversed(col_a):
                key_val = elem
                update = []
                for col_b in right_cols:
                    if col_b and key_val <= col_b[-1]:
                        key_val = col_b[-1]
                        update.append(col_b[:-1])
                    else:
                        update.append(col_b)
                key[i].insert(0,key_val)
                right_cols = update
        return Tableau(key).conjugate()

    def left_key_tableau(self):
        """
        Return the left key tableau of ``self``.

        The left key tableau of a tableau `T` is the key tableau whose entries
        are weakly lesser than the corresponding entries in `T`, and whose column
        reading word is subject to certain conditions. See [LS90]_ for the full definition.

        ALGORITHM:

        The following algorithm follows [Willis10]_. Note that if `T` is a key tableau
        then the output of the algorithm is `T`.

        To compute the left key tableau `L` of a tableau `T` we iterate over the columns
        of `T`. Let `T_j` be the `j`-th column of `T` and iterate over the entires
        in `T_j` from bottom to top. Initialize the corresponding entry `k` in `L` as the
        largest entry in `T_j`. Scan the columns to the left of `T_j` and with each column
        update `k` to be the lowest entry in that column which is weakly less than `k`.
        Update `T_j` and all columns to the left by removing all scanned entries.

        .. SEEALSO::

            - :meth:`is_key_tableau()`

        EXAMPLES::

            sage: t = Tableau([[1,2],[2,3]])
            sage: t.left_key_tableau()
            [[1, 1], [2, 2]]
            sage: t = Tableau([[1,1,2,4],[2,3,3],[4],[5]])
            sage: t.left_key_tableau()
            [[1, 1, 1, 2], [2, 2, 2], [4], [5]]

        TESTS:

        We check that if we have a key tableau, we return the same tableau::

            sage: t = Tableau([[1,1,1,2], [2,2,2], [4], [5]])
            sage: t.is_key_tableau()
            True
            sage: t.left_key_tableau() == t
            True
        """
        if self.is_key_tableau():
            return self

        cols_list = self.conjugate()
        key = [[] for row in cols_list]
        key[0] = list(cols_list[0])

        from bisect import bisect_right
        for i, col_a in enumerate(cols_list[1:],1):
            left_cols = cols_list[:i]
            for elem in reversed(col_a):
                key_val = elem
                update = []
                for col_b in reversed(left_cols):
                    j = bisect_right(col_b, key_val) - 1
                    key_val = col_b[j]
                    update.insert(0, col_b[:j])
                left_cols = update
                key[i].insert(0,key_val)
        return Tableau(key).conjugate()

    #################
    # seg and flush #
    #################

    def _segments(self):
        r"""
        Internal function returning the set of segments of a tableau as
        a dictionary.

        OUTPUT:

        - A dictionary with items of the form ``{(r,k):c}``, where ``r`` is the
          row the ``k``-segment appears and ``c`` is the column the left-most
          box of the ``k``-segment appears.

        EXAMPLES::

            sage: t = Tableau([[1,1,2,3,5],[2,3,5,5],[3,4]])
            sage: sorted(t._segments().items())
            [((0, 2), 2), ((0, 3), 3), ((0, 5), 4), ((1, 3), 1), ((1, 5), 2), ((2, 4), 1)]

            sage: B = crystals.Tableaux("A4", shape=[4,3,2,1])
            sage: t = B[31].to_tableau()
            sage: sorted(t._segments().items())
            [((0, 5), 3), ((1, 4), 2), ((2, 4), 1)]
        """
        segments = {}
        for r,row in enumerate(self):
            for c in range(len(row)):
                for j in range(c+1):
                    if row[j] != r+1 and (r,row[j]) not in segments.keys():
                        segments[(r,row[j])] = j
        return segments

    def seg(self):
        r"""
        Return the total number of segments in ``self``, as in [S14]_.

        Let `T` be a tableaux.  We define a `k`-*segment* of `T` (in the `i`-th
        row) to be a maximal consecutive sequence of `k`-boxes in the `i`-th
        row for any `i+1 \le k \le r+1`.  Denote the total number of
        `k`-segments in `T` by `\mathrm{seg}(T)`.

        REFERENCES:

        .. [S14] B. Salisbury.
           The flush statistic on semistandard Young tableaux.
           :arXiv:`1401.1185`

        EXAMPLES::

            sage: t = Tableau([[1,1,2,3,5],[2,3,5,5],[3,4]])
            sage: t.seg()
            6

            sage: B = crystals.Tableaux("A4",shape=[4,3,2,1])
            sage: t = B[31].to_tableau()
            sage: t.seg()
            3
        """
        return len(self._segments())

    def flush(self):
        r"""
        Return the number of flush segments in ``self``, as in [S14]_.

        Let `1 \le i < k \le r+1` and suppose `\ell` is the smallest integer
        greater than `k` such that there exists an `\ell`-segment in the
        `(i+1)`-st row of `T`.  A `k`-segment in the `i`-th row of `T` is
        called *flush* if the leftmost box in the `k`-segment and the leftmost
        box of the `\ell`-segment are in the same column of `T`.  If, however,
        no such `\ell` exists, then this `k`-segment is said to be *flush* if
        the number of boxes in the `k`-segment is equal to `\theta_i`, where
        `\theta_i = \lambda_i - \lambda_{i+1}` and the shape of `T` is
        `\lambda = (\lambda_1 > \lambda_2 > \cdots > \lambda_r)`.  Denote the
        number of flush `k`-segments in `T` by `\mathrm{flush}(T)`.

        EXAMPLES::

            sage: t = Tableau([[1,1,2,3,5],[2,3,5,5],[3,4]])
            sage: t.flush()
            3

            sage: B = crystals.Tableaux("A4",shape=[4,3,2,1])
            sage: t = B[32].to_tableau()
            sage: t.flush()
            4
        """
        for i in range(len(self)-1):
            if len(self[i]) <= len(self[i+1]):
                raise ValueError('only defined for tableaux with stricly decreasing parts')
        f = 0
        S = self._segments().items()
        for s in S:
            if (s[0][0] != len(self)-1 and s[1] == len(self[s[0][0]+1])
                and self[s[0][0]+1][-1] <= s[0][1]) \
              or (s[0][0] == len(self)-1 and s[1] == 0):
                f += 1
            else:
                for t in S:
                    if s[0][0]+1 == t[0][0] and s[1] == t[1] and (
                            (s[1] >= 1 and self[s[0][0]+1][s[1]-1] <= self[s[0][0]][s[1]])
                            or (s[1] < 1 and self[s[0][0]+1][s[1]] != s[0][0]+2) ):
                        f += 1
        return f


class SemistandardTableau(Tableau):
    """
    A class to model a semistandard tableau.

    INPUT:

    - ``t`` -- a tableau, a list of iterables, or an empty list

    OUTPUT:

    - A SemistandardTableau object constructed from ``t``.

    A semistandard tableau is a tableau whose entries are positive integers,
    which are weakly increasing in rows and strictly increasing down columns.

    EXAMPLES::

        sage: t = SemistandardTableau([[1,2,3],[2,3]]); t
        [[1, 2, 3], [2, 3]]
        sage: t.shape()
        [3, 2]
        sage: t.pp() # pretty print
        1 2 3
        2 3
        sage: t = Tableau([[1,2],[2]])
        sage: s = SemistandardTableau(t); s
        [[1, 2], [2]]
        sage: SemistandardTableau([]) # The empty tableau
        []

    When using code that will generate a lot of tableaux, it is slightly more
    efficient to construct a SemistandardTableau from the appropriate
    :class:`Parent` object::

        sage: SST = SemistandardTableaux()
        sage: SST([[1, 2, 3], [4, 5]])
        [[1, 2, 3], [4, 5]]

    .. SEEALSO:

        - :class:`Tableaux`
        - :class:`Tableau`
        - :class:`SemistandardTableaux`
        - :class:`StandardTableaux`
        - :class:`StandardTableau`

    TESTS::

        sage: SemistandardTableau([[1,2,3],[1]])
        Traceback (most recent call last):
        ...
        ValueError: [[1, 2, 3], [1]] is not a column strict tableau

        sage: SemistandardTableau([[1,2,1]])
        Traceback (most recent call last):
        ...
        ValueError: The rows of [[1, 2, 1]] are not weakly increasing

        sage: SemistandardTableau([[0,1]])
        Traceback (most recent call last):
        ...
        ValueError: entries must be positive integers
    """
    __metaclass__ = ClasscallMetaclass

    @staticmethod
    def __classcall_private__(self, t):
        r"""
        This ensures that a SemistandardTableau is only ever constructed as an
        element_class call of an appropriate parent.

        TESTS::

            sage: t = SemistandardTableau([[1,1],[2]])
            sage: TestSuite(t).run()

            sage: t.parent()
            Semistandard tableaux
            sage: t.category()
            Category of elements of Semistandard tableaux
            sage: type(t)
            <class 'sage.combinat.tableau.SemistandardTableaux_all_with_category.element_class'>
        """
        if isinstance(t, SemistandardTableau):
            return t
        elif t in SemistandardTableaux():
            return SemistandardTableaux_all().element_class(SemistandardTableaux_all(), t)

        # t is not a semistandard tableau so we give an appropriate error message
        if t not in Tableaux():
            raise ValueError('%s is not a tableau' % t)

        if not all(isinstance(c,(int,Integer)) and c>0 for row in t for c in row):
            raise ValueError("entries must be positive integers"%t)

        if any(row[c]>row[c+1] for row in t for c in range(len(row)-1)):
            raise ValueError("The rows of %s are not weakly increasing"%t)

        # If we're still here ``t`` cannot be column strict
        raise ValueError('%s is not a column strict tableau' % t)


    def __init__(self, parent, t):
        r"""
        Initialize a semistandard tableau.

        TESTS::

            sage: t = Tableaux()([[1,1],[2]])
            sage: s = SemistandardTableaux(3)([[1,1],[2]])
            sage: s==t
            True
            sage: s.parent()
            Semistandard tableaux of size 3 and maximum entry 3
            sage: r = SemistandardTableaux(3)(t); r.parent()
            Semistandard tableaux of size 3 and maximum entry 3
            sage: isinstance(r, Tableau)
            True
            sage: s2 = SemistandardTableaux(3)([(1,1),(2,)])
            sage: s2 == s
            True
            sage: s2.parent()
            Semistandard tableaux of size 3 and maximum entry 3
        """
        super(SemistandardTableau, self).__init__(parent, t)

        # Tableau() has checked that t is tableau, so it remains to check that
        # the entries of t are positive integers which are weakly increasing
        # along rows
        from sage.sets.positive_integers import PositiveIntegers
        PI = PositiveIntegers()

        for row in t:
            if any(c not in PI for c in row):
                raise ValueError("the entries of a semistandard tableau must be non-negative integers")
            if any(row[c] > row[c+1] for c in xrange(len(row)-1)):
                raise ValueError("the entries in each row of a semistandard tableau must be weakly increasing")

        # and strictly increasing down columns
        if t:
            for row, next in itertools.izip(t, t[1:]):
                if not all(row[c] < next[c] for c in xrange(len(next))):
                    raise ValueError("the entries of each column of a semistandard tableau must be strictly increasing")

class StandardTableau(SemistandardTableau):
    """
    A class to model a standard tableau.

    INPUT:

    - ``t`` -- a Tableau, a list of iterables, or an empty list

    OUTPUT:

    - A StandardTableau object constructed from ``t``.

    A standard tableau is a semistandard tableau whose entries are exactly the
    positive integers from 1 to `n`, where `n` is the size of the tableau.

    EXAMPLES::

        sage: t = StandardTableau([[1,2,3],[4,5]]); t
        [[1, 2, 3], [4, 5]]
        sage: t.shape()
        [3, 2]
        sage: t.pp() # pretty print
        1 2 3
        4 5
        sage: t.is_standard()
        True
        sage: StandardTableau([]) # The empty tableau
        []

    When using code that will generate a lot of tableaux, it is slightly more
    efficient to construct a StandardTableau from the appropriate
    :class:`Parent` object::

        sage: ST = StandardTableaux()
        sage: ST([[1, 2, 3], [4, 5]])
        [[1, 2, 3], [4, 5]]

    .. SEEALSO:

        - :class:`Tableaux`
        - :class:`Tableau`
        - :class:`SemistandardTableaux`
        - :class:`SemistandardTableau`
        - :class:`StandardTableaux`

        sage: StandardTableau([[1,2,3],[4,4]])
        Traceback (most recent call last):
        ...
        ValueError: the entries in a standard tableau must be in bijection with 1,2,...,n
        sage: StandardTableau([[1,3,2]])
        Traceback (most recent call last):
        ...
        ValueError: the entries in each row of a semistandard tableau must be weakly increasing
    """
    __metaclass__ = ClasscallMetaclass

    @staticmethod
    def __classcall_private__(self, t):
        r"""
        This ensures that a :class:`StandardTableau` is only ever constructed
        as an ``element_class`` call of an appropriate parent.

        TESTS::

            sage: t = StandardTableau([[1,2],[3]])
            sage: TestSuite(t).run()

            sage: t.parent()
            Standard tableaux
            sage: type(t)
            <class 'sage.combinat.tableau.StandardTableaux_all_with_category.element_class'>
        """
        if isinstance(t, StandardTableau):
            return t

        return StandardTableaux_all().element_class(StandardTableaux_all(), t)

    def __init__(self, parent, t):
        r"""
        Initializes a standard tableau.

        TESTS::

            sage: t = Tableaux()([[1,2],[3]])
            sage: s = StandardTableaux(3)([[1,2],[3]])
            sage: s==t
            True
            sage: s.parent()
            Standard tableaux of size 3
            sage: r = StandardTableaux(3)(t); r.parent()
            Standard tableaux of size 3
            sage: isinstance(r, Tableau)
            True
        """
        super(StandardTableau, self).__init__(parent, t)

        # t is semistandard so we only need to check
        # that its entries are in bijection with {1, 2, ..., n}
        flattened_list = [i for row in self for i in row]
        if sorted(flattened_list) != range(1, len(flattened_list)+1):
            raise ValueError("the entries in a standard tableau must be in bijection with 1,2,...,n")



    def content(self, k, multicharge=[0]):
        """
        Returns the content of ``k`` in a standard tableau. That is, if
        ``k`` appears in row `r` and column `c` of the tableau then we
        return `c-r`.

        The ``multicharge`` is a list of length 1 which gives an offset for
        all of the contents. It is included mainly for compatibility with
        :class:`TableauTuple`.

        EXAMPLES::

            sage: StandardTableau([[1,2],[3,4]]).content(3)
            -1

            sage: StandardTableau([[1,2],[3,4]]).content(6)
            Traceback (most recent call last):
            ...
            ValueError: 6 does not appear in tableau
        """
        for r in range(len(self)):
          try:
            return self[r].index(k) - r + multicharge[0]
          except ValueError:
            pass
        raise ValueError("%d does not appear in tableau"%k)

    def dominates(self, t):
        r"""
        Return ``True`` if ``self`` dominates the tableau ``t``. That is,
        if the shape of the tableau restricted to `k` dominates the shape of
        ``t`` restricted to `k`, for `k = 1, 2, \ldots, n`.

        When the two tableaux have the same shape, then this ordering
        coincides with the Bruhat ordering for the corresponding permutations.

        INPUT:

        - ``t`` -- A tableau

        EXAMPLES::

            sage: s=StandardTableau([[1,2,3],[4,5]])
            sage: t=StandardTableau([[1,2],[3,5],[4]])
            sage: s.dominates(t)
            True
            sage: t.dominates(s)
            False
            sage: all(StandardTableau(s).dominates(t) for t in StandardTableaux([3,2]))
            True
            sage: s.dominates([[1,2,3,4,5]])
            False

        """
        t=StandardTableau(t)
        return all(self.restriction_shape(m).dominates(t.restriction_shape(m))
                        for m in xrange(1,1+self.size()))

    def is_standard(self):
        """
        Return ``True`` since ``self`` is a standard tableau.

        EXAMPLES::

            sage: StandardTableau([[1, 3], [2, 4]]).is_standard()
            True
        """
        return True

    def up(self):
        """
        An iterator for all the standard tableaux that can be
        obtained from ``self`` by adding a cell.

        EXAMPLES::

            sage: t = StandardTableau([[1,2]])
            sage: [x for x in t.up()]
            [[[1, 2, 3]], [[1, 2], [3]]]
        """
        #Get a list of all places where we can add a cell
        #to the shape of self

        outside_corners = self.shape().outside_corners()

        n = self.size()

        #Go through and add n+1 to the end of each
        #of the rows
        for row, _ in outside_corners:
            new_t = list(map(list, self))
            if row != len(self):
                new_t[row] += [n+1]
            else:
                new_t.append([n+1])
            yield StandardTableau(new_t)

    def up_list(self):
        """
        Return a list of all the standard tableaux that can be obtained
        from ``self`` by adding a cell.

        EXAMPLES::

            sage: t = StandardTableau([[1,2]])
            sage: t.up_list()
            [[[1, 2, 3]], [[1, 2], [3]]]
        """
        return list(self.up())

    def down(self):
        """
        An iterator for all the standard tableaux that can be obtained
        from ``self`` by removing a cell. Note that this iterates just
        over a single tableau (or nothing if ``self`` is empty).

        EXAMPLES::

            sage: t = StandardTableau([[1,2],[3]])
            sage: [x for x in t.down()]
            [[[1, 2]]]
            sage: t = StandardTableau([])
            sage: [x for x in t.down()]
            []
        """
        if len(self) > 0:
            yield self.restrict( self.size() - 1 )

    def down_list(self):
        """
        Return a list of all the standard tableaux that can be obtained
        from ``self`` by removing a cell. Note that this is just a singleton
        list if ``self`` is nonempty, and an empty list otherwise.

        EXAMPLES::

            sage: t = StandardTableau([[1,2],[3]])
            sage: t.down_list()
            [[[1, 2]]]
            sage: t = StandardTableau([])
            sage: t.down_list()
            []
        """
        return list(self.down())

    def standard_descents(self):
        """
        Return a list of the integers `i` such that `i` appears
        strictly further north than `i + 1` in ``self`` (this is not
        to say that `i` and `i + 1` must be in the same column). The
        list is sorted in increasing order.

        EXAMPLES::

            sage: StandardTableau( [[1,3,4],[2,5]] ).standard_descents()
            [1, 4]
            sage: StandardTableau( [[1,2],[3,4]] ).standard_descents()
            [2]
            sage: StandardTableau( [[1,2,5],[3,4],[6,7],[8],[9]] ).standard_descents()
            [2, 5, 7, 8]
            sage: StandardTableau( [] ).standard_descents()
            []
        """
        descents = []
        #whatpart gives the number for which self is a partition
        whatpart = sum(i for i in self.shape())
        #now find the descents
        for i in range(1, whatpart):
            #find out what row i and i+1 are in (we're using the
            #standardness of self here)
            for row in self:
                if row.count(i+1) > 0:
                    break
                if row.count(i) > 0:
                    descents.append(i)
                    break
        return descents

    def standard_number_of_descents(self):
        """
        Return the number of all integers `i` such that `i` appears
        strictly further north than `i + 1` in ``self`` (this is not
        to say that `i` and `i + 1` must be in the same column). A
        list of these integers can be obtained using the
        :meth:`standard_descents` method.

        EXAMPLES::

            sage: StandardTableau( [[1,2],[3,4],[5]] ).standard_number_of_descents()
            2
            sage: StandardTableau( [] ).standard_number_of_descents()
            0
            sage: tabs = StandardTableaux(5)
            sage: all( t.standard_number_of_descents() == t.schuetzenberger_involution().standard_number_of_descents() for t in tabs )
            True
        """
        return len(self.standard_descents())

    def standard_major_index(self):
        """
        Return the major index of the standard tableau ``self`` in the
        standard meaning of the word. The major index is defined to be
        the sum of the descents of ``self`` (see :meth:`standard_descents`
        for their definition).

        EXAMPLES::

            sage: StandardTableau( [[1,4,5],[2,6],[3]] ).standard_major_index()
            8
            sage: StandardTableau( [[1,2],[3,4]] ).standard_major_index()
            2
            sage: StandardTableau( [[1,2,3],[4,5]] ).standard_major_index()
            3
        """
        return sum(self.standard_descents())

    def promotion_inverse(self, n=None):
        """
        Return the image of ``self`` under the inverse promotion operator.
        The optional variable `m` should be set to the size of ``self`` minus
        `1` for a minimal speedup; otherwise, it defaults to this number.

        The inverse promotion operator, applied to a standard tableau `t`,
        does the following:

        Remove the letter `1` from `t`, thus leaving a hole where it used to be.
        Apply jeu de taquin to move this hole northeast (in French notation)
        until it reaches the outer boundary of `t`. Fill `n + 1` into this hole,
        where `n` is the size of `t`. Finally, subtract `1` from each letter in
        the tableau. This yields a new standard tableau.

        This definition of inverse promotion is the map called "promotion" in
        [Sg2011]_ (p. 23) and in [Stan2009]_, and is the inverse of the map
        called "promotion" in [Hai1992]_ (p. 90).

        See the :meth:`~sage.combinat.tableau.promotion_inverse` method for a
        more general operator.

        EXAMPLES::

            sage: t = StandardTableau([[1,3],[2,4]])
            sage: t.promotion_inverse()
            [[1, 2], [3, 4]]

        We check the equivalence of two definitions of inverse promotion on
        standard tableaux::

            sage: ST = StandardTableaux(7)
            sage: def bk_promotion_inverse7(st):
            ....:     st2 = st
            ....:     for i in range(1, 7):
            ....:         st2 = st2.bender_knuth_involution(i, check=False)
            ....:     return st2
            sage: all( bk_promotion_inverse7(st) == st.promotion_inverse() for st in ST ) # long time
            True
        """
        if n is None:
            n = self.size() - 1
        return StandardTableau(Tableau(self[:]).promotion_inverse(n))

    def promotion(self, n=None):
        r"""
        Return the image of ``self`` under the promotion operator.

        The promotion operator, applied to a standard tableau `t`, does the
        following:

        Remove the letter `n` from `t`, thus leaving a hole where it used to be.
        Apply jeu de taquin to move this hole southwest (in French notation)
        until it reaches the inner boundary of `t`. Fill `0` into the hole once
        jeu de taquin has completed. Finally, add `1` to each letter in the
        tableau. The resulting standard tableau is the image of `t` under the
        promotion operator.

        This definition of promotion is precisely the one given in [Hai1992]_
        (p. 90). It is the inverse of the maps called "promotion" in [Sg2011]_
        (p. 23) and in [Stan2009]_.

        See the :meth:`~sage.combinat.tableau.promotion` method for a
        more general operator.

        EXAMPLES::

            sage: ST = StandardTableaux(7)
            sage: all( st.promotion().promotion_inverse() == st for st in ST ) # long time
            True
            sage: all( st.promotion_inverse().promotion() == st for st in ST ) # long time
            True
            sage: st = StandardTableau([[1,2,5],[3,4]])
            sage: parent(st.promotion())
            Standard tableaux
        """
        if n is None:
            n = self.size() - 1
        return StandardTableau(Tableau(self[:]).promotion(n))

def from_chain(chain):
    """
    Returns a semistandard tableau from a chain of partitions.

    EXAMPLES::

        sage: from sage.combinat.tableau import from_chain
        sage: from_chain([[], [2], [2, 1], [3, 2, 1]])
        [[1, 1, 3], [2, 3], [3]]
    """
    res = [[0]*chain[-1][i] for i in range(len(chain[-1]))]
    for i in reversed(range(2, len(chain)+1)):
        for j in range(len(chain[i-1])):
            for k in range(chain[i-1][j]):
                res[j][k] = i -1
    return Tableau(res)

def from_shape_and_word(shape, w, convention="French"):
    r"""
    Returns a tableau from a shape and word.

    INPUT:

    - ``shape`` -- a partition

    - ``w`` -- a word whose length equals that of the partition

    - ``convention`` -- a string which can take values ``"French"`` or
      ``"English"``; the default is ``"French"``

    OUTPUT:

    A tableau, whose shape is ``shape`` and whose reading word is ``w``.
    If the ``convention`` is specified as ``"French"``, the reading word is to be read
    starting from the top row in French convention (= the bottom row in English
    convention). If the ``convention`` is specified as ``"English"``, the reading word
    is to be read starting with the top row in English convention.

    EXAMPLES::

        sage: from sage.combinat.tableau import from_shape_and_word
        sage: t = Tableau([[1, 3], [2], [4]])
        sage: shape = t.shape(); shape
        [2, 1, 1]
        sage: word = t.to_word(); word
        word: 4213
        sage: from_shape_and_word(shape, word)
        [[1, 3], [2], [4]]
        sage: word = Word(flatten(t))
        sage: from_shape_and_word(shape, word, convention = "English")
        [[1, 3], [2], [4]]
    """
    res = []
    j = 0
    if convention == "French":
        shape = reversed(shape)
    for l in shape:
        res.append( list(w[j:j+l]) )
        j += l
    if convention == "French":
        res.reverse()
    return Tableau(res)

class Tableaux(UniqueRepresentation, Parent):
    """
    A factory class for the various classes of tableaux.

    INPUT:

    - ``n`` (optional) -- a non-negative integer

    OUTPUT:

    - If ``n`` is specified, the class of tableaux of size ``n``. Otherwise,
      the class of all tableaux.

    A tableau in Sage is a finite list of lists, whose lengths are weakly
    decreasing, or an empty list, representing the empty tableau.  The entries
    of a tableau can be any Sage objects. Because of this, no enumeration
    through the set of Tableaux is possible.

    EXAMPLES::

        sage: T = Tableaux(); T
        Tableaux
        sage: T3 = Tableaux(3); T3
        Tableaux of size 3
        sage: [['a','b']] in T
        True
        sage: [['a','b']] in T3
        False
        sage: t = T3([[1,1,1]]); t
        [[1, 1, 1]]
        sage: t in T
        True
        sage: t.parent()
        Tableaux of size 3
        sage: T([]) # the empty tableau
        []
        sage: T.category()
        Category of sets

    .. SEEALSO:

        - :class:`Tableau`
        - :class:`SemistandardTableaux`
        - :class:`SemistandardTableau`
        - :class:`StandardTableaux`
        - :class:`StandardTableau`

    TESTS::

        sage: TestSuite( Tableaux() ).run()
        sage: TestSuite( Tableaux(5) ).run()
        sage: t = Tableaux(3)([[1,2],[3]])
        sage: t.parent()
        Tableaux of size 3
        sage: Tableaux(t)
        Traceback (most recent call last):
        ...
        ValueError: The argument to Tableaux() must be a non-negative integer.
        sage: Tableaux(3)([[1, 1]])
        Traceback (most recent call last):
        ...
        ValueError: [[1, 1]] is not an element of Tableaux of size 3.

        sage: t0 = Tableau([[1]])
        sage: t1 = Tableaux()([[1]])
        sage: t2 = Tableaux()(t1)
        sage: t0 == t1 == t2
        True
        sage: t1 in Tableaux()
        True
        sage: t1 in Tableaux(1)
        True
        sage: t1 in Tableaux(2)
        False

        sage: [[1]] in Tableaux()
        True
        sage: [] in Tableaux(0)
        True

    Check that trac:`14145` has been fixed::

        sage: 1 in Tableaux()
        False
    """
    @staticmethod
    def __classcall_private__(cls, *args, **kwargs):
        r"""
        This is a factory class which returns the appropriate parent based on
        arguments.  See the documentation for :class:`Tableaux` for more
        information.

        TESTS::

            sage: Tableaux()
            Tableaux
            sage: Tableaux(3)
            Tableaux of size 3
        """
        if args:
            n = args[0]
        elif 'n' in kwargs:
            n = kwargs[n]
        else:
            n = None

        if n is None:
            return Tableaux_all()
        else:
            if not isinstance(n,(int, Integer)) or n < 0:
                raise ValueError( "The argument to Tableaux() must be a non-negative integer." )
            return Tableaux_size(n)

    Element = Tableau
    global_options = TableauOptions

    def _element_constructor_(self, t):
        r"""
        Constructs an object from ``t`` as an element of ``self``, if
        possible. This is inherited by all Tableaux, SemistandardTableaux, and
        StandardTableaux classes.

        INPUT:

        - ``t`` -- Data which can be interpreted as a tableau

        OUTPUT:

        - The corresponding tableau object

        TESTS::

            sage: T = Tableaux(3)
            sage: T([[1,2,1]]).parent() is T     # indirect doctest
            True
            sage: T( StandardTableaux(3)([[1, 2, 3]])).parent() is T
            True
            sage: T([[1,2]])
            Traceback (most recent call last):
            ...
            ValueError: [[1, 2]] is not an element of Tableaux of size 3.
        """
        if not t in self:
            raise ValueError("%s is not an element of %s."%(t, self))

        return self.element_class(self, t)

    def __contains__(self, x):
        """
        TESTS::

            sage: T = sage.combinat.tableau.Tableaux()
            sage: [[1,2],[3,4]] in T
            True
            sage: [[1,2],[3]] in T
            True
            sage: [] in T
            True
            sage: [['a','b']] in T
            True
            sage: Tableau([['a']]) in T
            True

            sage: [1,2,3] in T
            False
            sage: [[1],[1,2]] in T
            False

        Check that :trac:`14145` is fixed::

            sage: 1 in sage.combinat.tableau.Tableaux()
            False
        """
        from sage.combinat.partition import _Partitions
        if isinstance(x, Tableau):
            return True
        elif isinstance(x, list):
            try:
                for row in x:
                    iter(row)
            except TypeError:
                return False
            # any list of lists of partition shape is a tableau
<<<<<<< HEAD
            return list(map(len,x)) in _Partitions
=======
            return map(len, x) in _Partitions
>>>>>>> 6a3cb272
        else:
            return False

#    def list(self):
#        """
#        Raises a ``NotImplementedError`` since there is not a method to
#        enumerate all tableaux.
#
#        TESTS::
#
#            sage: Tableaux().list()
#            Traceback (most recent call last):
#            ...
#            NotImplementedError
#        """
#        raise NotImplementedError
#
#    def __iter__(self):
#        """
#        TESTS::
#
#            sage: iter(Tableaux())
#            Traceback (most recent call last):
#            ...
#            NotImplementedError
#        """
#        raise NotImplementedError

class Tableaux_all(Tableaux):

    def __init__(self):
        r"""
        Initializes the class of all tableaux

        TESTS::

            sage: T = sage.combinat.tableau.Tableaux_all()
            sage: TestSuite(T).run()

        """
        super(Tableaux_all, self).__init__(category=Sets())

    def _repr_(self):
        """
        TESTS::

            sage: repr(Tableaux())    # indirect doctest
            'Tableaux'
        """
        return "Tableaux"

    def an_element(self):
        r"""
        Returns a particular element of the class.

        TESTS::

            sage: T = Tableaux()
            sage: T.an_element()
            [[1, 1], [1]]
        """
        return self.element_class(self, [[1, 1], [1]])


class Tableaux_size(Tableaux):
    """
    Tableaux of a fixed size `n`.
    """

    def __init__(self, n):
        r"""
        Initializes the class of tableaux of size ``n``.

        TESTS::

            sage: T = sage.combinat.tableau.Tableaux_size(3)
            sage: TestSuite(T).run()

            sage: T = sage.combinat.tableau.Tableaux_size(0)
            sage: TestSuite(T).run()
        """
        super(Tableaux_size, self).__init__(category=Sets())
        self.size = n

    def __contains__(self,x):
        """
        TESTS::

            sage: T = sage.combinat.tableau.Tableaux_size(3)
            sage: [[2,4], [1]] in T
            True

            sage: [[2,4],[1,3]] in T
            False

        Check that :trac:`14145` is fixed::

            sage: 1 in sage.combinat.tableau.Tableaux_size(3)
            False
        """
        return Tableaux.__contains__(self, x) and sum(len(row) for row in x) == self.size

    def _repr_(self):
        """
        TESTS::

            sage: repr(Tableaux(4))    # indirect doctest
            'Tableaux of size 4'
        """
        return "Tableaux of size %s"%self.size

    def an_element(self):
        r"""
        Returns a particular element of the class.

        TESTS::

            sage: T = sage.combinat.tableau.Tableaux_size(3)
            sage: T.an_element()
            [[1, 1], [1]]
            sage: T = sage.combinat.tableau.Tableaux_size(0)
            sage: T.an_element()
            []
        """
        if self.size==0:
            return self.element_class(self, [])

        if self.size==1:
            return self.element_class(self, [[1]])

        return self.element_class(self, [[1]*(self.size-1),[1]])


##########################
# Semi-standard tableaux #
##########################
class SemistandardTableaux(Tableaux):
    """
    A factory class for the various classes of semistandard tableaux.

    INPUT:

    Keyword arguments:

    - ``size`` -- The size of the tableaux
    - ``shape`` -- The shape of the tableaux
    - ``eval`` -- The weight (also called content or evaluation) of
      the tableaux
    - ``max_entry`` -- A maximum entry for the tableaux.  This can be a
      positive integer or infinity (``oo``). If ``size`` or ``shape`` are
      specified, ``max_entry`` defaults to be ``size`` or the size of
      ``shape``.

    Positional arguments:

    - The first argument is interpreted as either ``size`` or ``shape``
      according to whether it is an integer or a partition
    - The second keyword argument will always be interpreted as ``eval``

    OUTPUT:

    - The appropriate class, after checking basic consistency tests. (For
      example, specifying ``eval`` implies a value for `max_entry`).

    A semistandard tableau is a tableau whose entries are positive integers,
    which are weakly increasing in rows and strictly increasing down columns.
    Note that Sage uses the English convention for partitions and tableaux;
    the longer rows are displayed on top.

    Classes of semistandard tableaux can be iterated over if and only if there
    is some restriction.

    EXAMPLES::

        sage: SST = SemistandardTableaux([2,1]); SST
        Semistandard tableaux of shape [2, 1] and maximum entry 3
        sage: SST.list()
        [[[1, 1], [2]],
         [[1, 1], [3]],
         [[1, 2], [2]],
         [[1, 2], [3]],
         [[1, 3], [2]],
         [[1, 3], [3]],
         [[2, 2], [3]],
         [[2, 3], [3]]]

        sage: SST = SemistandardTableaux(3); SST
        Semistandard tableaux of size 3 and maximum entry 3
        sage: SST.list()
        [[[1, 1, 1]],
         [[1, 1, 2]],
         [[1, 1, 3]],
         [[1, 2, 2]],
         [[1, 2, 3]],
         [[1, 3, 3]],
         [[2, 2, 2]],
         [[2, 2, 3]],
         [[2, 3, 3]],
         [[3, 3, 3]],
         [[1, 1], [2]],
         [[1, 1], [3]],
         [[1, 2], [2]],
         [[1, 2], [3]],
         [[1, 3], [2]],
         [[1, 3], [3]],
         [[2, 2], [3]],
         [[2, 3], [3]],
         [[1], [2], [3]]]

        sage: SST = SemistandardTableaux(3, max_entry=2); SST
        Semistandard tableaux of size 3 and maximum entry 2
        sage: SST.list()
        [[[1, 1, 1]],
         [[1, 1, 2]],
         [[1, 2, 2]],
         [[2, 2, 2]],
         [[1, 1], [2]],
         [[1, 2], [2]]]

        sage: SST = SemistandardTableaux(3, max_entry=oo); SST
        Semistandard tableaux of size 3
        sage: SST[123]
        [[3, 4], [6]]

        sage: SemistandardTableaux(max_entry=2)[11]
        [[1, 1], [2]]

        sage: SemistandardTableaux()[0]
        []

    .. SEEALSO:

        - :class:`Tableaux`
        - :class:`Tableau`
        - :class:`SemistandardTableau`
        - :class:`StandardTableaux`
        - :class:`StandardTableau`
    """
    @staticmethod
    def __classcall_private__(cls, *args, **kwargs):
        r"""
        This is a factory class which returns the appropriate parent based on
        arguments.  See the documentation for :class:`SemistandardTableaux`
        for more information.

        TESTS::

            sage: SemistandardTableaux()
            Semistandard tableaux
            sage: SemistandardTableaux(3)
            Semistandard tableaux of size 3 and maximum entry 3
            sage: SemistandardTableaux(size=3)
            Semistandard tableaux of size 3 and maximum entry 3
            sage: SemistandardTableaux(0)
            Semistandard tableaux of size 0 and maximum entry 0
            sage: SemistandardTableaux([2,1])
            Semistandard tableaux of shape [2, 1] and maximum entry 3
            sage: SemistandardTableaux(shape=[2,1])
            Semistandard tableaux of shape [2, 1] and maximum entry 3
            sage: SemistandardTableaux([])
            Semistandard tableaux of shape [] and maximum entry 0
            sage: SemistandardTableaux(eval=[2,1])
            Semistandard tableaux of size 3 and weight [2, 1]
            sage: SemistandardTableaux(max_entry=3)
            Semistandard tableaux with maximum entry 3
            sage: SemistandardTableaux(3, [2,1])
            Semistandard tableaux of size 3 and weight [2, 1]
            sage: SemistandardTableaux(3, shape=[2,1])
            Semistandard tableaux of shape [2, 1] and maximum entry 3
            sage: SemistandardTableaux(3, [2,1], shape=[2,1])
            Semistandard tableaux of shape [2, 1] and weight [2, 1]
            sage: SemistandardTableaux(3, max_entry=4)
            Semistandard tableaux of size 3 and maximum entry 4
            sage: SemistandardTableaux(3, max_entry=oo)
            Semistandard tableaux of size 3
            sage: SemistandardTableaux([2, 1], max_entry=oo)
            Semistandard tableaux of shape [2, 1]
            sage: SemistandardTableaux([2, 1], [2, 1])
            Semistandard tableaux of shape [2, 1] and weight [2, 1]
            sage: mu = Partition([2,1]); SemistandardTableaux(mu, mu)
            Semistandard tableaux of shape [2, 1] and weight [2, 1]
            sage: SemistandardTableaux(3, [2, 1], max_entry=2)
            Semistandard tableaux of size 3 and weight [2, 1]

            sage: SemistandardTableaux(3, shape=[2])
            Traceback (most recent call last):
            ...
            ValueError: size and shape are different sizes

            sage: SemistandardTableaux(3, [2])
            Traceback (most recent call last):
            ...
            ValueError: size and eval are different sizes

            sage: SemistandardTableaux([2],[3])
            Traceback (most recent call last):
            ...
            ValueError: shape and eval are different sizes

            sage: SemistandardTableaux(2,[2], max_entry=4)
            Traceback (most recent call last):
            ...
            ValueError: the maximum entry must match the weight

            sage: SemistandardTableaux(eval=[2], max_entry=oo)
            Traceback (most recent call last):
            ...
            ValueError: the maximum entry must match the weight

            sage: SemistandardTableaux([[1]])
            Traceback (most recent call last):
            ...
            ValueError: shape must be a (skew) partition
        """
        from sage.combinat.partition import Partition, _Partitions
        # Process the keyword arguments -- allow for original syntax where
        #   n == size,  p== shape and mu == eval
        n = kwargs.get('n', None)
        size = kwargs.get('size', n)

        p = kwargs.get('p', None)
        shape = kwargs.get('shape', p)

        mu = kwargs.get('eval', None)
        mu = kwargs.get("mu", mu)

        max_entry = kwargs.get('max_entry', None)

        # Process the positional arguments
        if args:
            # The first arg could be either a size or a shape
            if isinstance(args[0], (int, Integer)):
                if size is not None:
                    raise ValueError( "size was specified more than once" )
                else:
                    size = args[0]
            else:
                if shape is not None:
                    raise ValueError( "the shape was specified more than once" )
                shape = args[0] # we check it's a partition later

        if len(args) == 2:
            # The second non-keyword argument is the weight
            if mu is not None:
                raise ValueError( "the weight was specified more than once" )
            else:
                mu = args[1]

        # Consistency checks
        if size is not None:
            if not isinstance(size, (int, Integer)):
                raise ValueError( "size must be an integer" )
            elif size < 0:
                raise ValueError( "size must be non-negative" )

        if shape is not None:
            from sage.combinat.skew_partition import SkewPartitions
            # use in (and not isinstance) below so that lists can be used as
            # shorthand
            if shape in _Partitions:
                shape = Partition(shape)
            elif shape in SkewPartitions():
                from sage.combinat.skew_tableau import SemistandardSkewTableaux
                return SemistandardSkewTableaux(shape, mu)
            else:
                raise ValueError( "shape must be a (skew) partition" )

        if mu is not None:
            if (not mu in Compositions()) and\
                    (not mu in _Partitions):
                raise ValueError( "mu must be a composition" )
            mu = Composition(mu)

        is_inf = max_entry is PlusInfinity()

        if max_entry is not None:
            if not is_inf and not isinstance(max_entry, (int, Integer)):
                raise ValueError( "max_entry must be an integer or PlusInfinity" )
            elif max_entry <= 0:
                raise ValueError( "max_entry must be positive" )

        if (mu is not None) and (max_entry is not None):
            if max_entry != len(mu):
                raise ValueError( "the maximum entry must match the weight" )

        if (size is not None) and (shape is not None):
            if sum(shape) != size:
                # This could return an empty class instead of an error
                raise ValueError( "size and shape are different sizes" )

        if (size is not None) and (mu is not None):
            if sum(mu) != size:
                # This could return an empty class instead of an error
                raise ValueError( "size and eval are different sizes" )

        # Dispatch appropriately
        if (shape is not None) and (mu is not None):
            if sum(shape) != sum(mu):
                # This could return an empty class instead of an error
                raise ValueError( "shape and eval are different sizes" )
            else:
                return SemistandardTableaux_shape_weight(shape, mu)

        if (shape is not None):
            if is_inf:
                return SemistandardTableaux_shape_inf(shape)
            return SemistandardTableaux_shape(shape, max_entry)

        if (mu is not None):
            return SemistandardTableaux_size_weight(sum(mu), mu)

        if (size is not None):
            if is_inf:
                return SemistandardTableaux_size_inf(size)
            return SemistandardTableaux_size(size, max_entry)

        return SemistandardTableaux_all(max_entry)

    Element = SemistandardTableau

    def __init__(self, **kwds):
        """
        Initialize ``self``.

        EXAMPLES::

            sage: S = SemistandardTableaux()
            sage: TestSuite(S).run()
        """
        if 'max_entry' in kwds:
            self.max_entry = kwds['max_entry']
            kwds.pop('max_entry')
        else:
            self.max_entry = None
        Tableaux.__init__(self, **kwds)

    def __getitem__(self, r):
        r"""
        The default implementation of ``__getitem``__ for enumerated sets
        does not allow slices so we override it.

        EXAMPLES::

            sage: StandardTableaux([4,3,3,2])[10:20]     # indirect doctest
            [[[1, 3, 9, 12], [2, 5, 10], [4, 6, 11], [7, 8]],
             [[1, 2, 9, 12], [3, 5, 10], [4, 6, 11], [7, 8]],
             [[1, 3, 9, 12], [2, 4, 10], [5, 6, 11], [7, 8]],
             [[1, 2, 9, 12], [3, 4, 10], [5, 6, 11], [7, 8]],
             [[1, 5, 8, 12], [2, 6, 10], [3, 7, 11], [4, 9]],
             [[1, 4, 8, 12], [2, 6, 10], [3, 7, 11], [5, 9]],
             [[1, 3, 8, 12], [2, 6, 10], [4, 7, 11], [5, 9]],
             [[1, 2, 8, 12], [3, 6, 10], [4, 7, 11], [5, 9]],
             [[1, 4, 8, 12], [2, 5, 10], [3, 7, 11], [6, 9]],
             [[1, 3, 8, 12], [2, 5, 10], [4, 7, 11], [6, 9]]]

            sage: SemistandardTableaux(size=2, max_entry=oo)[5]
            [[2, 3]]

            sage: SemistandardTableaux([2,1], max_entry=oo)[3]
            [[1, 2], [3]]

            sage: SemistandardTableaux(3, max_entry=2)[0:5]    # indirect doctest
            [[[1, 1, 1]],
            [[1, 1, 2]],
            [[1, 2, 2]],
            [[2, 2, 2]],
            [[1, 1], [2]]]

            sage: SemistandardTableaux([2,2], [2, 1, 1])[0]    # indirect doctest
            [[1, 1], [2, 3]]

            sage: SemistandardTableaux([1,1,1], max_entry=4)[0:4]
            [[[1], [2], [3]],
             [[1], [2], [4]],
             [[1], [3], [4]],
             [[2], [3], [4]]]

            sage: SemistandardTableaux(3, [2,1])[1]    # indirect doctest
            [[1, 1], [2]]

            sage: StandardTableaux(3)[:]  # indirect doctest
            [[[1, 2, 3]], [[1, 3], [2]], [[1, 2], [3]], [[1], [2], [3]]]

            sage: StandardTableaux([2,2])[1]   # indirect doctest
            [[1, 2], [3, 4]]

        TESTS::

            sage: SemistandardTableaux()[5]
            [[1], [2]]

            sage: SemistandardTableaux(max_entry=2)[5]
            [[2, 2]]

            sage: SemistandardTableaux()[:]
            Traceback (most recent call last):
            ...
            ValueError: infinite set

            sage: SemistandardTableaux(size=2, max_entry=oo)[:]
            Traceback (most recent call last):
            ...
            ValueError: infinite set
        """
        if isinstance(r,(int,Integer)):
            return self.unrank(r)
        elif isinstance(r,slice):
            start=0 if r.start is None else r.start
            stop=r.stop
            if stop is None and not self.is_finite():
                raise ValueError( 'infinite set' )
        else:
            raise ValueError( 'r must be an integer or a slice' )
        count=0
        tabs=[]
        for t in self:
            if count==stop:
                break
            if count>=start:
                tabs.append(t)
            count+=1

        # this is to cope with empty slices endpoints like [:6] or [:}
        if count==stop or stop is None:
            return tabs
        raise IndexError('value out of range')

    def __contains__(self, t):
        """
        Return ``True`` if ``t`` can be interpreted as a
        :class:`SemistandardTableau`.

        TESTS::

            sage: T = sage.combinat.tableau.SemistandardTableaux_all()
            sage: [[1,2],[2]] in T
            True
            sage: [] in T
            True
            sage: Tableau([[1]]) in T
            True
            sage: StandardTableau([[1]]) in T
            True

            sage: [[1,2],[1]] in T
            False
            sage: [[1,1],[5]] in T
            True
            sage: [[1,3,2]] in T
            False

        Check that :trac:`14145` is fixed::

            sage: 1 in sage.combinat.tableau.SemistandardTableaux()
            False
        """
        if isinstance(t, SemistandardTableau):
            return self.max_entry is None or \
                    len(t) == 0 or \
                    max(max(row) for row in t) <= self.max_entry
        elif not t:
            return True
        elif Tableaux.__contains__(self, t):
            for row in t:
                if not all(c > 0 for c in row):
                    return False
                if not all(row[i] <= row[i+1] for i in range(len(row)-1)):
                    return False
            for row, next in itertools.izip(t, t[1:]):
                if not all(row[c] < next[c] for c in range(len(next))):
                    return False
            return self.max_entry is None or max(max(row) for row in t) <= self.max_entry
        else:
            return False

class SemistandardTableaux_all(SemistandardTableaux, DisjointUnionEnumeratedSets):
    """
    All semistandard tableaux.

    .. WARNING::

        Input is not checked; please use :class:`SemistandardTableaux` to
        ensure the options are properly parsed.
    """
    def __init__(self, max_entry=None):
        r"""
        Initializes the class of all semistandard tableaux.

        TESTS::

            sage: T = sage.combinat.tableau.SemistandardTableaux_all()
            sage: TestSuite(T).run()

            sage: T=sage.combinat.tableau.SemistandardTableaux_all(max_entry=3)
            sage: TestSuite(T).run() # long time
        """
        if max_entry is not PlusInfinity():
            self.max_entry = max_entry
            SST_n = lambda n: SemistandardTableaux_size(n, max_entry)
            DisjointUnionEnumeratedSets.__init__( self,
                    Family(NonNegativeIntegers(), SST_n),
                    facade=True, keepkey = False)

        else:
            self.max_entry = None

    def _repr_(self):
        """
        TESTS::

            sage: SemistandardTableaux()    # indirect doctest
            Semistandard tableaux

            sage: SemistandardTableaux(max_entry=3)
            Semistandard tableaux with maximum entry 3
        """
        if self.max_entry is not None:
            return "Semistandard tableaux with maximum entry %s"%str(self.max_entry)
        return "Semistandard tableaux"


    def list(self):
        """
        TESTS::

            sage: SemistandardTableaux().list()
            Traceback (most recent call last):
            ...
            NotImplementedError
        """
        raise NotImplementedError


class SemistandardTableaux_size_inf(SemistandardTableaux):
    """
    Semistandard tableaux of fixed size `n` with no maximum entry.

    .. WARNING::

        Input is not checked; please use :class:`SemistandardTableaux` to
        ensure the options are properly parsed.
    """
    def __init__(self, n):
        r"""
        Initializes the class of semistandard tableaux of size ``n`` with no
        maximum entry.

        TESTS::

            sage: T = sage.combinat.tableau.SemistandardTableaux_size_inf(3)
            sage: TestSuite(T).run()
        """
        super(SemistandardTableaux_size_inf, self).__init__(
              category = InfiniteEnumeratedSets())
        self.size = n


    def _repr_(self):
        """
        TESTS::

            sage: repr(SemistandardTableaux(3, max_entry=oo))    # indirect doctest
            'Semistandard tableaux of size 3'
        """
        return "Semistandard tableaux of size %s"%str(self.size)

    def __contains__(self, t):
        """
        Return ``True`` if ``t`` can be interpreted as an element of this
        class.

        TESTS::

            sage: T = SemistandardTableaux(3, max_entry=oo)
            sage: [[1,2],[5]] in T
            True
            sage: StandardTableau([[1, 2], [3]]) in T
            True

            sage: [] in T
            False
            sage: Tableau([[1]]) in T
            False

        Check that :trac:`14145` is fixed::

            sage: 1 in SemistandardTableaux(3, max_entry=oo)
            False
        """
        return SemistandardTableaux.__contains__(self, t) and sum(map(len, t)) == self.size

    def __iter__(self):
        """
        EXAMPLES::

            sage: sst = SemistandardTableaux(3, max_entry=oo)
            sage: [sst[t] for t in range(0,5)]
            [[[1, 1, 1]],
             [[1, 1, 2]],
             [[1, 2, 2]],
             [[2, 2, 2]],
             [[1, 1], [2]]]
            sage: sst[1000]
            [[2, 12], [7]]
            sage: sst[0].parent() is sst
            True
        """
        from sage.combinat.partition import Partitions
        # Iterates through with maximum entry as order
        i = 1
        while(True):
            for part in Partitions(self.size):
                if i != 1:
                    for k in range(1, self.size+1):
                        for c in IntegerVectors(self.size - k, i-1):
                            c.append(k)
                            for sst in SemistandardTableaux_shape_weight(part, Composition(c)):
                                yield self.element_class(self, sst)
                else:
                    for sst in SemistandardTableaux_shape_weight(part, Composition([self.size])):
                        yield self.element_class(self, sst)
            i += 1


    def list(self):
        """
        TESTS::

            sage: SemistandardTableaux(3, max_entry=oo).list()
            Traceback (most recent call last):
            ...
            NotImplementedError
        """
        raise NotImplementedError


class SemistandardTableaux_shape_inf(SemistandardTableaux):
    """
    Semistandard tableaux of fixed shape `p` and no maximum entry.

    .. WARNING::

        Input is not checked; please use :class:`SemistandardTableaux` to
        ensure the options are properly parsed.
    """
    def __init__(self, p):
        r"""
        Initializes the class of semistandard tableaux of shape ``p`` and no
        maximum entry.

        TESTS::

            sage: SST = SemistandardTableaux([2,1], max_entry=oo)
            sage: type(SST)
            <class 'sage.combinat.tableau.SemistandardTableaux_shape_inf_with_category'>
            sage: TestSuite(SST).run()
        """
        super(SemistandardTableaux_shape_inf, self).__init__(
              category = InfiniteEnumeratedSets())
        self.shape = p


    def __contains__(self, x):
        """
        EXAMPLES::

            sage: SST = SemistandardTableaux([2,1], max_entry=oo)
            sage: [[13, 67], [1467]] in SST
            True
            sage: SST = SemistandardTableaux([3,1], max_entry=oo)
            sage: [[13, 67], [1467]] in SST
            False

        Check that :trac:`14145` is fixed::

            sage: SST = SemistandardTableaux([3,1], max_entry=oo)
            sage: 1 in SST
            False
        """
        return SemistandardTableaux.__contains__(self, x) and list(map(len,x))==self.shape

    def _repr_(self):
        """
        TESTS::

            sage: repr(SemistandardTableaux([2,1], max_entry=oo))    # indirect doctest
            'Semistandard tableaux of shape [2, 1]'
        """
        return "Semistandard tableaux of shape %s" %str(self.shape)


    def __iter__(self):
        """
        An iterator for the semistandard partitions of shape ``p`` and no
        maximum entry. Iterates through with maximum entry as order.

        EXAMPLES::

            sage: SST = SemistandardTableaux([3, 1], max_entry=oo)
            sage: SST[1000]
            [[1, 1, 10], [6]]
            sage: [ SST[t] for t in range(0, 5) ]
            [[[1, 1, 1], [2]],
             [[1, 1, 2], [2]],
             [[1, 2, 2], [2]],
             [[1, 1, 1], [3]],
             [[1, 1, 2], [3]]]
            sage: SST[0].parent() is SST
            True
        """
        # Iterates through with maximum entry as order
        i = 1
        n = sum(self.shape)
        while(True):
            if i != 1:
                for k in range(1, n+1):
                    for c in IntegerVectors(n - k, i-1):
                        c.append(k)
                        for sst in SemistandardTableaux_shape_weight(self.shape, Composition(c)):
                            yield self.element_class(self, sst)
            else:
                for sst in SemistandardTableaux_shape_weight(self.shape, Composition([n])):
                    yield self.element_class(self, sst)
            i += 1


class SemistandardTableaux_size(SemistandardTableaux):
    """
    Semistandard tableaux of fixed size `n`.

    .. WARNING::

        Input is not checked; please use :class:`SemistandardTableaux`
        to ensure the options are properly parsed.
    """
    def __init__(self, n, max_entry=None):
        r"""
        Initializes the class of semistandard tableaux of size ``n``.

        TESTS::

            sage: SST = SemistandardTableaux(3); SST
            Semistandard tableaux of size 3 and maximum entry 3
            sage: type(SST)
            <class 'sage.combinat.tableau.SemistandardTableaux_size_with_category'>
            sage: TestSuite(SST).run()

            sage: SST = SemistandardTableaux(3, max_entry=6)
            sage: type(SST)
            <class 'sage.combinat.tableau.SemistandardTableaux_size_with_category'>
            sage: TestSuite(SST).run()
        """

        if max_entry is None:
            max_entry = n
        super(SemistandardTableaux_size, self).__init__(max_entry = max_entry,
                  category = FiniteEnumeratedSets())
        self.size = n

    def _repr_(self):
        """
        TESTS::

            sage: repr(SemistandardTableaux(3))    # indirect doctest
            'Semistandard tableaux of size 3 and maximum entry 3'

            sage: repr(SemistandardTableaux(3, max_entry=6))
            'Semistandard tableaux of size 3 and maximum entry 6'
        """
        return "Semistandard tableaux of size %s and maximum entry %s"%(str(self.size), str(self.max_entry))

    def __contains__(self, x):
        """
        EXAMPLES::

            sage: [[1,2],[3,3]] in SemistandardTableaux(3)
            False
            sage: [[1,2],[3,3]] in SemistandardTableaux(4)
            True
            sage: [[1,2],[3,3]] in SemistandardTableaux(4, max_entry=2)
            False
            sage: SST = SemistandardTableaux(4)
            sage: all([sst in SST for sst in SST])
            True

        Check that :trac:`14145` is fixed::

            sage: SST = SemistandardTableaux(4)
            sage: 1 in SST
            False
        """
        if self.size==0:
            return x == []

        return (SemistandardTableaux.__contains__(self, x)
            and sum(map(len,x)) == self.size
            and max(max(row) for row in x) <= self.max_entry)

    def random_element(self):
        r"""
        Generate a random :class:`SemistandardTableau` with uniform probability.

        The RSK algorithm gives a bijection between symmetric `k\times k` matrices
        of nonnegative integers that sum to `n` and semistandard tableaux with size `n`
        and maximum entry `k`.

        The number of `k\times k` symmetric matrices of nonnegative integers
        having sum of elements on the diagonal `i` and sum of elements above
        the diagonal `j` is `\binom{k + i - 1}{k - 1}\binom{\binom{k}{2} + j - 1}{\binom{k}{2} - 1}`.
        We first choose the sum of the elements on the diagonal randomly weighted by the
        number of matrices having that trace.  We then create random integer vectors
        of length `k` having that sum and use them to generate a `k\times k` diagonal matrix.
        Then we take a random integer vector of length `\binom{k}{2}` summing to half the
        remainder and distribute it symmetrically to the remainder of the matrix.

        Applying RSK to the random symmetric matrix gives us a pair of identical
        :class:`SemistandardTableau` of which we choose the first.

        EXAMPLES::

            sage: SemistandardTableaux(6).random_element() # random
            [[1, 1, 2], [3, 5, 5]]
            sage: SemistandardTableaux(6, max_entry=7).random_element() # random
            [[2, 4, 4, 6, 6, 6]]
        """
        from sage.rings.all import ZZ
        from sage.rings.arith import binomial
        from sage.matrix.constructor import diagonal_matrix
        from sage.combinat.rsk import RSK
        kchoose2m1 = self.max_entry * (self.max_entry - 1) / 2 - 1
        km1 = self.max_entry - 1
        weights = [binomial(self.size - i + km1, km1) * binomial((i/2) + kchoose2m1, kchoose2m1)
                   for i in range(0, self.size + 1, 2)]
        randpos = ZZ.random_element(sum(weights))
        tot = weights[0]
        pos = 0
        while randpos >= tot:
            pos += 1
            tot += weights[pos]
        # we now have pos elements over the diagonal and n - 2 * pos on it
        m = diagonal_matrix(IntegerVectors(self.size - 2 * pos, self.max_entry).random_element())
        above_diagonal = IntegerVectors(pos, kchoose2m1 + 1).random_element()
        index = 0
        for i in range(self.max_entry - 1):
            for j in range(i + 1, self.max_entry):
                m[i,j] = above_diagonal[index]
                m[j,i] = above_diagonal[index]
                index += 1
        return RSK(m)[0]

    def cardinality(self):
        """
        Return the cardinality of ``self``.

        EXAMPLES::

            sage: SemistandardTableaux(3).cardinality()
            19
            sage: SemistandardTableaux(4).cardinality()
            116
            sage: SemistandardTableaux(4, max_entry=2).cardinality()
            9
            sage: SemistandardTableaux(4, max_entry=10).cardinality()
            4225
            sage: ns = range(1, 6)
            sage: ssts = [ SemistandardTableaux(n) for n in ns ]
            sage: all([sst.cardinality() == len(sst.list()) for sst in ssts])
            True
        """
        from sage.combinat.partition import Partitions
        c = 0
        for part in Partitions(self.size):
            c += SemistandardTableaux_shape(part, self.max_entry).cardinality()
        return c


    def __iter__(self):
        """
        EXAMPLES::

            sage: [ t for t in SemistandardTableaux(2) ]
            [[[1, 1]], [[1, 2]], [[2, 2]], [[1], [2]]]
            sage: [ t for t in SemistandardTableaux(3) ]
            [[[1, 1, 1]],
             [[1, 1, 2]],
             [[1, 1, 3]],
             [[1, 2, 2]],
             [[1, 2, 3]],
             [[1, 3, 3]],
             [[2, 2, 2]],
             [[2, 2, 3]],
             [[2, 3, 3]],
             [[3, 3, 3]],
             [[1, 1], [2]],
             [[1, 1], [3]],
             [[1, 2], [2]],
             [[1, 2], [3]],
             [[1, 3], [2]],
             [[1, 3], [3]],
             [[2, 2], [3]],
             [[2, 3], [3]],
             [[1], [2], [3]]]

            sage: [ t for t in SemistandardTableaux(3, max_entry=2) ]
            [[[1, 1, 1]],
             [[1, 1, 2]],
             [[1, 2, 2]],
             [[2, 2, 2]],
             [[1, 1], [2]],
             [[1, 2], [2]]]

            sage: sst = SemistandardTableaux(3)
            sage: sst[0].parent() is sst
            True
        """
        from sage.combinat.partition import Partitions
        for part in Partitions(self.size):
            for sst in SemistandardTableaux_shape(part, self.max_entry):
                yield self.element_class(self, sst)

class SemistandardTableaux_shape(SemistandardTableaux):
    """
    Semistandard tableaux of fixed shape `p` with a given max entry.

    A semistandard tableau with max entry `i` is required to have all
    its entries less or equal to `i`. It is not required to actually
    contain an entry `i`.

    INPUT:

    - ``p`` -- A partition

    - ``max_entry`` -- The max entry; defaults to the size of ``p``.

    .. WARNING::

        Input is not checked; please use :class:`SemistandardTableaux` to
        ensure the options are properly parsed.
    """
    def __init__(self, p, max_entry=None):
        r"""
        Initializes the class of semistandard tableaux of shape ``p``, with a
        given ``max_entry``.

        TESTS::

            sage: SST = SemistandardTableaux([2,1])
            sage: TestSuite(SST).run()

            sage: SST = SemistandardTableaux([2,1], max_entry=5)
            sage: TestSuite(SST).run()
        """
        if max_entry is None:
            max_entry = sum(p)
        super(SemistandardTableaux_shape, self).__init__(max_entry = max_entry,
              category = FiniteEnumeratedSets())
        self.shape = p

    def __iter__(self):
        """
        An iterator for the semistandard tableaux of the specified shape
        with the specified max entry.

        EXAMPLES::

            sage: [ t for t in SemistandardTableaux([3]) ]
            [[[1, 1, 1]],
             [[1, 1, 2]],
             [[1, 1, 3]],
             [[1, 2, 2]],
             [[1, 2, 3]],
             [[1, 3, 3]],
             [[2, 2, 2]],
             [[2, 2, 3]],
             [[2, 3, 3]],
             [[3, 3, 3]]]
            sage: [ t for t in SemistandardTableaux([2,1]) ]
            [[[1, 1], [2]],
             [[1, 1], [3]],
             [[1, 2], [2]],
             [[1, 2], [3]],
             [[1, 3], [2]],
             [[1, 3], [3]],
             [[2, 2], [3]],
             [[2, 3], [3]]]
            sage: [ t for t in SemistandardTableaux([1,1,1]) ]
            [[[1], [2], [3]]]

            sage: [ t for t in SemistandardTableaux([1,1,1], max_entry=4) ]
            [[[1], [2], [3]],
             [[1], [2], [4]],
             [[1], [3], [4]],
             [[2], [3], [4]]]

            sage: sst = SemistandardTableaux([3])
            sage: sst[0].parent() is sst
            True
        """
        for c in IntegerVectors(sum(self.shape), self.max_entry):
            for sst in SemistandardTableaux_shape_weight(self.shape, Composition(c)):
                yield self.element_class(self, sst)


    def __contains__(self, x):
        """
        EXAMPLES::

            sage: SST = SemistandardTableaux([2,1])
            sage: all([sst in SST for sst in SST])
            True
            sage: len(filter(lambda x: x in SST, SemistandardTableaux(3)))
            8
            sage: SST.cardinality()
            8

            sage: SST = SemistandardTableaux([2,1], max_entry=4)
            sage: all([sst in SST for sst in SST])
            True
            sage: SST.cardinality()
            20
        """
        return SemistandardTableaux.__contains__(self, x) and list(map(len, x)) == self.shape

    def _repr_(self):
        """
        TESTS::

            sage: repr(SemistandardTableaux([2,1]))    # indirect doctest
            'Semistandard tableaux of shape [2, 1] and maximum entry 3'

            sage: repr(SemistandardTableaux([2,1], max_entry=5))
            'Semistandard tableaux of shape [2, 1] and maximum entry 5'
        """
        return "Semistandard tableaux of shape %s and maximum entry %s" %(str(self.shape), str(self.max_entry))

    def random_element(self):
        """
        Return a uniformly distributed random tableau of the given ``shape`` and ``max_entry``.

        Uses the algorithm from [Krat99]_ based on the Novelli-Pak-Stoyanovskii bijection

        EXAMPLES::

            sage: SemistandardTableaux([2, 2, 1, 1]).random_element()
            [[1, 1], [2, 3], [3], [5]]
            sage: SemistandardTableaux([2, 2, 1, 1], max_entry=7).random_element()
            [[1, 4], [5, 5], [6], [7]]


        REFERENCES:

        .. [Krat99] C. Krattenthaler,
           *Another Involution Principle-Free Bijective Proof of Stanley's Hook Content Formula*,
           Journal of Combinatorial Theory, Series A vol 88 Issue 1 (1999), 66-92,
           http://www.sciencedirect.com/science/article/pii/0012365X9290368P
        """
        from sage.misc.prandom import randint
        from sage.combinat.partition import Partition
        with_sentinels = [max(i,j) for i,j in zip([0]+list(self.shape), [k+1 for k in self.shape]+[0])]
        t = [[self.max_entry+1]*i for i in with_sentinels]
        for i,l in enumerate(self.shape):
            for j in range(l):
                content = j - i
                t[i][j] = randint(1 - content, self.max_entry)
        conj = Partition(self.shape).conjugate()
        for i in xrange(len(conj) - 1, -1, -1):
            for j in xrange(conj[i] - 1, -1, -1):
                row = j
                col = i
                s = t[row][col]
                x = t[row][col + 1]
                y = t[row + 1][col]
                while s > x or s >= y:
                    if x + 1 < y:
                        t[row][col] = x + 1
                        t[row][col + 1] = s
                        col += 1
                    else:
                        t[row][col] = y - 1
                        t[row + 1][col] = s
                        row += 1
                    x = t[row][col + 1]
                    y = t[row + 1][col]
        return SemistandardTableau([l[:c] for l,c in zip(t, self.shape)])

    def cardinality(self, algorithm='hook'):
        r"""
        Return the cardinality of ``self``.

        INPUT:

        - ``algorithm`` -- (default: ``'hook'``) any one of the following:

          - ``'hook'`` -- use Stanley's hook length formula

          - ``'sum'`` -- sum over the compositions of ``max_entry`` the
            number of semistandard tableau with ``shape`` and given
            weight vector

        This is computed using *Stanley's hook length formula*:

        .. MATH::

           f_{\lambda} = \prod_{u\in\lambda} \frac{n+c(u)}{h(u)}.

        where `n` is the ``max_entry``, `c(u)` is the content of `u`,
        and `h(u)` is the hook length of `u`.
        See [Sta-EC2]_ Corollary 7.21.4.

        EXAMPLES::

            sage: SemistandardTableaux([2,1]).cardinality()
            8
            sage: SemistandardTableaux([2,2,1]).cardinality()
            75
            sage: SymmetricFunctions(QQ).schur()([2,2,1]).expand(5)(1,1,1,1,1) # cross check
            75
            sage: SemistandardTableaux([5]).cardinality()
            126
            sage: SemistandardTableaux([3,2,1]).cardinality()
            896
            sage: SemistandardTableaux([3,2,1], max_entry=7).cardinality()
            2352
            sage: SemistandardTableaux([6,5,4,3,2,1], max_entry=30).cardinality()
            208361017592001331200
            sage: ssts = [SemistandardTableaux(p, max_entry=6) for p in Partitions(5)]
            sage: all(sst.cardinality() == sst.cardinality(algorithm='sum')
            ....:     for sst in ssts)
            True
        """
        if algorithm == 'hook':
            conj = self.shape.conjugate()
            num = Integer(1)
            den = Integer(1)
            for i,l in enumerate(self.shape):
                for j in range(l):
                    num *= self.max_entry + j - i
                    den *= l + conj[j] - i - j - 1
            return Integer(num / den)
        elif algorithm == 'sum':
            c = 0
            for comp in IntegerVectors(sum(self.shape), self.max_entry):
                c += SemistandardTableaux_shape_weight(self.shape, Composition(comp)).cardinality()
            return c
        raise ValueError("unknown algorithm {}".format(algorithm))

class SemistandardTableaux_shape_weight(SemistandardTableaux_shape):
    r"""
    Semistandard tableaux of fixed shape `p` and weight `\mu`.

    .. WARNING::

        Input is not checked; please use :class:`SemistandardTableaux` to
        ensure the options are properly parsed.
    """
    def __init__(self, p, mu):
        r"""
        Initializes the class of all semistandard tableaux of shape ``p`` and
        weight ``mu``.

        TESTS::

            sage: SST = SemistandardTableaux([2,1], [2,1])
            sage: TestSuite(SST).run()
        """
        super(SemistandardTableaux_shape_weight, self).__init__(p, len(mu))
        self.weight = mu

    def _repr_(self):
        """
        TESTS::

            sage: repr(SemistandardTableaux([2,1],[2,1]))    # indirect doctest
            'Semistandard tableaux of shape [2, 1] and weight [2, 1]'
        """
        return "Semistandard tableaux of shape %s and weight %s"%(self.shape, self.weight)

    def __contains__(self, x):
        """
        EXAMPLES::

            sage: SST = SemistandardTableaux([2,1], [2,1])
            sage: all([sst in SST for sst in SST])
            True
            sage: len(filter(lambda x: x in SST, SemistandardTableaux(3)))
            1
            sage: SST.cardinality()
            1
        """
        if x not in SemistandardTableaux_shape(self.shape, self.max_entry):
            return False
        n = sum(self.shape)

        if n == 0 and len(x) == 0:
            return True

        content = {}
        for row in x:
            for i in row:
                content[i] = content.get(i, 0) + 1
        content_list = [0]*int(max(content))

        for key in content:
            content_list[key-1] = content[key]

        if content_list != self.weight:
            return False

        return True


    def cardinality(self):
        """
        Returns the number of semistandard tableaux of the given shape and
        weight, as computed by ``kostka_number`` function of symmetrica.

        EXAMPLES::

            sage: SemistandardTableaux([2,2], [2, 1, 1]).cardinality()
            1
            sage: SemistandardTableaux([2,2,2], [2, 2, 1,1]).cardinality()
            1
            sage: SemistandardTableaux([2,2,2], [2, 2, 2]).cardinality()
            1
            sage: SemistandardTableaux([3,2,1], [2, 2, 2]).cardinality()
            2
        """
        return symmetrica.kostka_number(self.shape,self.weight)

    def __iter__(self):
        """
        TESTS::

            sage: sst = SemistandardTableaux([3,1],[2,1,1])
            sage: [sst[i] for i in range(2)]
            [[[1, 1, 2], [3]], [[1, 1, 3], [2]]]
            sage: sst[0].parent() is sst
            True
        """
        for t in symmetrica.kostka_tab(self.shape, self.weight):
            yield self.element_class(self, t)


    def list(self):
        """
        Return a list of all semistandard tableaux in ``self`` generated
        by symmetrica.

        EXAMPLES::

            sage: SemistandardTableaux([2,2], [2, 1, 1]).list()
            [[[1, 1], [2, 3]]]
            sage: SemistandardTableaux([2,2,2], [2, 2, 1,1]).list()
            [[[1, 1], [2, 2], [3, 4]]]
            sage: SemistandardTableaux([2,2,2], [2, 2, 2]).list()
            [[[1, 1], [2, 2], [3, 3]]]
            sage: SemistandardTableaux([3,2,1], [2, 2, 2]).list()
            [[[1, 1, 2], [2, 3], [3]], [[1, 1, 3], [2, 2], [3]]]
        """
        return symmetrica.kostka_tab(self.shape, self.weight)


class SemistandardTableaux_size_weight(SemistandardTableaux):
    r"""
    Semistandard tableaux of fixed size `n` and weight `\mu`.

    .. WARNING::

        Input is not checked; please use :class:`SemistandardTableaux` to
        ensure the options are properly parsed.
    """
    def __init__(self, n, mu):
        r"""
        Initializes the class of semistandard tableaux of size ``n`` and
        weight ``mu``.

        TESTS::

            sage: SST = SemistandardTableaux(3, [2,1])
            sage: TestSuite(SST).run()
        """
        super(SemistandardTableaux_size_weight, self).__init__(max_entry=len(mu),
              category = FiniteEnumeratedSets())
        self.size = n
        self.weight = mu

    def _repr_(self):
        """
        TESTS::

            sage: repr(SemistandardTableaux(3, [2,1]))    # indirect doctest
            'Semistandard tableaux of size 3 and weight [2, 1]'
        """
        return "Semistandard tableaux of size %s and weight %s"%(self.size, self.weight)

    def __iter__(self):
        """
        EXAMPLES::

            sage: [ t for t in SemistandardTableaux(3, [2,1]) ]
            [[[1, 1, 2]], [[1, 1], [2]]]
            sage: [ t for t in SemistandardTableaux(4, [2,2]) ]
            [[[1, 1, 2, 2]], [[1, 1, 2], [2]], [[1, 1], [2, 2]]]
            sage: sst = SemistandardTableaux(4, [2,2])
            sage: sst[0].parent() is sst
            True
        """
        from sage.combinat.partition import Partitions
        for p in Partitions(self.size):
            for sst in SemistandardTableaux_shape_weight(p, self.weight):
                yield self.element_class(self, sst)


    def cardinality(self):
        """
        Return the cardinality of ``self``.

        EXAMPLES::

            sage: SemistandardTableaux(3, [2,1]).cardinality()
            2
            sage: SemistandardTableaux(4, [2,2]).cardinality()
            3
        """
        from sage.combinat.partition import Partitions
        c = 0
        for p in Partitions(self.size):
            c += SemistandardTableaux_shape_weight(p, self.weight).cardinality()
        return c

    def __contains__(self, x):
        """
        TESTS::

            sage: SST = SemistandardTableaux(6, [2,2,2])
            sage: all([sst in SST for sst in SST])
            True
            sage: all([sst in SST for sst in SemistandardTableaux([3,2,1],[2,2,2])])
            True
        """
        from sage.combinat.partition import Partition
        return x in SemistandardTableaux_shape_weight(Partition(list(map(len,
            x))), self.weight)

########################
# Standard Tableaux    #
########################

class StandardTableaux(SemistandardTableaux):
    """
    A factory for the various classes of standard tableaux.

    INPUT:

    - Either a non-negative integer (possibly specified with the keyword ``n``)
      or a partition.

    OUTPUT:

    - With no argument, the class of all standard tableaux

    - With a non-negative integer argument, ``n``, the class of all standard
      tableaux of size ``n``

    - With a partition argument, the class of all standard tableaux of that
      shape.

    A standard tableau is a semistandard tableaux which contains each of the
    entries from 1 to ``n`` exactly once.

    All classes of standard tableaux are iterable.

    EXAMPLES::

        sage: ST = StandardTableaux(3); ST
        Standard tableaux of size 3
        sage: ST.first()
        [[1, 2, 3]]
        sage: ST.last()
        [[1], [2], [3]]
        sage: ST.cardinality()
        4
        sage: ST.list()
        [[[1, 2, 3]], [[1, 3], [2]], [[1, 2], [3]], [[1], [2], [3]]]

    .. SEEALSO:

        - :class:`Tableaux`
        - :class:`Tableau`
        - :class:`SemistandardTableaux`
        - :class:`SemistandardTableau`
        - :class:`StandardTableau`
        - :class:`StandardSkewTableaux`

    TESTS::

        sage: StandardTableaux()([])
        []
        sage: ST = StandardTableaux([2,2]); ST
        Standard tableaux of shape [2, 2]
        sage: ST.first()
        [[1, 3], [2, 4]]
        sage: ST.last()
        [[1, 2], [3, 4]]
        sage: ST.cardinality()
        2
        sage: ST.list()
        [[[1, 3], [2, 4]], [[1, 2], [3, 4]]]
    """
    @staticmethod
    def __classcall_private__(cls, *args, **kwargs):
        r"""
        This is a factory class which returns the appropriate parent based on
        arguments.  See the documentation for :class:`StandardTableaux` for
        more information.

        TESTS::

            sage: StandardTableaux()
            Standard tableaux
            sage: StandardTableaux(3)
            Standard tableaux of size 3
            sage: StandardTableaux([2,1])
            Standard tableaux of shape [2, 1]
            sage: StandardTableaux(0)
            Standard tableaux of size 0

            sage: StandardTableaux(-1)
            Traceback (most recent call last):
            ...
            ValueError: The argument must be a non-negative integer or a partition.
            sage: StandardTableaux([[1]])
            Traceback (most recent call last):
            ...
            ValueError: The argument must be a non-negative integer or a partition.
        """
        from sage.combinat.partition import _Partitions, Partition
        from sage.combinat.skew_partition import SkewPartitions

        if args:
            n = args[0]
        elif 'n' in kwargs:
            n = kwargs[n]
        else:
            n = None

        if n is None:
            return StandardTableaux_all()

        elif n in _Partitions:
            return StandardTableaux_shape(Partition(n))

        elif n in SkewPartitions():
            from sage.combinat.skew_tableau import StandardSkewTableaux
            return StandardSkewTableaux(n)

        if not isinstance(n, (int, Integer)) or n < 0:
            raise ValueError( "The argument must be a non-negative integer or a partition." )

        return StandardTableaux_size(n)

    Element = StandardTableau

    def __contains__(self, x):
        """
        EXAMPLES::

            sage: [[1,1],[2,3]] in StandardTableaux()
            False
            sage: [[1,2],[3,4]] in StandardTableaux()
            True
            sage: [[1,3],[2,4]] in StandardTableaux()
            True
            sage: [[1,3],[2,5]] in StandardTableaux()
            False
            sage: [] in StandardTableaux()
            True

        Check that :trac:`14145` is fixed::

            sage: 1 in StandardTableaux()
            False
        """
        if isinstance(x, StandardTableau):
            return True
        elif Tableaux.__contains__(self, x):
            flatx = sorted(sum((list(row) for row in x),[]))
            return flatx == range(1,len(flatx)+1) and (len(x)==0 or
                     (all(row[i]<row[i+1] for row in x for i in range(len(row)-1)) and
                       all(x[r][c]<x[r+1][c] for r in range(len(x)-1)
                                              for c in range(len(x[r+1])) )
                     ))
        return False

class StandardTableaux_all(StandardTableaux, DisjointUnionEnumeratedSets):
    """
    All standard tableaux.
    """
    def __init__(self):
        r"""
        Initializes the class of all standard tableaux.

        TESTS::

            sage: ST = StandardTableaux()
            sage: TestSuite(ST).run()
        """
        DisjointUnionEnumeratedSets.__init__( self,
                Family(NonNegativeIntegers(), StandardTableaux_size),
                facade=True, keepkey = False)

    def _repr_(self):
        """
        TESTS::

            sage: repr(StandardTableaux())    # indirect doctest
            'Standard tableaux'
        """
        return "Standard tableaux"


class StandardTableaux_size(StandardTableaux):
    """
    Standard tableaux of fixed size `n`.

    .. WARNING::

        Input is not checked; please use :class:`StandardTableaux` to ensure
        the options are properly parsed.
    """
    def __init__(self, n):
        r"""
        Initializes the class of all standard tableaux of size ``n``.

        TESTS::

            sage: TestSuite( StandardTableaux(0) ).run()
            sage: TestSuite( StandardTableaux(3) ).run()
        """
        super(StandardTableaux_size, self).__init__(
              category = FiniteEnumeratedSets())
        self.size = Integer(n)


    def _repr_(self):
        """
        TESTS::

            sage: repr(StandardTableaux(3))    # indirect doctest
            'Standard tableaux of size 3'
        """
        return "Standard tableaux of size %s"%self.size

    def __contains__(self, x):
        """
        TESTS::

            sage: ST3 = StandardTableaux(3)
            sage: all([st in ST3 for st in ST3])
            True
            sage: ST4 = StandardTableaux(4)
            sage: filter(lambda x: x in ST3, ST4)
            []

        Check that :trac:`14145` is fixed::

            sage: 1 in StandardTableaux(4)
            False
        """
        return StandardTableaux.__contains__(self, x) and sum(map(len, x)) == self.size

    def __iter__(self):
        """
        EXAMPLES::

            sage: [ t for t in StandardTableaux(1) ]
            [[[1]]]
            sage: [ t for t in StandardTableaux(2) ]
            [[[1, 2]], [[1], [2]]]
            sage: [ t for t in StandardTableaux(3) ]
            [[[1, 2, 3]], [[1, 3], [2]], [[1, 2], [3]], [[1], [2], [3]]]
            sage: [ t for t in StandardTableaux(4) ]
            [[[1, 2, 3, 4]],
             [[1, 3, 4], [2]],
             [[1, 2, 4], [3]],
             [[1, 2, 3], [4]],
             [[1, 3], [2, 4]],
             [[1, 2], [3, 4]],
             [[1, 4], [2], [3]],
             [[1, 3], [2], [4]],
             [[1, 2], [3], [4]],
             [[1], [2], [3], [4]]]
            sage: ST4 = StandardTableaux(4)
            sage: ST4[0].parent() is ST4
            True
        """
        from sage.combinat.partition import Partitions
        for p in Partitions(self.size):
            for st in StandardTableaux(p):
                yield self.element_class(self, st)

    def cardinality(self):
        r"""
        Return the number of all standard tableaux of size ``n``.

        The number of standard tableaux of size `n` is equal to the
        number of involutions in the symmetric group `S_n`.
        This is a consequence of the symmetry of the RSK
        correspondence, that if `\sigma \mapsto (P, Q)`, then
        `\sigma^{-1} \mapsto (Q, P)`. For more information, see
        :wikipedia:`Robinson-Schensted-Knuth_correspondence#Symmetry`.

        ALGORITHM:

        The algorithm uses the fact that standard tableaux of size
        ``n`` are in bijection with the involutions of size ``n``,
        (see page 41 in section 4.1 of [Ful1997]_).  For each number of
        fixed points, you count the number of ways to choose those
        fixed points multiplied by the number of perfect matchings on
        the remaining values.

        REFERENCES:

        .. [Ful1997] William Fulton,
           *Young Tableaux*.
           Cambridge University Press, 1997.

        EXAMPLES::

            sage: StandardTableaux(3).cardinality()
            4
            sage: ns = [1,2,3,4,5,6]
            sage: sts = [StandardTableaux(n) for n in ns]
            sage: all([st.cardinality() == len(st.list()) for st in sts])
            True
            sage: StandardTableaux(50).cardinality()
            27886995605342342839104615869259776

        TESTS::

            sage: def cardinality_using_hook_formula(n):
            ....:     c = 0
            ....:     for p in Partitions(n):
            ....:         c += StandardTableaux(p).cardinality()
            ....:     return c
            sage: all([cardinality_using_hook_formula(i) == StandardTableaux(i).cardinality() for i in range(10)])
            True
        """
        tableaux_number = self.size % 2  # identity involution
        fixed_point_numbers = xrange(tableaux_number, self.size + 1 - tableaux_number, 2)

        # number of involutions of size "size" (number of ways to
        # choose "fixed_point_number" out of "size" elements *
        # number of involutions without fixed point of size
        # "size" - "fixed_point_number")
        for fixed_point_number in fixed_point_numbers:
            tableaux_number += (self.size.binomial(fixed_point_number) *
                                prod(range(1, self.size - fixed_point_number, 2)))

        return tableaux_number

    def random_element(self):
        r"""
        Return a random ``StandardTableau`` with uniform probability.

        This algorithm uses the fact that the Robinson-Schensted
        correspondence returns a pair of identical standard Young
        tableaux (SYTs) if and only if the permutation was an involution.
        Thus, generating a random SYT is equivalent to generating a
        random involution.

        To generate an involution, we first need to choose its number of
        fixed points `k` (if the size of the involution is even, the
        number of fixed points will be even, and if the size is odd, the
        number of fixed points will be odd). To do this, we choose a
        random integer `r` between 0 and the number `N` of all
        involutions of size `n`. We then decompose the interval
        `\{ 1, 2, \ldots, N \}` into subintervals whose lengths are the
        numbers of involutions of size `n` with respectively `0`, `1`,
        `\ldots`, `\left \lfloor N/2 \right \rfloor` fixed points. The
        interval in which our random integer `r` lies then decides how
        many fixed points our random involution will have. We then
        place those fixed points randomly and then compute a perfect
        matching (an involution without fixed points) on the remaining
        values.

        EXAMPLES::

            sage: StandardTableaux(5).random_element() # random
            [[1, 4, 5], [2], [3]]
            sage: StandardTableaux(0).random_element()
            []
            sage: StandardTableaux(1).random_element()
            [[1]]

        TESTS::

            sage: all([StandardTableaux(10).random_element() in StandardTableaux(10) for i in range(20)])
            True
        """
        from sage.misc.prandom import randrange
        from sage.rings.arith import binomial
        from sage.misc.prandom import sample
        from sage.combinat.perfect_matching import PerfectMatchings
        from sage.combinat.permutation import from_cycles
        # We compute the number of involutions of size ``size``.
        involution_index = randrange(0, StandardTableaux(self.size).cardinality())
        # ``involution_index`` is our random integer `r`.
        partial_sum = 0
        fixed_point_number = self.size % 2
        # ``fixed_point_number`` will become `k`.
        while True:
            # We add the number of involutions with ``fixed_point_number``
            # fixed points.
            partial_sum += binomial(self.size, fixed_point_number) * \
                           prod(xrange(1, self.size - fixed_point_number , 2))
            # If the partial sum is greater than the involution index,
            # then the random involution that we want to generate has
            # ``fixed_point_number`` fixed points.
            if partial_sum > involution_index:
                break
            fixed_point_number += 2
        # We generate a subset of size "fixed_point_number" of the set {1,
        # ..., size}.
        fixed_point_positions = set(sample(xrange(1, self.size + 1), fixed_point_number))
        # We generate a list of tuples which will form the cycle
        # decomposition of our random involution. This list contains
        # singletons (corresponding to the fixed points of the
        # involution) and pairs (forming a perfect matching on the
        # remaining values).
        permutation_cycle_rep = [(fixed_point,) for fixed_point in fixed_point_positions] + \
                                list(PerfectMatchings(set(range(1, self.size + 1)) - set(fixed_point_positions)).random_element())
        return from_cycles(self.size, permutation_cycle_rep).robinson_schensted()[0]


class StandardTableaux_shape(StandardTableaux):
    """
    Semistandard tableaux of a fixed shape `p`.

    .. WARNING::

        Input is not checked; please use :class:`SemistandardTableaux` to
        ensure the options are properly parsed.
    """
    def __init__(self, p):
        r"""
        Initializes the class of all semistandard tableaux of a given shape.

        TESTS::

            sage: TestSuite( StandardTableaux([2,1,1]) ).run()
        """
        from sage.combinat.partition import Partition
        super(StandardTableaux_shape, self).__init__(category = FiniteEnumeratedSets())
        self.shape = Partition(p)


    def __contains__(self, x):
        """
        EXAMPLES::

            sage: ST = StandardTableaux([2,1,1])
            sage: all([st in ST for st in ST])
            True
            sage: len(filter(lambda x: x in ST, StandardTableaux(4)))
            3
            sage: ST.cardinality()
            3

        Check that :trac:`14145` is fixed::

            sage: 1 in StandardTableaux([2,1,1])
            False
        """
        return StandardTableaux.__contains__(self, x) and list(map(len,x)) == self.shape

    def _repr_(self):
        """
        TESTS::

            sage: repr(StandardTableaux([2,1,1]))    # indirect doctest
            'Standard tableaux of shape [2, 1, 1]'
        """
        return "Standard tableaux of shape %s"%str(self.shape)

    def cardinality(self):
        r"""
        Return the number of standard Young tableaux of this shape.

        This method uses the so-called *hook length formula*, a formula
        for the number of Young tableaux associated with a given
        partition. The formula says the following: Let `\lambda` be a
        partition. For each cell `c` of the Young diagram of `\lambda`,
        let the *hook length* of `c` be defined as `1` plus the number of
        cells horizontally to the right of `c` plus the number of cells
        vertically below `c`. The number of standard Young tableaux of
        shape `\lambda` is then `n!` divided by the product of the hook
        lengths of the shape of `\lambda`, where `n = |\lambda|`.

        For example, consider the partition ``[3,2,1]`` of ``6`` with
        Ferrers diagram::

            # # #
            # #
            #

        When we fill in the cells with their respective hook lengths, we
        obtain::

            5 3 1
            3 1
            1

        The hook length formula returns

        .. MATH::

            \frac{6!}{5 \cdot 3 \cdot 1 \cdot 3 \cdot 1 \cdot 1} = 16.

        EXAMPLES::

            sage: StandardTableaux([3,2,1]).cardinality()
            16
            sage: StandardTableaux([2,2]).cardinality()
            2
            sage: StandardTableaux([5]).cardinality()
            1
            sage: StandardTableaux([6,5,5,3]).cardinality()
            6651216
            sage: StandardTableaux([]).cardinality()
            1

        REFERENCES:

        - http://mathworld.wolfram.com/HookLengthFormula.html
        """
        pi = self.shape

        number = factorial(sum(pi))
        hook = pi.hook_lengths()

        for row in hook:
            for col in row:
                #Divide the hook length by the entry
                number /= col

        return Integer(number)

    def __iter__(self):
        r"""
        An iterator for the standard Young tableaux associated to the
        shape `p` of ``self``.

        EXAMPLES::

            sage: [t for t in StandardTableaux([2,2])]
            [[[1, 3], [2, 4]], [[1, 2], [3, 4]]]
            sage: [t for t in StandardTableaux([3,2])]
            [[[1, 3, 5], [2, 4]],
             [[1, 2, 5], [3, 4]],
             [[1, 3, 4], [2, 5]],
             [[1, 2, 4], [3, 5]],
             [[1, 2, 3], [4, 5]]]
            sage: st = StandardTableaux([2,1])
            sage: st[0].parent() is st
            True
        """

        pi = self.shape
        #Set the initial tableau by filling it in going down the columns
        tableau = [[None]*n for n in pi]
        size = sum(pi)
        row = 0
        col = 0
        for i in range(size):
            tableau[row][col] = i+1

            #If we can move down, then do it;
            #otherwise, move to the next column over
            if ( row + 1 < len(pi) and col < pi[row+1]):
                row += 1
            else:
                row = 0
                col += 1

        yield self.element_class(self, tableau)

        # iterate until we reach the last tableau which is
        # filled with the row indices.
        last_tableau = sum([[row]*l for (row,l) in enumerate(pi)], [])

        #Convert the tableau to "vector format"
        #tableau_vector[i] is the row that number i
        #is in
        tableau_vector = [None]*size
        for row in range(len(pi)):
            for col in range(pi[row]):
                tableau_vector[tableau[row][col]-1] = row

        while tableau_vector!=last_tableau:
            #Locate the smallest integer j such that j is not
            #in the lowest corner of the subtableau T_j formed by
            #1,...,j.  This happens to be first j such that
            #tableau_vector[j]<tableau_vector[j-1].
            #l will correspond to the shape of T_j
            l = [0]*size
            l[0] = 1
            j = 0
            for i in range(1,size):
                l[tableau_vector[i]] += 1
                if ( tableau_vector[i] < tableau_vector[i-1] ):
                    j = i
                    break

            #Find the last nonzero row of l and store it in k
            i = size - 1
            while ( l[i] == 0 ):
                i -= 1
            k = i

            #Find a new row for the letter j (next lowest corner)
            t = l[ 1 + tableau_vector[j] ]
            i = k
            while ( l[i] != t ):
                i -= 1

            #Move the letter j to row i
            tableau_vector[j] = i
            l[i] -= 1

            #Fill in the columns of T_j using 1,...,j-1 in increasing order
            m = 0
            while ( m < j ):
                r = 0
                while ( l[r] != 0 ):
                    tableau_vector[m] = r
                    l[r] -= 1
                    m += 1
                    r += 1

            #Convert the tableau vector back to the regular tableau
            #format
            row_count= [0]*len(pi)
            tableau = [[None]*n for n in pi]

            for i in range(size):
                tableau[tableau_vector[i]][row_count[tableau_vector[i]]] = i+1
                row_count[tableau_vector[i]] += 1

            yield self.element_class(self, tableau)

        return


    def list(self):
        r"""
        Return a list of the standard Young tableaux of the specified shape.

        EXAMPLES::

            sage: StandardTableaux([2,2]).list()
            [[[1, 3], [2, 4]], [[1, 2], [3, 4]]]
            sage: StandardTableaux([5]).list()
            [[[1, 2, 3, 4, 5]]]
            sage: StandardTableaux([3,2,1]).list()
            [[[1, 4, 6], [2, 5], [3]],
             [[1, 3, 6], [2, 5], [4]],
             [[1, 2, 6], [3, 5], [4]],
             [[1, 3, 6], [2, 4], [5]],
             [[1, 2, 6], [3, 4], [5]],
             [[1, 4, 5], [2, 6], [3]],
             [[1, 3, 5], [2, 6], [4]],
             [[1, 2, 5], [3, 6], [4]],
             [[1, 3, 4], [2, 6], [5]],
             [[1, 2, 4], [3, 6], [5]],
             [[1, 2, 3], [4, 6], [5]],
             [[1, 3, 5], [2, 4], [6]],
             [[1, 2, 5], [3, 4], [6]],
             [[1, 3, 4], [2, 5], [6]],
             [[1, 2, 4], [3, 5], [6]],
             [[1, 2, 3], [4, 5], [6]]]
        """
        return [y for y in self]


    def random_element(self):
        """
        Return a random standard tableau of the given shape using the
        Greene-Nijenhuis-Wilf Algorithm.

        EXAMPLES::

            sage: StandardTableaux([2,2]).random_element()
            [[1, 2], [3, 4]]
            sage: StandardTableaux([]).random_element()
            []
        """

        p = self.shape

        t = [[None]*n for n in p]


        #Get the cells in the
        cells = []
        for i in range(len(p)):
            for j in range(p[i]):
                cells.append((i,j))

        m = sum(p)
        while m > 0:

            #Choose a cell at random
            cell = random.choice(cells)


            #Find a corner
            inner_corners = p.corners()
            while cell not in inner_corners:
                hooks = []
                for k in range(cell[1], p[cell[0]]):
                    hooks.append((cell[0], k))
                for k in range(cell[0], len(p)):
                    if p[k] > cell[1]:
                        hooks.append((k, cell[1]))

                cell = random.choice(hooks)


            #Assign m to cell
            t[cell[0]][cell[1]] = m

            p = p.remove_cell(cell[0])

            cells.remove(cell)

            m -= 1

        return self.element_class(self, t)


##########################
# Symmetric group action #
##########################
def unmatched_places(w, open, close):
    """
    EXAMPLES::

        sage: from sage.combinat.tableau import unmatched_places
        sage: unmatched_places([2,2,2,1,1,1],2,1)
        ([], [])
        sage: unmatched_places([1,1,1,2,2,2],2,1)
        ([0, 1, 2], [3, 4, 5])
        sage: unmatched_places([], 2, 1)
        ([], [])
        sage: unmatched_places([1,2,4,6,2,1,5,3],2,1)
        ([0], [1])
        sage: unmatched_places([2,2,1,2,4,6,2,1,5,3], 2, 1)
        ([], [0, 3])
        sage: unmatched_places([3,1,1,1,2,1,2], 2, 1)
        ([1, 2, 3], [6])
    """
    lw = len(w)
    places_open = []
    places_close = []
    for i in range(lw):
        letter = w[i]
        if letter == open:
            places_open.append(i)
        elif letter == close:
            if places_open == []:
                places_close.append(i)
            else:
                places_open.pop()
    return places_close, places_open


def symmetric_group_action_on_values(word, perm):
    """
    EXAMPLES::

        sage: from sage.combinat.tableau import symmetric_group_action_on_values
        sage: symmetric_group_action_on_values([1,1,1],[1,3,2])
        [1, 1, 1]
        sage: symmetric_group_action_on_values([1,1,1],[2,1,3])
        [2, 2, 2]
        sage: symmetric_group_action_on_values([1,2,1],[2,1,3])
        [2, 2, 1]
        sage: symmetric_group_action_on_values([2,2,2],[2,1,3])
        [1, 1, 1]
        sage: symmetric_group_action_on_values([2,1,2],[2,1,3])
        [2, 1, 1]
        sage: symmetric_group_action_on_values([2,2,3,1,1,2,2,3],[1,3,2])
        [2, 3, 3, 1, 1, 2, 3, 3]
        sage: symmetric_group_action_on_values([2,1,1],[2,1])
        [2, 1, 2]
        sage: symmetric_group_action_on_values([2,2,1],[2,1])
        [1, 2, 1]
        sage: symmetric_group_action_on_values([1,2,1],[2,1])
        [2, 2, 1]
    """
    w = list(word)
    ts = permutation.Permutations()(perm).reduced_word()
    for r in reversed(ts):
        l = r + 1
        places_r, places_l = unmatched_places(w, l, r)

        #Now change the number of l's and r's in the new word
        nbl = len(places_l)
        nbr = len(places_r)
        ma = max(nbl, nbr)
        dif = ma - min(nbl, nbr)
        if ma == nbl:
            for i in places_l[:dif]:
                w[i] = r
        else:
            for i in places_r[nbr-dif:ma]:
                w[i] = l
    return w



class Tableau_class(Tableau):
    """
    This exists solely for unpickling ``Tableau_class`` objects.
    """
    def __setstate__(self, state):
        r"""
        Unpickle old ``Tableau_class`` objects.

        TESTS::

            sage: loads('x\x9ck`J.NLO\xd5K\xce\xcfM\xca\xccK,\xd1+IL\xcaIM,\xe5\n\x81\xd0\xf1\xc99\x89\xc5\xc5\\\x85\x8c\x9a\x8d\x85L\xb5\x85\xcc\x1a\xa1\xac\xf1\x19\x89\xc5\x19\x85,~@VNfqI!kl![l!;\xc4\x9c\xa2\xcc\xbc\xf4b\xbd\xcc\xbc\x92\xd4\xf4\xd4"\xae\xdc\xc4\xec\xd4x\x18\xa7\x90#\x94\xd1\xb05\xa8\x9031\xb14I\x0f\x00\xf6\xae)7')
            [[1]]
            sage: loads(dumps( Tableau([[1]]) ))
            [[1]]
        """
        self.__class__ = Tableau
        self.__init__(Tableaux(), state['_list'])

# October 2012: fixing outdated pickles which use classed being deprecated
from sage.structure.sage_object import register_unpickle_override
register_unpickle_override('sage.combinat.tableau', 'Tableau_class',  Tableau_class)
register_unpickle_override('sage.combinat.tableau', 'Tableaux_n',  Tableaux_size)
register_unpickle_override('sage.combinat.tableau', 'StandardTableaux_n',  StandardTableaux_size)
register_unpickle_override('sage.combinat.tableau', 'StandardTableaux_partition',  StandardTableaux_shape)
register_unpickle_override('sage.combinat.tableau', 'SemistandardTableaux_n',  SemistandardTableaux_size)
register_unpickle_override('sage.combinat.tableau', 'SemistandardTableaux_p',  SemistandardTableaux_shape)
register_unpickle_override('sage.combinat.tableau', 'SemistandardTableaux_nmu',  SemistandardTableaux_size_weight)
register_unpickle_override('sage.combinat.tableau', 'SemistandardTableaux_pmu',  SemistandardTableaux_shape_weight)

<|MERGE_RESOLUTION|>--- conflicted
+++ resolved
@@ -273,22 +273,12 @@
         if isinstance(t, cls):
             return t
 
-<<<<<<< HEAD
-        # t is not a legal tableau so we raise the appropriate error
-        if not isinstance(t, list) or not all(isinstance(row, list) for row in t):
-            raise ValueError("A tableau must be a list of lists.")
-
-        from sage.combinat.partition import _Partitions
-        if not list(map(len,t)) in _Partitions:
-            raise ValueError("A tableau must be a list of lists of weakly decreasing length.")
-=======
         # We must verify ``t`` is a list of iterables, and also
         # normalize it to be a list of tuples.
         try:
-            t = map(tuple, t)
+            t = list(map(tuple, t))
         except TypeError:
             raise ValueError("A tableau must be a list of iterables.")
->>>>>>> 6a3cb272
 
         return Tableaux_all().element_class(Tableaux_all(), t)
 
@@ -334,16 +324,9 @@
         # Normalize t to be a list of tuples.
         t = map(tuple, t)
 
-<<<<<<< HEAD
-        # and that it has partition shape
-        from sage.combinat.partition import _Partitions
-        if not list(map(len,t)) in _Partitions:
-            raise ValueError("A tableau must be a list of lists of weakly decreasing length.")
-=======
         ClonableList.__init__(self, parent, t)
         # This dispatches the input verification to the :meth:`check`
         # method.
->>>>>>> 6a3cb272
 
     def __eq__(self, other):
         r"""
@@ -4281,11 +4264,7 @@
             except TypeError:
                 return False
             # any list of lists of partition shape is a tableau
-<<<<<<< HEAD
-            return list(map(len,x)) in _Partitions
-=======
-            return map(len, x) in _Partitions
->>>>>>> 6a3cb272
+            return list(map(len, x)) in _Partitions
         else:
             return False
 
