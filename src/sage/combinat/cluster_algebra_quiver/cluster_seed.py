--- conflicted
+++ resolved
@@ -285,11 +285,7 @@
             self._user_labels_prefix = user_labels_prefix
 
             # initialize the rest
-<<<<<<< HEAD
-            
-=======
  
->>>>>>> 792aab72
             self._C = matrix.identity(self._n)
             self._use_c_vec = True
 
@@ -304,11 +300,7 @@
 
             self._mut_path = [ ]
             self._track_mut = True
-<<<<<<< HEAD
-                        
-=======
-
->>>>>>> 792aab72
+
             if user_labels:
                 self._sanitize_init_vars(user_labels, user_labels_prefix)
             else:
@@ -626,11 +618,7 @@
                     self._yhat = dict([ (self._U.gen(j),prod([self._R.gen(i)**self._M[i,j] for i in xrange(self._n+self._m)])) for j in xrange(self._n)])
                 elif self._cluster:
                     raise ValueError("should not be possible to have cluster variables without f-polynomials")    # added this as a sanity check.  This error should never appear however.
-<<<<<<< HEAD
-                elif self._track_mut == True: #If we can navigate from the root to where we are
-=======
                 elif self._track_mut == True: # If we can navigate from the root to where we are
->>>>>>> 792aab72
                     if not self._use_g_vec:
                         self.use_g_vectors(True)
                     catchup = ClusterSeed(self._b_initial, user_labels=user_labels, user_labels_prefix=user_labels_prefix)
@@ -724,16 +712,6 @@
     def _sanitize_init_vars(self, user_labels, user_labels_prefix = 'x'):
         r"""
         Warning: This is an internal method that rewrites a user-given set of cluster variable names into a format that Sage can utilize.
-<<<<<<< HEAD
-        
-        INPUT:
-        
-        - ``user_labels`` -- The labels that need sanitizing
-        - ``user_labels_prefix`` -- (default:'x') The prefix to use for labels if integers given for labels
-        
-        EXAMPLES::
-        
-=======
 
         INPUT:
 
@@ -742,17 +720,12 @@
  
         EXAMPLES::
 
->>>>>>> 792aab72
         sage: S = ClusterSeed(['A',4]); S._init_vars
         {0: 'x0', 1: 'x1', 2: 'x2', 3: 'x3', 4: 'y0', 5: 'y1', 6: 'y2', 7: 'y3'}
         sage: S._sanitize_init_vars([1,2,3,4],'z')
         sage: S._init_vars
         {0: 'z1', 1: 'z2', 2: 'z3', 3: 'z4'}
-<<<<<<< HEAD
-        
-=======
-
->>>>>>> 792aab72
+
         sage: S = ClusterSeed(['A',4]); S._init_vars
         {0: 'x0', 1: 'x1', 2: 'x2', 3: 'x3', 4: 'y0', 5: 'y1', 6: 'y2', 7: 'y3'}
         sage: S._sanitize_init_vars(['a', 'b', 'c', 'd'])
@@ -855,21 +828,13 @@
             True
 
             sage: S.mutate([0,1,0,1,0])
-<<<<<<< HEAD
-            sage: S.__eq__( T )    
-=======
             sage: S.__eq__( T )
->>>>>>> 792aab72
             False
             sage: S.cluster()
             [x1, x0]
             sage: T.cluster()
             [x0, x1]
-<<<<<<< HEAD
-            
-=======
-
->>>>>>> 792aab72
+
             sage: S.mutate([0,1,0,1,0])
             sage: S.__eq__( T )
             True
@@ -1214,23 +1179,22 @@
             sage: S = ClusterSeed(['A',3])
             sage: S.mutations()
             []
-<<<<<<< HEAD
 
             sage: S.mutate([0,1,0,2])
             sage: S.mutations()
             [0, 1, 0, 2]
-            
+
             sage: S.track_mutations(False)
             sage: S.mutations()
             Traceback (most recent call last):
             ...
-            ValueError: Not recording mutation sequence.  Need to track mutations.        
+            ValueError: Not recording mutation sequence.  Need to track mutations.
         """
         if self._track_mut:
-             return copy(self._mut_path)
+            return copy(self._mut_path)
         else:
-             raise ValueError("Not recording mutation sequence.  Need to track mutations.")
-        
+            raise ValueError("Not recording mutation sequence.  Need to track mutations.")
+
     def cluster_variable(self, k):
         r"""
         Generates a cluster variable using F-polynomials
@@ -1244,37 +1208,6 @@
             sage: S.cluster_variable(1)
             (x0*x2 + x1 + 1)/(x0*x1)
         """
-=======
-
-            sage: S.mutate([0,1,0,2])
-            sage: S.mutations()
-            [0, 1, 0, 2]
-
-            sage: S.track_mutations(False)
-            sage: S.mutations()
-            Traceback (most recent call last):
-            ...
-            ValueError: Not recording mutation sequence.  Need to track mutations.
-        """
-        if self._track_mut:
-            return copy(self._mut_path)
-        else:
-            raise ValueError("Not recording mutation sequence.  Need to track mutations.")
-
-    def cluster_variable(self, k):
-        r"""
-        Generates a cluster variable using F-polynomials
-
-        EXAMPLES::
-
-            sage: S = ClusterSeed(['A',3])
-            sage: S.mutate([0,1])
-            sage: S.cluster_variable(0)
-            (x1 + 1)/x0
-            sage: S.cluster_variable(1)
-            (x0*x2 + x1 + 1)/(x0*x1)
-        """
->>>>>>> 792aab72
         if self._use_fpolys:
             IE = self._init_exch.values()
             if (k in xrange(self._n)) or (k in IE):
@@ -1292,11 +1225,7 @@
             else:
                 raise ValueError('No cluster variable with index or label ' + str(k) + '.')
         elif self._track_mut: # if we can recreate the clusters
-<<<<<<< HEAD
-            catchup = ClusterSeed(self._b_initial, user_labels=self._user_labels, user_labels_prefix=self._user_labels_prefix) 
-=======
             catchup = ClusterSeed(self._b_initial, user_labels=self._user_labels, user_labels_prefix=self._user_labels_prefix)
->>>>>>> 792aab72
             catchup.use_c_vectors(use=self._use_c_vec, bot_is_c=self._bot_is_c)
             catchup.mutate(self.mutations())
             return catchup.cluster_variable(k)
@@ -1329,11 +1258,7 @@
 
         if not self._use_fpolys:
             if self._track_mut: # if we can recreate the clusters
-<<<<<<< HEAD
-                catchup = ClusterSeed(self._b_initial, user_labels=self._user_labels, user_labels_prefix=self._user_labels_prefix) 
-=======
                 catchup = ClusterSeed(self._b_initial, user_labels=self._user_labels, user_labels_prefix=self._user_labels_prefix)
->>>>>>> 792aab72
                 catchup.use_c_vectors(use=self._use_c_vec, bot_is_c=self._bot_is_c)
                 catchup.mutate(self.mutations())
                 return catchup.cluster()
@@ -1420,8 +1345,7 @@
 
             return self._F[IE[k]]
         elif self._track_mut:
-<<<<<<< HEAD
-            catchup = ClusterSeed(self._b_initial, user_labels=self._user_labels, user_labels_prefix=self._user_labels_prefix) 
+            catchup = ClusterSeed(self._b_initial, user_labels=self._user_labels, user_labels_prefix=self._user_labels_prefix)
             catchup.use_c_vectors(use=self._use_c_vec, bot_is_c=self._bot_is_c)
             catchup.mutate(self.mutations())
 
@@ -1429,16 +1353,6 @@
         else:
             raise ValueError("Turn on use_fpolys to get F polynomial %s."%k)
 
-=======
-            catchup = ClusterSeed(self._b_initial, user_labels=self._user_labels, user_labels_prefix=self._user_labels_prefix)
-            catchup.use_c_vectors(use=self._use_c_vec, bot_is_c=self._bot_is_c)
-            catchup.mutate(self.mutations())
-
-            return catchup.f_polynomial(k)
-        else:
-            raise ValueError("Turn on use_fpolys to get F polynomial %s."%k)
-
->>>>>>> 792aab72
     def f_polynomials(self):
         r"""
         Returns all *F-polynomials* of ``self``. These are obtained from the
@@ -1576,7 +1490,6 @@
             (-1, 1, 0)
 
         REFERENCES:
-<<<<<<< HEAD
 
         .. [NaZe2011] Tomoki Nakanishi and Andrei Zelevinsky
         *On Tropical Dualities In Cluster Algebras*
@@ -1589,20 +1502,6 @@
         else:
             IE = []
 
-=======
-
-        .. [NaZe2011] Tomoki Nakanishi and Andrei Zelevinsky
-        *On Tropical Dualities In Cluster Algebras*
-        :arxiv:`1101.3736v3`
-        """
-        from sage.matrix.all import identity_matrix
-
-        if self._use_fpolys:
-            IE = self._init_exch.values()
-        else:
-            IE = []
-
->>>>>>> 792aab72
         B = self.b_matrix()
         C = self.c_matrix()
 
@@ -1616,11 +1515,7 @@
             J[j,k] += max(0, -eps*B[j,k])
         J[k,k] = -1
         self._G = self._G*J
-<<<<<<< HEAD
-        
-=======
-
->>>>>>> 792aab72
+
     def c_vector(self,k):
         r"""
         Returns the ``k``-th *c-vector* of ``self``. It is obtained as the
@@ -1656,7 +1551,6 @@
             return self.c_matrix().column(k)
         else:
             return tuple( self._M[i,k] for i in range(self._n,self._n+self._m) )
-<<<<<<< HEAD
 
     def c_matrix(self,show_warnings=True):
         r"""
@@ -1737,7 +1631,7 @@
             catchup.use_fpolys(False)
             catchup.use_g_vectors(False)
             catchup.use_c_vectors(False)
-                        
+
             catchup.mutate(self.mutations())
             return copy(catchup._D).column(k)
         else:
@@ -1746,7 +1640,7 @@
     def d_matrix(self, show_warnings=True):
         r"""
         Returns the matrix of *d-vectors* of ``self``.
-        
+
         EXAMPLES::
             sage: S = ClusterSeed(['A',4]); S.d_matrix()
             [-1  0  0  0]
@@ -1774,7 +1668,7 @@
             catchup.use_g_vectors(False)
             catchup.use_c_vectors(False)
             catchup.track_mutations(False)
-                        
+
             catchup.mutate(self.mutations())
             return catchup.d_matrix()
         elif show_warnings:
@@ -2021,169 +1915,6 @@
         reds = self.red_vertices()
         if len(reds) > 0:
             return reds[0]
-=======
-
-    def c_matrix(self,show_warnings=True):
-        r"""
-        Returns all *c-vectors* of ``self``.
-
-        Warning: this method assumes the sign-coherence conjecture and that the
-        input seed is sign-coherent (has an exchange matrix with columns of like signs).
-        Otherwise, computational errors might arise.
-
-        EXAMPLES::
-
-            sage: S = ClusterSeed(['A',3]).principal_extension()
-            sage: S.mutate([2,1,2])
-            sage: S.c_matrix()
-            [ 1  0  0]
-            [ 0  0 -1]
-            [ 0 -1  0]
-
-            sage: S = ClusterSeed(['A',4]);
-            sage: S.use_g_vectors(False); S.use_fpolys(False);  S.use_c_vectors(False);  S.use_d_vectors(False); S.track_mutations(False); 
-            sage: S.c_matrix()
-            Traceback (most recent call last):
-            ...
-            ValueError: Unable to calculate c-vectors. Need to use c vectors.
-        """
-
-        if self._bot_is_c:
-            return copy(self._M[self._m:(self._n+self._m),:self._n])
-        elif self._use_c_vec:
-            return copy(self._C)
-        elif self._use_g_vec or self._use_fpolys: #both of these will populate g_matrix() successfully
-            if self.b_matrix().is_skew_symmetric():
-                return self.g_matrix().inverse().transpose()
-            elif self._track_mut:
-                BC1 = copy(self._b_initial[0:self._n])
-                BC1 = BC1.stack(matrix.identity(self._n))
-                seq = iter(self.mutations())
-                for k in seq:
-                    BC1.mutate(k)
-                return copy(BC1[self._n:2*self._n])
-            else:
-                raise ValueError("Unable to calculate c-vectors. Need to use c vectors.")
-        elif self._track_mut:
-            BC1 = copy(self._b_initial[0:self._n])
-            BC1 = BC1.stack(matrix.identity(self._n))
-            seq = iter(self.mutations())
-            for k in seq:
-                BC1.mutate(k)
-            return copy(BC1[self._n:2*self._n])
-        elif show_warnings:
-            raise ValueError("Unable to calculate c-vectors. Need to use c vectors.")
-        else:
-            return None
-
-    def d_vector(self, k):
-        r"""
-        Returns the ``k``-th *d-vector* of ``self``. This is the exponent vector
-        of the denominator of the ``k``-th cluster variable.
-
-        EXAMPLES::
-
-            sage: S = ClusterSeed(['A',3])
-            sage: S.mutate([2,1,2])
-            sage: [ S.d_vector(k) for k in range(3) ]
-            [(-1, 0, 0), (0, 1, 1), (0, 1, 0)]
-        """
-        from sage.modules.free_module_element import vector
-
-        if self._use_d_vec:
-            return copy(self._D).column(k)
-        elif self._use_fpolys:
-            f = self.cluster_variable(k)
-            if f in self._R.gens():
-                return -vector(f.numerator().monomials()[0].exponents()[0][:self._n])
-            return vector(f.denominator().monomials()[0].exponents()[0][:self._n])
-        elif self._track_mut:
-            catchup = ClusterSeed(self._b_initial)
-            catchup.use_fpolys(False)
-            catchup.use_g_vectors(False)
-            catchup.use_c_vectors(False)
-
-            catchup.mutate(self.mutations())
-            return copy(catchup._D).column(k)
-        else:
-            raise ValueError("Unable to calculate d-vector %s. Need to use d vectors."%k)
-
-    def d_matrix(self, show_warnings=True):
-        r"""
-        Returns the matrix of *d-vectors* of ``self``.
-
-        EXAMPLES::
-            sage: S = ClusterSeed(['A',4]); S.d_matrix()
-            [-1  0  0  0]
-            [ 0 -1  0  0]
-            [ 0  0 -1  0]
-            [ 0  0  0 -1]
-            sage: S.mutate([1,2,1,0,1,3]); S.d_matrix()
-            [1 1 0 1]
-            [1 1 1 1]
-            [1 0 1 1]
-            [0 0 0 1]
-
-
-        """
-        if not (self._use_d_vec or self._use_fpolys or self._track_mut):
-            #raise ValueError("No d-vectors initialized.")
-            raise ValueError("Unable to calculate d-vectors. Need to use d vectors.")
-        if self._use_d_vec:
-            return copy(self._D)
-        elif self._use_fpolys:
-            return matrix( [ self.d_vector(k) for k in range(self._n) ] ).transpose()
-        elif self._track_mut:
-            catchup = ClusterSeed(self._b_initial)
-            catchup.use_fpolys(False)
-            catchup.use_g_vectors(False)
-            catchup.use_c_vectors(False)
-            catchup.track_mutations(False)
-
-            catchup.mutate(self.mutations())
-            return catchup.d_matrix()
-        elif show_warnings:
-            raise ValueError("No valid way to calculate d-vectors")
-
-    def _d_mutate(self, k):
-        r"""
-        An internal procedure that returns ``self`` with d-vectors mutated at k.
-
-        WARNING: This function assumes you are sending it good data (does not check for sanitized inputs)
-
-        EXAMPLES::
-
-            sage: S = ClusterSeed(['A',3])
-            sage: S._d_mutate(0)
-            sage: S.d_matrix()
-            [ 1  0  0]
-            [ 0 -1  0]
-            [ 0  0 -1]
-            sage: S.d_vector(0)
-            (1, 0, 0)
-
-        """
-        if self._use_fpolys:
-            IE = self._init_exch.values()
-        else:
-            IE = []
-
-        B = self.b_matrix()
-        D = copy(self._D)
-        dnew = copy(-D.column(k))
-        dp = copy( dnew.parent().zero() )
-        dn = copy( dnew.parent().zero() )
-        dmax = copy( dnew.parent().zero() )
-
-        for j in xrange(self._n):
-            if B[j,k] >0:
-                dp += B[j,k]*D.column(j)
-            elif B[j,k] <0:
-                dn -= B[j,k]*D.column(j)
-        for i in xrange(self._n):
-            dmax[i] = max(dp[i],dn[i])
-        self._D.set_column(k,dnew+dmax)
->>>>>>> 792aab72
 
         return None
 
@@ -2207,7 +1938,6 @@
             sage: G = ClusterSeed(['GR',[4,9]]); G.urban_renewals()
             [5, 6]
         """
-<<<<<<< HEAD
         vertices = []
         for i in range(self._n):
             if self.quiver().digraph().in_degree(i) == 2 and self.quiver().digraph().out_degree(i) == 2:
@@ -2304,318 +2034,6 @@
             0
 
         """
-=======
-        from sage.misc.all import prod
-
-        if k not in range(self._n):
-            raise ValueError("The cluster seed does not have a coefficient of index %s."%k)
-        if self._m == 0:
-            return self.x(0)**0
-        else:
-            try:    # are c vectors being tracked?
-                exp = self.c_vector(k)
-            except:    # if not try and reconstruct them
-                try:
-                    exp = self.c_matrix().column(k)
-                except:
-                    raise ValueError("Unable to calculate coefficients without c vectors enabled.")
-
-            return prod( self.y(i)**exp[i] for i in xrange(self._m) )
-
-    def coefficients(self):
-        r"""
-        Returns all *coefficients* of ``self``.
-
-        EXAMPLES::
-
-            sage: S = ClusterSeed(['A',3]).principal_extension()
-            sage: S.mutate([2,1,2])
-            sage: S.coefficients()
-            [y0, 1/y2, 1/y1]
-        """
-        # exceptions are caught in the subroutine.
-        return [ self.coefficient(k) for k in range(self._n) ]
-
-    def quiver(self):
-        r"""
-        Returns the *quiver* associated to ``self``.
-
-        EXAMPLES::
-
-            sage: S = ClusterSeed(['A',3])
-            sage: S.quiver()
-            Quiver on 3 vertices of type ['A', 3]
-        """
-        from sage.combinat.cluster_algebra_quiver.quiver import ClusterQuiver
-        if self._quiver is None:
-            self._quiver = ClusterQuiver( self._M )
-        return self._quiver
-
-    def is_acyclic(self):
-        r"""
-        Returns True iff self is acyclic (i.e., if the underlying quiver is acyclic).
-
-        EXAMPLES::
-
-            sage: ClusterSeed(['A',4]).is_acyclic()
-            True
-
-            sage: ClusterSeed(['A',[2,1],1]).is_acyclic()
-            True
-
-            sage: ClusterSeed([[0,1],[1,2],[2,0]]).is_acyclic()
-            False
-        """
-
-        return self.quiver()._digraph.is_directed_acyclic()
-
-    def is_bipartite(self,return_bipartition=False):
-        r"""
-        Returns True iff self is bipartite (i.e., if the underlying quiver is bipartite).
-
-        INPUT:
-
-        - return_bipartition -- (default:False) if True, the bipartition is returned in the case of ``self`` being bipartite.
-
-        EXAMPLES::
-
-            sage: ClusterSeed(['A',[3,3],1]).is_bipartite()
-            True
-
-            sage: ClusterSeed(['A',[4,3],1]).is_bipartite()
-            False
-        """
-
-        return self.quiver().is_bipartite(return_bipartition=return_bipartition)
-
-    def green_vertices(self):
-        r"""
-        Return the list of green vertices of ``self``.
-
-        A vertex is defined to be green if its c-vector has all non-positive
-        entries. More information on green vertices can be found at [BDP2013]_
-
-        OUTPUT:
-
-        The green vertices as a list of integers.
-
-        EXAMPLES::
-
-            sage: ClusterSeed(['A',3]).principal_extension().green_vertices()
-            [0, 1, 2]
-
-            sage: ClusterSeed(['A',[3,3],1]).principal_extension().green_vertices()
-            [0, 1, 2, 3, 4, 5]
-        """
-
-        # Make sure we have c vectors
-        if not self._use_c_vec:
-            raise ValueError("Must use c vectors to grab the vertices.")
-
-        return get_green_vertices(self._C)
-
-    def first_green_vertex(self):
-        r"""
-        Return the first green vertex of ``self``.
-
-        A vertex is defined to be green if its c-vector has all non-positive entries.
-        More information on green vertices can be found at [BDP2013]_
-
-        EXAMPLES::
-
-            sage: ClusterSeed(['A',3]).principal_extension().first_green_vertex()
-            0
-
-            sage: ClusterSeed(['A',[3,3],1]).principal_extension().first_green_vertex()
-            0
-        """
-        # Make sure we have c vectors
-        if not self._use_c_vec:
-            raise ValueError("Must use c vectors to grab the vertices.")
-
-        greens = self.green_vertices()
-        if len(greens) > 0:
-            return greens[0]
-
-        return None
-
-    def red_vertices(self):
-        r"""
-        Return the list of red vertices of ``self``.
-
-        A vertex is defined to be red if its c-vector has all non-negative entries.
-        More information on red vertices can be found at [BDP2013]_.
-
-        OUTPUT:
-
-        The red vertices as a list of integers.
-
-        EXAMPLES::
-
-            sage: ClusterSeed(['A',3]).principal_extension().red_vertices()
-            []
-
-            sage: ClusterSeed(['A',[3,3],1]).principal_extension().red_vertices()
-            []
-
-            sage: Q = ClusterSeed(['A',[3,3],1]).principal_extension();
-            sage: Q.mutate(1);
-            sage: Q.red_vertices()
-            [1]
-
-        """
-        # Make sure we have c vectors on
-        if not self._use_c_vec:
-            raise ValueError("Must use c vectors to grab the vertices.")
-
-        return get_red_vertices(self._C)
-
-    def first_red_vertex(self):
-        r"""
-        Return the first red vertex of ``self``.
-
-        A vertex is defined to be red if its c-vector has all non-negative entries.
-        More information on red vertices can be found at [BDP2013]_.
-
-        EXAMPLES::
-
-            sage: ClusterSeed(['A',3]).principal_extension().first_red_vertex()
-
-            sage: ClusterSeed(['A',[3,3],1]).principal_extension().first_red_vertex()
-
-            sage: Q = ClusterSeed(['A',[3,3],1]).principal_extension();
-            sage: Q.mutate(1);
-            sage: Q.first_red_vertex()
-            1
-
-        """
-        # Make sure we have c vectors
-        if not self._use_c_vec:
-            raise ValueError("Must use c vectors to grab the vertices.")
-
-        reds = self.red_vertices()
-        if len(reds) > 0:
-            return reds[0]
-
-        return None
-
-    def urban_renewals(self, return_first=False):
-        r"""
-        Return the list of the urban renewal vertices of ``self``.
-
-        An urban renewal vertex is one in which there are two arrows pointing
-        toward the vertex and two arrows pointing away.
-
-        INPUT:
-
-        - ``return_first`` -- (default:False) if True, will return the first urban renewal
-
-        OUTPUT:
-
-        A list of vertices (as integers)
-
-        EXAMPLES::
-
-            sage: G = ClusterSeed(['GR',[4,9]]); G.urban_renewals()
-            [5, 6]
-        """
-        vertices = []
-        for i in range(self._n):
-            if self.quiver().digraph().in_degree(i) == 2 and self.quiver().digraph().out_degree(i) == 2:
-                if return_first:
-                    return i
-                vertices.append(i)
-
-        if return_first:
-            return None
-        return vertices
-
-    def first_urban_renewal(self):
-        r"""
-        Return the first urban renewal vertex.
-
-        An urban renewal vertex is one in which there are two arrows pointing
-        toward the vertex and two arrows pointing away.
-
-        EXAMPLES::
-
-            sage: G = ClusterSeed(['GR',[4,9]]); G.first_urban_renewal()
-            5
-        """
-        return self.urban_renewals(return_first=True)
-
-    def highest_degree_denominator(self, filter=None):
-        r"""
-        Return the vertex of the cluster polynomial with highest degree in the denominator.
-
-        INPUT:
-
-        - ``filter`` - Filter should be a list or iterable
-
-        OUTPUT:
-
-        Returns an integer.
-
-        EXAMPLES::
-
-            sage: B = matrix([[0,-1,0,-1,1,1],[1,0,1,0,-1,-1],[0,-1,0,-1,1,1],[1,0,1,0,-1,-1],[-1,1,-1,1,0,0],[-1,1,-1,1,0,0]])
-            sage: C = ClusterSeed(B).principal_extension(); C.mutate([0,1,2,4,3,2,5,4,3])
-            sage: C.highest_degree_denominator()
-            5
-        """
-        if filter is None:
-            filter = xrange(len(self.cluster()))
-        degree = 0
-        vertex_to_mutate = []
-
-        # if we have d vectors use those, else see if we have clusters
-        if self._use_d_vec:
-            for i in list(enumerate(self.d_matrix().columns())):
-                if i[0] not in filter:
-                    continue
-                col = i[1]
-                vertex = i[0]
-                cur_vertex_degree = sum(col)
-                if degree == cur_vertex_degree:
-                    vertex_to_mutate.append(vertex)
-                if degree < cur_vertex_degree:
-                    degree = cur_vertex_degree
-                    vertex_to_mutate = [vertex]
-        elif self._use_fpolys:
-            for i in list(enumerate(self.cluster())):
-                if i[0] not in filter:
-                    continue
-                vari = i[1]
-                vertex = i[0]
-                denom = vari.denominator()
-                cur_vertex_degree = denom.degree()
-                if degree == cur_vertex_degree:
-                    vertex_to_mutate.append(vertex)
-                if degree < cur_vertex_degree:
-                    degree = cur_vertex_degree
-                    vertex_to_mutate = [vertex]
-
-
-        return_key = randint(0,len(vertex_to_mutate) - 1)
-        return vertex_to_mutate[return_key]
-
-    def smallest_c_vector(self):
-        r"""
-        Return the vertex with the smallest c vector
-
-        OUTPUT:
-
-        Returns an integer.
-
-        EXAMPLES::
-            sage: B = matrix([[0,2],[-2,0]])
-            sage: C = ClusterSeed(B).principal_extension();
-            sage: C.mutate(0)
-            sage: C.smallest_c_vector()
-            0
-
-        """
->>>>>>> 792aab72
         min_sum = infinity
         vertex_to_mutate = []
 
@@ -2877,14 +2295,13 @@
                         sequence = sequence+"_"+`j`
                     else:
                         sequence = sequence+"_"+j
-<<<<<<< HEAD
 
         # If we get a function, execute it
         if hasattr(sequence, '__call__'):
             # function should return either integer or sequence
             sequence = sequence(seed)
 
-        
+
         if sequence is None:
             raise ValueError('Not mutating: No vertices given.')
 
@@ -2895,53 +2312,23 @@
 
         n, m = seed.n(), seed.m()
         V = range(n)+IE
-        
-=======
-
-        # If we get a function, execute it
-        if hasattr(sequence, '__call__'):
-            # function should return either integer or sequence
-            sequence = sequence(seed)
-
-
-        if sequence is None:
-            raise ValueError('Not mutating: No vertices given.')
-
-        if seed._use_fpolys:
-            IE = seed._init_exch.values()
-        else:
-            IE = []
-
-        n, m = seed.n(), seed.m()
-        V = range(n)+IE
-
->>>>>>> 792aab72
+
         if seed._use_fpolys and isinstance(sequence, str):
             sequence = seed.cluster_index(sequence)
             if sequence is None:
                 raise ValueError("Variable provided is not in our cluster")
-<<<<<<< HEAD
-          
-=======
-
->>>>>>> 792aab72
+
         if (sequence in xrange(n)) or (sequence in IE):
             seqq = [sequence]
         else:
             seqq = sequence
-<<<<<<< HEAD
-            
-=======
-
->>>>>>> 792aab72
+
 
 
         if isinstance(seqq, tuple):
             seqq = list( seqq )
         if not isinstance(seqq, list):
             raise ValueError('The quiver can only be mutated at a vertex or at a sequence of vertices')
-<<<<<<< HEAD
-=======
 
         # remove ineligible vertices
         #if any( v not in V for v in seqq ):
@@ -2949,15 +2336,7 @@
             #raise ValueError('The quiver cannot be mutated at the vertex ' + str( v ))
 
         seq = iter(seqq)
->>>>>>> 792aab72
-
-        # remove ineligible vertices
-        #if any( v not in V for v in seqq ):
-            #v = filter( lambda v: v not in V, seqq )[0]
-            #raise ValueError('The quiver cannot be mutated at the vertex ' + str( v ))
-
-        seq = iter(seqq)
-        
+
         for k in seq:
 
             if k in xrange(n):
@@ -2999,34 +2378,6 @@
 
         if not inplace:
             return seed
-        
-    def cluster_index(self, cluster_str):
-        r"""
-        Returns the index of a cluster if use_fpolys is on
-        
-        INPUT:
-        
-        - ``cluster_str`` -- The string to look for in the cluster
-        
-        OUTPUT:
-        
-        Returns an integer or None if the string is not a cluster variable
-        
-        EXAMPLES::
-        
-            sage: S = ClusterSeed(['A',4],user_labels=['x','y','z','w']); S.mutate('x')
-            sage: S.cluster_index('x')
-            sage: S.cluster_index('(y+1)/x')
-            0
-
-        """
-        if self._use_fpolys and isinstance(cluster_str, str):
-            c = FractionField(self._R)(cluster_str)
-            cluster_str = ClusterVariable( FractionField(self._R), c.numerator(), c.denominator(), mutation_type=self._mutation_type, variable_type='cluster variable',xdim=self._n )
-            if cluster_str in self.cluster():
-                return self.cluster().index(cluster_str)
-        
-        return None
 
     def cluster_index(self, cluster_str):
         r"""
@@ -3370,11 +2721,7 @@
         from sage.combinat.cluster_algebra_quiver.mutation_class import _principal_part
         eval_dict = dict( [ ( self.y(i), 1 ) for i in xrange(self._m) ] )
 
-<<<<<<< HEAD
-        seed = ClusterSeed( _principal_part( self._M ), is_principal = True, user_labels=self._user_labels, user_labels_prefix=self._user_labels_prefix, frozen=None)         
-=======
         seed = ClusterSeed( _principal_part( self._M ), is_principal = True, user_labels=self._user_labels, user_labels_prefix=self._user_labels_prefix, frozen=None) 
->>>>>>> 792aab72
         seed.use_c_vectors(self._use_c_vec)
         seed.use_fpolys(self._use_fpolys)
         seed.use_g_vectors(self._use_g_vec)
@@ -3466,11 +2813,7 @@
                     for alpha in almost_positive_coroots])
 
         M = self._M.stack(C)
-<<<<<<< HEAD
-        seed = ClusterSeed(M, is_principal = False, user_labels=self._user_labels, user_labels_prefix=self._user_labels_prefix, frozen=None)         
-=======
         seed = ClusterSeed(M, is_principal = False, user_labels=self._user_labels, user_labels_prefix=self._user_labels_prefix, frozen=None) 
->>>>>>> 792aab72
         seed.use_c_vectors(self._use_c_vec)
         seed.use_fpolys(self._use_fpolys)
         seed.use_g_vectors(self._use_g_vec)
@@ -3504,11 +2847,7 @@
             [ 0  0  1  0  0]
             [ 0  0  0  1  0]
             [ 0  0  0  0  1]
-<<<<<<< HEAD
-            
-=======
  
->>>>>>> 792aab72
             sage: S = ClusterSeed(['A',4],user_labels=['a','b','c','d'])
             sage: T= S.principal_extension()
             sage: T.cluster()
@@ -3532,11 +2871,7 @@
                 self._user_labels = self._user_labels + ['y%s'%i for i in xrange(self._n)]
             elif isinstance(self._user_labels,dict):
                 self._user_labels.update( {(i+self._n):'y%s'%i for i in xrange(self._n)}  )
-<<<<<<< HEAD
-        seed = ClusterSeed(M, is_principal = is_principal, user_labels=self._user_labels, user_labels_prefix=self._user_labels_prefix, frozen=None)         
-=======
         seed = ClusterSeed(M, is_principal = is_principal, user_labels=self._user_labels, user_labels_prefix=self._user_labels_prefix, frozen=None) 
->>>>>>> 792aab72
         seed.use_c_vectors(self._use_c_vec)
         seed.use_fpolys(self._use_fpolys)
         seed.use_g_vectors(self._use_g_vec)
@@ -3614,11 +2949,7 @@
             sage: S.set_cluster(cluster2, force=True)
             sage: S.cluster()
             [x0, (x1 + 1)/x2, (x0*x2 + x1 + 1)/(x1*x2)]
-<<<<<<< HEAD
-            
-=======
-
->>>>>>> 792aab72
+
             sage: S = ClusterSeed(['A',3]); S.use_fpolys(False)
             sage: S.set_cluster([1,1,1])
             Warning: clusters not being tracked so this command is ignored.
@@ -3635,11 +2966,7 @@
                 self._cluster = [ FractionField(self._R)(x) for x in cluster ][0:self._n]
                 self._is_principal = None
         else:
-<<<<<<< HEAD
-             print("Warning: clusters not being tracked so this command is ignored.")    
-=======
              print("Warning: clusters not being tracked so this command is ignored.") 
->>>>>>> 792aab72
 
     def reset_cluster( self ):
         r"""
@@ -3666,20 +2993,12 @@
             sage: T.reset_cluster()
             sage: T.cluster()
             [x0, x1, x2]
-<<<<<<< HEAD
-            
-=======
  
->>>>>>> 792aab72
             sage: S = ClusterSeed(['B',3],user_labels=[[1,2],[2,3],[3,4]],user_labels_prefix='p')
             sage: S.mutate([0,1])
             sage: S.cluster()
             [(p_2_3 + 1)/p_1_2, (p_1_2*p_3_4^2 + p_2_3 + 1)/(p_1_2*p_2_3), p_3_4]
-<<<<<<< HEAD
-            
-=======
  
->>>>>>> 792aab72
             sage: S.reset_cluster()
             sage: S.cluster()
             [p_1_2, p_2_3, p_3_4]
@@ -3696,11 +3015,7 @@
             self._F = dict([(i,self._U(1)) for i in self._init_exch.values()])
         if self._use_fpolys:
             self.set_cluster(self._R.gens(), force=True)
-<<<<<<< HEAD
-        
-=======
  
->>>>>>> 792aab72
     def reset_coefficients( self ):
         r"""
         Resets the coefficients of ``self`` to the frozen variables but keeps the current cluster.
@@ -4849,15 +4164,9 @@
     INPUT:
 
     - ``C`` -- The C matrix to check
-<<<<<<< HEAD
-    
-    EXAMPLES::
-    
-=======
  
     EXAMPLES::
  
->>>>>>> 792aab72
         sage: from sage.combinat.cluster_algebra_quiver.cluster_seed import get_green_vertices
         sage: S = ClusterSeed(['A',4]); S.mutate([1,2,3,2,0,1,2,0,3])
         sage: get_green_vertices(S.c_matrix())
@@ -4974,4 +4283,4 @@
                     root = self.denominator().degrees()
                     return sum( [ root[i]*Phiplus[ i+1 ] for i in range(self._n) ] )
             else:
-                raise ValueError('The cluster algebra for %s is not of finite type.'%self._repr_())
+                raise ValueError('The cluster algebra for %s is not of finite type.'%self._repr_())