--- conflicted
+++ resolved
@@ -2176,15 +2176,6 @@
             if c.is_coxeter_element():
                 smart_covers = in_unitary_group = True
         rels = []
-<<<<<<< HEAD
-        for pi in L:
-            for t in R:
-                tau = pi*t
-                if tau in L and (pi.reflection_length(in_unitary_group=True) + 1
-                                 == tau.reflection_length(in_unitary_group=True)):
-                    rels.append([pi,tau])
-        P = Poset(([],rels), cover_relations=True, facade=True)
-=======
         ref_lens = { w: w.reflection_length(in_unitary_group=in_unitary_group) for w in L }
         if smart_covers:
             for pi in L:
@@ -2195,7 +2186,6 @@
         else:
             rels = [ (pi,tau) for pi in L for tau in L if ref_lens[pi] + ref_lens[pi.inverse()*tau] == ref_lens[tau] ]
         P = Poset((L,rels), cover_relations=smart_covers, facade=True)
->>>>>>> 72082b11
         if P.is_lattice():
             return LatticePoset(P)
         else:
@@ -2300,18 +2290,14 @@
             Finite poset containing 6 elements
 
             sage: sorted(w.reduced_word() for w in P)
-<<<<<<< HEAD
             [[], [1], [1, 2], [1, 2, 1], [2], [2, 1]]
-=======
-            [word: , word: 0, word: 01, word: 010, word: 1, word: 10]
 
             sage: W = ReflectionGroup(4); W
             Irreducible complex reflection group of rank 2 and type ST4
             sage: W.absolute_poset()
             Finite poset containing 24 elements
->>>>>>> 72082b11
-        """
-        return self.noncrossing_partition_lattice(L=self, in_unitary_group=in_unitary_group)
+        """
+        return self.noncrossing_partition_lattice(L=self)
 
     class Element(ComplexReflectionGroup.Element):
 
