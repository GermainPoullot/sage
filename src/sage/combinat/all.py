"""
Combinatorics features that are imported by default in the interpreter namespace
"""
from __future__ import absolute_import

from sage.misc.lazy_import import lazy_import

from .combinat import bell_number, catalan_number, euler_number, fibonacci, \
        lucas_number1, lucas_number2, stirling_number1, stirling_number2, \
        CombinatorialObject, CombinatorialClass, FilteredCombinatorialClass, \
        UnionCombinatorialClass, MapCombinatorialClass, \
        InfiniteAbstractCombinatorialClass, \
        tuples, number_of_tuples, \
        unordered_tuples, number_of_unordered_tuples, \
        bell_polynomial, fibonacci_sequence, \
        fibonacci_xrange, bernoulli_polynomial

from .expnums import expnums

from sage.combinat.chas.all import *
from sage.combinat.crystals.all import *
from .rigged_configurations.all import *

from sage.combinat.dlx import DLXMatrix, AllExactCovers, OneExactCover

# block designs, etc
from sage.combinat.designs.all import *

# Free modules and friends
from .free_module import CombinatorialFreeModule
from .combinatorial_algebra import CombinatorialAlgebra
from .debruijn_sequence import DeBruijnSequences

from .schubert_polynomial import SchubertPolynomialRing
from .symmetric_group_algebra import SymmetricGroupAlgebra, HeckeAlgebraSymmetricGroupT
from .symmetric_group_representations import SymmetricGroupRepresentation, SymmetricGroupRepresentations
from .yang_baxter_graph import YangBaxterGraph
#from hall_littlewood import HallLittlewood_qp, HallLittlewood_q, HallLittlewood_p

#Permutations
from .permutation import Permutation, Permutations, Arrangements, CyclicPermutations, CyclicPermutationsOfPartition
from .affine_permutation import AffinePermutationGroup
lazy_import('sage.combinat.colored_permutations', ['ColoredPermutations',
                                                   'SignedPermutations'])
from .derangements import Derangements
lazy_import('sage.combinat.baxter_permutations', ['BaxterPermutations'])

#RSK
from .rsk import RSK, RSK_inverse, robinson_schensted_knuth, robinson_schensted_knuth_inverse, InsertionRules

#HillmanGrassl
lazy_import("sage.combinat.hillman_grassl", ["WeakReversePlanePartition", "WeakReversePlanePartitions"])

#PerfectMatchings
from .perfect_matching import PerfectMatching, PerfectMatchings

# Integer lists
from .integer_lists import IntegerListsLex

#Compositions
from .composition import Composition, Compositions
from .composition_signed import SignedCompositions

#Partitions
from .partition import Partition, Partitions, PartitionsInBox,\
     OrderedPartitions, PartitionsGreatestLE, PartitionsGreatestEQ,\
     number_of_partitions

lazy_import('sage.combinat.partition_tuple', ['PartitionTuple', 'PartitionTuples'])
lazy_import('sage.combinat.partition_kleshchev', ['KleshchevPartitions'])
lazy_import('sage.combinat.skew_partition', ['SkewPartition', 'SkewPartitions'])

#Partition algebra
from .partition_algebra import SetPartitionsAk, SetPartitionsPk, SetPartitionsTk, SetPartitionsIk, SetPartitionsBk, SetPartitionsSk, SetPartitionsRk, SetPartitionsPRk

#Diagram algebra
from .diagram_algebras import PartitionAlgebra, BrauerAlgebra, TemperleyLiebAlgebra, PlanarAlgebra, PropagatingIdeal

#Descent algebra
lazy_import('sage.combinat.descent_algebra', 'DescentAlgebra')

#Vector Partitions
lazy_import('sage.combinat.vector_partition',
            ['VectorPartition', 'VectorPartitions'])

#Similarity class types
from .similarity_class_type import PrimarySimilarityClassType, PrimarySimilarityClassTypes, SimilarityClassType, SimilarityClassTypes

#Cores
from .core import Core, Cores

#Tableaux
lazy_import('sage.combinat.tableau',["Tableau", "SemistandardTableau", "StandardTableau", "RowStandardTableau", "IncreasingTableau",
                                     "Tableaux","SemistandardTableaux","StandardTableaux","RowStandardTableaux", "IncreasingTableaux"])
from .skew_tableau import SkewTableau, SkewTableaux, StandardSkewTableaux, SemistandardSkewTableaux
from .ribbon_shaped_tableau import RibbonShapedTableau, RibbonShapedTableaux, StandardRibbonShapedTableaux
from .ribbon_tableau import RibbonTableaux, RibbonTableau, MultiSkewTableaux, MultiSkewTableau, SemistandardMultiSkewTableaux
from .composition_tableau import CompositionTableau, CompositionTableaux

lazy_import('sage.combinat.tableau_tuple',['TableauTuple', 'StandardTableauTuple', 'RowStandardTableauTuple',
                                           'TableauTuples', 'StandardTableauTuples', 'RowStandardTableauTuples'])
from .k_tableau import WeakTableau, WeakTableaux, StrongTableau, StrongTableaux
lazy_import('sage.combinat.lr_tableau', ['LittlewoodRichardsonTableau',
                                         'LittlewoodRichardsonTableaux'])
lazy_import('sage.combinat.shifted_primed_tableau', ['ShiftedPrimedTableaux',
                                                     'ShiftedPrimedTableau'])

#SuperTableaux
<<<<<<< HEAD
from .super_tableau import *
=======
lazy_import('sage.combinat.super_tableau',["StandardSuperTableau", "SemistandardSuperTableau", "StandardSuperTableaux", "SemistandardSuperTableaux"])
>>>>>>> 71988ce9

#Words
from .words.all import *

from .subword import Subwords

from .graph_path import GraphPaths

#Tuples
from .tuple import Tuples, UnorderedTuples

# Alternating sign matrices
lazy_import('sage.combinat.alternating_sign_matrix', ('AlternatingSignMatrix',
                                                      'AlternatingSignMatrices',
                                                      'MonotoneTriangles',
                                                      'ContreTableaux',
                                                      'TruncatedStaircases'))

# Plane Partitions
lazy_import('sage.combinat.plane_partition', ('PlanePartition',
                                              'PlanePartitions'))

# Parking Functions
lazy_import('sage.combinat.non_decreasing_parking_function',
            ['NonDecreasingParkingFunctions', 'NonDecreasingParkingFunction'])
lazy_import('sage.combinat.parking_functions',
            ['ParkingFunctions', 'ParkingFunction'])

# Trees and Tamari interval posets
from .ordered_tree import (OrderedTree, OrderedTrees,
                          LabelledOrderedTree, LabelledOrderedTrees)
from .binary_tree import (BinaryTree, BinaryTrees,
                         LabelledBinaryTree, LabelledBinaryTrees)
lazy_import('sage.combinat.interval_posets', ['TamariIntervalPoset', 'TamariIntervalPosets'])
lazy_import('sage.combinat.rooted_tree', ('RootedTree', 'RootedTrees',
                         'LabelledRootedTree', 'LabelledRootedTrees'))

from .combination import Combinations
from .cartesian_product import CartesianProduct

from .set_partition import SetPartition, SetPartitions
from .set_partition_ordered import OrderedSetPartition, OrderedSetPartitions
lazy_import('sage.combinat.multiset_partition_into_sets_ordered', ['OrderedMultisetPartitionIntoSets',
                                                         'OrderedMultisetPartitionsIntoSets'])
from .subset import Subsets
#from subsets_pairwise import PairwiseCompatibleSubsets
from .necklace import Necklaces
lazy_import('sage.combinat.dyck_word', ('DyckWords', 'DyckWord'))
from .sloane_functions import sloane
lazy_import('sage.combinat.superpartition', ('SuperPartition',
                                             'SuperPartitions'))

lazy_import('sage.combinat.parallelogram_polyomino',
            ['ParallelogramPolyomino', 'ParallelogramPolyominoes'])

from .root_system.all import *
from .sf.all import *
from .ncsf_qsym.all import *
from .ncsym.all import *
lazy_import('sage.combinat.fqsym', 'FreeQuasisymmetricFunctions')
from .matrices.all import *
# Posets
from .posets.all import *

# Cluster Algebras and Quivers
from .cluster_algebra_quiver.all import *

from . import ranker

from .integer_vector import IntegerVectors
from .integer_vector_weighted import WeightedIntegerVectors
from .integer_vectors_mod_permgroup import IntegerVectorsModPermutationGroup

lazy_import('sage.combinat.q_analogues', ['gaussian_binomial', 'q_binomial'])

from .species.all import *

lazy_import('sage.combinat.kazhdan_lusztig', 'KazhdanLusztigPolynomial')

lazy_import('sage.combinat.degree_sequences', 'DegreeSequences')

lazy_import('sage.combinat.cyclic_sieving_phenomenon',
            ['CyclicSievingPolynomial', 'CyclicSievingCheck'])

lazy_import('sage.combinat.sidon_sets', 'sidon_sets')

# Puzzles
lazy_import('sage.combinat.knutson_tao_puzzles', 'KnutsonTaoPuzzleSolver')

# Gelfand-Tsetlin patterns
lazy_import('sage.combinat.gelfand_tsetlin_patterns',
            ['GelfandTsetlinPattern', 'GelfandTsetlinPatterns'])

# Finite State Machines (Automaton, Transducer)
lazy_import('sage.combinat.finite_state_machine',
            ['Automaton', 'Transducer', 'FiniteStateMachine'])
lazy_import('sage.combinat.finite_state_machine_generators',
            ['automata', 'transducers'])

# Binary Recurrence Sequences
lazy_import('sage.combinat.binary_recurrence_sequences',
            'BinaryRecurrenceSequence')

# Six Vertex Model
lazy_import('sage.combinat.six_vertex_model', 'SixVertexModel')

# sine-Gordon Y-systems
lazy_import('sage.combinat.sine_gordon', 'SineGordonYsystem')

# Fully Packed Loop
lazy_import('sage.combinat.fully_packed_loop', ['FullyPackedLoop', 'FullyPackedLoops'])

# Subword complex and cluster complex
lazy_import('sage.combinat.subword_complex', 'SubwordComplex')
lazy_import("sage.combinat.cluster_complex", "ClusterComplex")

# Constellations
lazy_import('sage.combinat.constellation', ['Constellation', 'Constellations'])

# Growth diagrams
lazy_import('sage.combinat.growth', ['GrowthDiagram',
                                     'GrowthDiagramRSK', 'GrowthDiagramBurge',
                                     'GrowthDiagramBinWord', 'GrowthDiagramDomino',
                                     'GrowthDiagramYoungFibonacci', 'GrowthDiagramSylvester'])<|MERGE_RESOLUTION|>--- conflicted
+++ resolved
@@ -106,11 +106,7 @@
                                                      'ShiftedPrimedTableau'])
 
 #SuperTableaux
-<<<<<<< HEAD
-from .super_tableau import *
-=======
 lazy_import('sage.combinat.super_tableau',["StandardSuperTableau", "SemistandardSuperTableau", "StandardSuperTableaux", "SemistandardSuperTableaux"])
->>>>>>> 71988ce9
 
 #Words
 from .words.all import *
