"""
Tensor Products of Crystals

Main entry points:

- :class:`~sage.combinat.crystals.tensor_product.TensorProductOfCrystals`
- :class:`~sage.combinat.crystals.tensor_product.CrystalOfTableaux`

AUTHORS:

- Anne Schilling, Nicolas Thiery (2007): Initial version
- Ben Salisbury, Travis Scrimshaw (2013): Refactored tensor products to handle
  non-regular crystals and created new subclass to take advantage of
  the regularity
"""
#*****************************************************************************
#       Copyright (C) 2007 Anne Schilling <anne at math.ucdavis.edu>
#                          Nicolas Thiery <nthiery at users.sf.net>
#
#  Distributed under the terms of the GNU General Public License (GPL)
#
#    This code is distributed in the hope that it will be useful,
#    but WITHOUT ANY WARRANTY; without even the implied warranty of
#    MERCHANTABILITY or FITNESS FOR A PARTICULAR PURPOSE.  See the GNU
#    General Public License for more details.
#
#  The full text of the GPL is available at:
#
#                  http://www.gnu.org/licenses/
#****************************************************************************

import operator
from sage.misc.latex import latex
from sage.misc.cachefunc import cached_method, cached_in_parent_method
from sage.structure.parent import Parent
from sage.structure.element import Element, parent
from sage.structure.global_options import GlobalOptions
from sage.categories.category import Category
from sage.categories.classical_crystals import ClassicalCrystals
from sage.categories.regular_crystals import RegularCrystals
from sage.categories.sets_cat import Sets
from sage.combinat.root_system.cartan_type import CartanType
from sage.combinat.cartesian_product import CartesianProduct
from sage.combinat.combinat import CombinatorialObject
from sage.combinat.partition import Partition
from sage.combinat.tableau import Tableau
from letters import CrystalOfLetters
from spins import CrystalOfSpins, CrystalOfSpinsMinus, CrystalOfSpinsPlus
from sage.misc.flatten import flatten

##############################################################################
# Until trunc gets implemented in sage.function.other

from sage.functions.other import floor, ceil
def trunc(i):
    """
    Truncates to the integer closer to zero

    EXAMPLES::

        sage: from sage.combinat.crystals.tensor_product import trunc
        sage: trunc(-3/2), trunc(-1), trunc(-1/2), trunc(0), trunc(1/2), trunc(1), trunc(3/2)
        (-1, -1, 0, 0, 0, 1, 1)
        sage: isinstance(trunc(3/2), Integer)
        True
    """
    if i>= 0:
        return floor(i)
    else:
        return ceil(i)

##############################################################################
# Support classes
##############################################################################

from sage.structure.unique_representation import UniqueRepresentation

class TestParent(UniqueRepresentation, Parent):
    """
    A parent for tests.
    """
    def _repr_(self):
        """
        EXAMPLES::

        sage: from sage.combinat.crystals.tensor_product import TestParent
        sage: TestParent()
        A parent for tests
        """
        return "A parent for tests"

class ImmutableListWithParent(CombinatorialObject, Element):
    r"""
    A class for lists having a parent

    Specification: any subclass ``C`` should implement ``__init__`` which
    accepts the following form ``C(parent, list = list)``

    EXAMPLES:

    We create an immutable list whose parent is the class list::

        sage: from sage.combinat.crystals.tensor_product import ImmutableListWithParent, TestParent
        sage: l = ImmutableListWithParent(TestParent(), [1,2,3])
        sage: l._list
        [1, 2, 3]
        sage: l.parent()
        A parent for tests
        sage: l.sibling([2,1]) == ImmutableListWithParent(TestParent(), [2,1])
        True
        sage: l.reversed()
        [3, 2, 1]
        sage: l.set_index(1,4)
        [1, 4, 3]
    """
    def __init__(self, parent, list):
        """
        EXAMPLES::

            sage: from sage.combinat.crystals.tensor_product import ImmutableListWithParent, TestParent
            sage: l = ImmutableListWithParent(TestParent(), [1,2,3])
            sage: l.parent()
            A parent for tests
            sage: parent(l)
            A parent for tests
            sage: TestSuite(l).run(skip = "_test_category")
        """
        Element.__init__(self, parent)
        CombinatorialObject.__init__(self, list)

    def _repr_(self):
        """
        EXAMPLES::

            sage: from sage.combinat.crystals.tensor_product import ImmutableListWithParent, TestParent
            sage: l = ImmutableListWithParent(TestParent(), [1,2,3])
            sage: l._repr_()
            '[1, 2, 3]'
        """
        return repr(self._list)

    def __eq__(self, other):
        """
        EXAMPLES::

            sage: from sage.combinat.crystals.tensor_product import ImmutableListWithParent, TestParent
            sage: l = ImmutableListWithParent(TestParent(), [1,2,3])
            sage: m = ImmutableListWithParent(ZZ, [1,2,3])
            sage: n = ImmutableListWithParent(ZZ, [2,3,4])
            sage: l == l
            True
            sage: l == m
            False
            sage: m == n
            False
        """
        return self.__class__ is other.__class__ and \
               self.parent() == other.parent() and \
               self._list == other._list

    def __ne__(self, other):
        """
        EXAMPLES::

            sage: from sage.combinat.crystals.tensor_product import ImmutableListWithParent, TestParent
            sage: l = ImmutableListWithParent(TestParent(), [1,2,3])
            sage: m = ImmutableListWithParent(ZZ, [1,2,3])
            sage: n = ImmutableListWithParent(ZZ, [2,3,4])
            sage: l != l
            False
            sage: l != m
            True
            sage: m != n
            True
        """
        return not self.__eq__(other)

    def __lt__(self, other):
        """
        EXAMPLES::

            sage: from sage.combinat.crystals.tensor_product import ImmutableListWithParent, TestParent
            sage: l = ImmutableListWithParent(TestParent(), [1,2,3])
            sage: m = ImmutableListWithParent(ZZ, [1,2,3])
            sage: n = ImmutableListWithParent(ZZ, [2,3,4])
            sage: l < l
            False
            sage: l < m
            False
            sage: m < n
            True
        """
        if parent(self) is not parent(other):
            return NotImplemented
        return self._list.__lt__(other._list)

    def __le__(self, other):
        """
        EXAMPLES::

            sage: from sage.combinat.crystals.tensor_product import ImmutableListWithParent, TestParent
            sage: l = ImmutableListWithParent(TestParent(), [1,2,3])
            sage: m = ImmutableListWithParent(ZZ, [1,2,3])
            sage: n = ImmutableListWithParent(ZZ, [2,3,4])
            sage: l <= l
            True
            sage: l <= m
            True
            sage: m <= n
            True
        """
        if self == other:
            return True
        return self.__lt__(other)

    def __gt__(self, other):
        """
        EXAMPLES::

            sage: from sage.combinat.crystals.tensor_product import ImmutableListWithParent, TestParent
            sage: l = ImmutableListWithParent(TestParent(), [1,2,3])
            sage: m = ImmutableListWithParent(ZZ, [1,2,3])
            sage: n = ImmutableListWithParent(ZZ, [2,3,4])
            sage: l > l
            False
            sage: l > m
            False
            sage: m > n
            False
        """
        if parent(self) is not parent(other):
            return NotImplemented
        return other.__lt__(self)

    def __ge__(self, other):
        """
        EXAMPLES::

            sage: from sage.combinat.crystals.tensor_product import ImmutableListWithParent, TestParent
            sage: l = ImmutableListWithParent(TestParent(), [1,2,3])
            sage: m = ImmutableListWithParent(ZZ, [1,2,3])
            sage: n = ImmutableListWithParent(ZZ, [2,3,4])
            sage: l >= l
            True
            sage: l >= m
            True
            sage: m >= n
            False
        """
        if self == other:
            return True
        return self.__gt__(other)

    def sibling(self, l):
        """
        Returns an :class:`ImmutableListWithParent` object whose list is
        ``l`` and whose parent is the same as the parent of ``self``.

        Note that the implementation of this function makes an assumption
        about the constructor for subclasses.

        EXAMPLES::

            sage: from sage.combinat.crystals.tensor_product import ImmutableListWithParent, TestParent
            sage: l = ImmutableListWithParent(TestParent(), [1,2,3])
            sage: m = l.sibling([2,3,4]); m
            [2, 3, 4]
            sage: m.parent()
            A parent for tests
        """
        return self.__class__(self.parent(), list=l)

    def reversed(self):
        """
        Returns the sibling of ``self`` which is obtained by reversing the
        elements of`` self``.

        EXAMPLES::

            sage: from sage.combinat.crystals.tensor_product import ImmutableListWithParent, TestParent
            sage: l = ImmutableListWithParent(TestParent(), [1,2,3])
            sage: l.reversed()
            [3, 2, 1]
        """
        return self.sibling([ i for i in reversed(self._list)])

    def set_index(self, k, value):
        """
        Returns the sibling of ``self`` obtained by setting the
        `k^{th}` entry of self to value.

        EXAMPLES::

            sage: from sage.combinat.crystals.tensor_product import ImmutableListWithParent, TestParent
            sage: l = ImmutableListWithParent(TestParent(), [1,2,3])
            sage: l.set_index(0,2)
            [2, 2, 3]
            sage: l.set_index(1,4)
            [1, 4, 3]
            sage: _.parent()
            A parent for tests
        """
        l = [i for i in self._list]
        l[k] = value
        return self.sibling(l)

class CrystalOfWords(UniqueRepresentation, Parent):
    """
    Auxiliary class to provide a call method to create tensor product elements.
    This class is shared with several tensor product classes and is also used
    in :class:`~sage.combinat.crystals.tensor_product.CrystalOfTableaux`
    to allow tableaux of different tensor product structures in
    column-reading (and hence different shapes) to be considered elements
    in the same crystal.
    """
    def _element_constructor_(self, *crystalElements):
        """
        EXAMPLES::

            sage: C = crystals.Letters(['A',2])
            sage: T = crystals.TensorProduct(C,C)
            sage: T(1,1)
            [1, 1]
            sage: _.parent()
            Full tensor product of the crystals [The crystal of letters for type ['A', 2], The crystal of letters for type ['A', 2]]
            sage: T = crystals.TensorProduct(C,C,C,generators=[[C(2),C(1),C(1)]])
            sage: T(C(2), C(1), C(1))
            [2, 1, 1]
        """
        return self.element_class(self, list(crystalElements))

    def one_dimensional_configuration_sum(self, q=None, group_components=True):
        r"""
        Computes the one-dimensional configuration sum.

        INPUT:

        - ``q`` -- (default: ``None``) a variable or ``None``; if ``None``,
          a variable `q` is set in the code
        - ``group_components`` -- (default: ``True``) boolean; if ``True``,
          then the terms are grouped by classical component

        The one-dimensional configuration sum is the sum of the weights of all
        elements in the crystal weighted by the energy function.

        EXAMPLES::

            sage: K = crystals.KirillovReshetikhin(['A',2,1],1,1)
            sage: T = crystals.TensorProduct(K,K)
            sage: T.one_dimensional_configuration_sum()
            B[-2*Lambda[1] + 2*Lambda[2]] + (q+1)*B[-Lambda[1]] + (q+1)*B[Lambda[1] - Lambda[2]]
            + B[2*Lambda[1]] + B[-2*Lambda[2]] + (q+1)*B[Lambda[2]]
            sage: R.<t> = ZZ[]
            sage: T.one_dimensional_configuration_sum(t, False)
            B[-2*Lambda[1] + 2*Lambda[2]] + (t+1)*B[-Lambda[1]] + (t+1)*B[Lambda[1] - Lambda[2]]
            + B[2*Lambda[1]] + B[-2*Lambda[2]] + (t+1)*B[Lambda[2]]

            sage: R = RootSystem(['A',2,1])
            sage: La = R.weight_space().basis()
            sage: LS = crystals.ProjectedLevelZeroLSPaths(2*La[1])
            sage: LS.one_dimensional_configuration_sum() == T.one_dimensional_configuration_sum() # long time
            True

        TESTS::

            sage: K1 = crystals.KirillovReshetikhin(['A',2,1],1,1)
            sage: K2 = crystals.KirillovReshetikhin(['A',2,1],2,1)
            sage: T = crystals.TensorProduct(K1,K2)
            sage: T.one_dimensional_configuration_sum() == T.one_dimensional_configuration_sum(group_components=False)
            True
        """
        if q is None:
            from sage.rings.all import QQ
            q = QQ['q'].gens()[0]
        P0 = self.weight_lattice_realization().classical()
        B = P0.algebra(q.parent())
        if group_components:
            G = self.digraph(index_set = self.cartan_type().classical().index_set())
            C = G.connected_components()
            return sum(q**(c[0].energy_function())*B.sum(B(P0(b.weight())) for b in c) for c in C)
        return B.sum(q**(b.energy_function())*B(P0(b.weight())) for b in self)

TensorProductOfCrystalsOptions=GlobalOptions(name='tensor_product_of_crystals',
    doc=r"""
    Sets the global options for tensor products of crystals. The default is to
    use the anti-Kashiwara convention.

    There are two conventions for how `e_i` and `f_i` act on tensor products,
    and the difference between the two is the order of the tensor factors
    are reversed. This affects both the input and output. See the example
    below.
    """,
    end_doc=r"""

    .. NOTE::

        Changing the ``convention`` also changes how the input is handled.

    .. WARNING::

        Internally, the crystals are always stored using the anti-Kashiwara
        convention.

    If no parameters are set, then the function returns a copy of the
    options dictionary.

    EXAMPLES::

        sage: C = crystals.Letters(['A',2])
        sage: T = crystals.TensorProduct(C,C)
        sage: elt = T(C(1), C(2)); elt
        [1, 2]
        sage: crystals.TensorProduct.global_options['convention'] = "Kashiwara"
        sage: elt
        [2, 1]
        sage: T(C(1), C(2)) == elt
        False
        sage: T(C(2), C(1)) == elt
        True
        sage: crystals.TensorProduct.global_options.reset()
    """,
    convention=dict(default="antiKashiwara",
                    description='Sets the convention used for displaying/inputting tensor product of crystals',
                    values=dict(antiKashiwara='use the anti-Kashiwara convention',
                                Kashiwara='use the Kashiwara convention'),
                    alias=dict(anti="antiKashiwara", opposite="antiKashiwara"),
                    case_sensitive=False)
)

class TensorProductOfCrystals(CrystalOfWords):
    r"""
    Tensor product of crystals.

    Given two crystals `B` and `B'` of the same Cartan type,
    one can form the tensor product `B \otimes B^{\prime}`. As a set
    `B \otimes B^{\prime}` is the Cartesian product
    `B \times B^{\prime}`. The crystal operators `f_i` and
    `e_i` act on `b \otimes b^{\prime} \in B \otimes B^{\prime}` as
    follows:

    .. MATH::

        f_i(b \otimes b^{\prime}) = \begin{cases}
        f_i(b) \otimes b^{\prime} & \text{if } \varepsilon_i(b) \geq
        \varphi_i(b^{\prime}) \\
        b \otimes f_i(b^{\prime}) & \text{otherwise}
        \end{cases}

    and

    .. MATH::

        e_i(b \otimes b^{\prime}) = \begin{cases}
        e_i(b) \otimes b^{\prime} & \text{if } \varepsilon_i(b) >
        \varphi_i(b^{\prime}) \\
        b \otimes e_i(b^{\prime}) & \text{otherwise.}
        \end{cases}

    We also define:

    .. MATH::

        \begin{aligned}
        \varphi_i(b \otimes b^{\prime}) & = \max\left( \varphi_i(b),
        \varphi_i(b) + \varphi_i(b^{\prime}) - \varepsilon_i(b) \right)
        \\ \varepsilon_i(b \otimes b^{\prime}) & = \max\left(
        \varepsilon_i(b^{\prime}), \varepsilon_i(b^{\prime}) +
        \varepsilon_i(b) - \varphi_i(b^{\prime}) \right).
        \end{aligned}

    .. NOTE::

        This is the opposite of Kashiwara's convention for tensor
        products of crystals.

    Since tensor products are associative `(\mathcal{B} \otimes \mathcal{C})
    \otimes \mathcal{D} \cong \mathcal{B} \otimes (\mathcal{C} \otimes
    \mathcal{D})` via the natural isomorphism `(b \otimes c) \otimes d \mapsto
    b \otimes (c \otimes d)`, we can generalizing this to arbitrary tensor
    products. Thus consider `B_N \otimes \cdots \otimes B_1`, where each
    `B_k` is an abstract crystal. The underlying set of the tensor product is
    `B_N \times \cdots \times B_1`, while the crystal structure is given
    as follows. Let `I` be the index set, and fix some `i \in I` and `b_N
    \otimes \cdots \otimes b_1 \in B_N \otimes \cdots \otimes B_1`. Define

    .. MATH::

        a_i(k) := \varepsilon_i(b_k) - \sum_{j=1}^{k-1} \langle
        \alpha_i^{\vee}, \mathrm{wt}(b_j) \rangle.

    Then

    .. MATH::

        \begin{aligned}
        \mathrm{wt}(b_N \otimes \cdots \otimes b_1) &=
        \mathrm{wt}(b_N) + \cdots + \mathrm{wt}(b_1),
        \\ \varepsilon_i(b_N \otimes \cdots \otimes b_1) &= \max_{1 \leq k
        \leq n}\left( \sum_{j=1}^k \varepsilon_i(b_j) - \sum_{j=1}^{k-1}
        \varphi_i(b_j) \right)
        \\ & = \max_{1 \leq k \leq N}\bigl( a_i(k) \bigr),
        \\ \varphi_i(b_N \otimes \cdots \otimes b_1) &= \max_{1 \leq k \leq N}
        \left( \varphi_i(b_N) + \sum_{j=k}^{N-1} \big( \varphi_i(b_j) -
        \varepsilon_i(b_{j+1}) \big) \right)
        \\ & = \max_{1 \leq k \leq N}\bigl( \lambda_i + a_i(k) \bigr)
        \end{aligned}

    where `\lambda_i = \langle \alpha_i^{\vee}, \mathrm{wt}(b_N \otimes \cdots
    \otimes b_1) \rangle`. Then for `k = 1, \ldots, N` the action of the
    Kashiwara operators is determined as follows.

    - If `a_i(k) > a_i(j)` for `1 \leq j < k` and `a_i(k) \geq a_i(j)`
      for `k < j \leq N`:

      .. MATH::

          e_i(b_N \otimes \cdots \otimes b_1) = b_N \otimes \cdots \otimes
          e_i b_k \otimes \cdots \otimes b_1.

    - If `a_i(k) \geq a_i(j)` for `1 \leq j < k` and `a_i(k) > a_i(j)`
      for `k < j \leq N`:

      .. MATH::

          f_i(b_N \otimes \cdots \otimes b_1) = b_N \otimes \cdots \otimes
          f_i b_k \otimes \cdots \otimes b_1.

    Note that this is just recursively applying the definition of the tensor
    product on two crystals. Recall that `\langle \alpha_i^{\vee},
    \mathrm{wt}(b_j) \rangle = \varphi_i(b_j) - \varepsilon_i(b_j)` by the
    definition of a crystal.

    .. RUBRIC:: Regular crystals

    Now if all crystals `B_k` are regular crystals, all `\varepsilon_i` and
    `\varphi_i` are non-negative and we can
    define tensor product by the *signature rule*. We start by writing a word
    in `+` and `-` as follows:

    .. MATH::

        \underbrace{- \cdots -}_{\varphi_i(b_N) \text{ times}} \quad
        \underbrace{+ \cdots +}_{\varepsilon_i(b_N) \text{ times}}
        \quad \cdots \quad
        \underbrace{- \cdots -}_{\varphi_i(b_1) \text{ times}} \quad
        \underbrace{+ \cdots +}_{\varepsilon_i(b_1) \text{ times}},

    and then canceling ordered pairs of `+-` until the word is in the reduced
    form:

    .. MATH::

        \underbrace{- \cdots -}_{\varphi_i \text{ times}} \quad
        \underbrace{+ \cdots +}_{\varepsilon_i \text{ times}}.

    Here `e_i` acts on the factor corresponding to the leftmost `+` and `f_i`
    on the factor corresponding to the rightmost `-`. If there is no `+` or
    `-` respectively, then the result is `0` (``None``).

    EXAMPLES:

    We construct the type `A_2`-crystal generated by `2 \otimes 1 \otimes 1`::

        sage: C = crystals.Letters(['A',2])
        sage: T = crystals.TensorProduct(C,C,C,generators=[[C(2),C(1),C(1)]])

    It has `8` elements::

        sage: T.list()
        [[2, 1, 1], [2, 1, 2], [2, 1, 3], [3, 1, 3], [3, 2, 3], [3, 1, 1], [3, 1, 2], [3, 2, 2]]

    One can also check the Cartan type of the crystal::

        sage: T.cartan_type()
        ['A', 2]

    Other examples include crystals of tableaux (which internally are
    represented as tensor products obtained by reading the tableaux
    columnwise)::

        sage: C = crystals.Tableaux(['A',3], shape=[1,1,0])
        sage: D = crystals.Tableaux(['A',3], shape=[1,0,0])
        sage: T = crystals.TensorProduct(C,D, generators=[[C(rows=[[1], [2]]), D(rows=[[1]])], [C(rows=[[2], [3]]), D(rows=[[1]])]])
        sage: T.cardinality()
        24
        sage: TestSuite(T).run()
        sage: T.module_generators
        [[[[1], [2]], [[1]]], [[[2], [3]], [[1]]]]
        sage: [x.weight() for x in T.module_generators]
        [(2, 1, 0, 0), (1, 1, 1, 0)]

    If no module generators are specified, we obtain the full tensor
    product::

        sage: C = crystals.Letters(['A',2])
        sage: T = crystals.TensorProduct(C,C)
        sage: T.list()
        [[1, 1], [1, 2], [1, 3], [2, 1], [2, 2], [2, 3], [3, 1], [3, 2], [3, 3]]
        sage: T.cardinality()
        9

    For a tensor product of crystals without module generators, the
    default implementation of ``module_generators`` contains all elements
    in the tensor product of the crystals. If there is a subset of
    elements in the tensor product that still generates the crystal,
    this needs to be implemented for the specific crystal separately::

        sage: T.module_generators.list()
        [[1, 1], [1, 2], [1, 3], [2, 1], [2, 2], [2, 3], [3, 1], [3, 2], [3, 3]]

    For classical highest weight crystals, it is also possible to list
    all highest weight elements::

        sage: C = crystals.Letters(['A',2])
        sage: T = crystals.TensorProduct(C,C,C,generators=[[C(2),C(1),C(1)],[C(1),C(2),C(1)]])
        sage: T.highest_weight_vectors()
        ([2, 1, 1], [1, 2, 1])

    Examples with non-regular and infinite crystals (these did not work
    before :trac:`14402`)::

        sage: B = crystals.infinity.Tableaux(['D',10])
        sage: T = crystals.TensorProduct(B,B)
        sage: T
        Full tensor product of the crystals
        [The infinity crystal of tableaux of type ['D', 10],
         The infinity crystal of tableaux of type ['D', 10]]

        sage: B = crystals.infinity.GeneralizedYoungWalls(15)
        sage: T = crystals.TensorProduct(B,B,B)
        sage: T
        Full tensor product of the crystals
        [Crystal of generalized Young walls of type ['A', 15, 1],
         Crystal of generalized Young walls of type ['A', 15, 1],
         Crystal of generalized Young walls of type ['A', 15, 1]]

        sage: La = RootSystem(['A',2,1]).weight_lattice().fundamental_weights()
        sage: B = crystals.GeneralizedYoungWalls(2,La[0]+La[1])
        sage: C = crystals.GeneralizedYoungWalls(2,2*La[2])
        sage: D = crystals.GeneralizedYoungWalls(2,3*La[0]+La[2])
        sage: T = crystals.TensorProduct(B,C,D)
        sage: T
        Full tensor product of the crystals
        [Highest weight crystal of generalized Young walls of Cartan type ['A', 2, 1] and highest weight Lambda[0] + Lambda[1],
         Highest weight crystal of generalized Young walls of Cartan type ['A', 2, 1] and highest weight 2*Lambda[2],
         Highest weight crystal of generalized Young walls of Cartan type ['A', 2, 1] and highest weight 3*Lambda[0] + Lambda[2]]

    There is also a global option for setting the convention (by default Sage
    uses anti-Kashiwara)::

        sage: C = crystals.Letters(['A',2])
        sage: T = crystals.TensorProduct(C,C)
        sage: elt = T(C(1), C(2)); elt
        [1, 2]
        sage: crystals.TensorProduct.global_options['convention'] = "Kashiwara"
        sage: elt
        [2, 1]
        sage: crystals.TensorProduct.global_options.reset()
    """
    @staticmethod
    def __classcall_private__(cls, *crystals, **options):
        """
        Create the correct parent object.

        EXAMPLES::

            sage: C = crystals.Letters(['A',2])
            sage: T = crystals.TensorProduct(C, C)
            sage: T2 = crystals.TensorProduct(C, C)
            sage: T is T2
            True
            sage: T.category()
            Category of tensor products of classical crystals

            sage: B1 = crystals.TensorProduct(T, C)
            sage: B2 = crystals.TensorProduct(C, T)
            sage: B3 = crystals.TensorProduct(C, C, C)
            sage: B1 is B2 and B2 is B3
            True

            sage: B = crystals.infinity.Tableaux(['A',2])
            sage: T = crystals.TensorProduct(B, B)
            sage: T.category()
            Category of infinite tensor products of highest weight crystals

        TESTS:

        Check that mismatched Cartan types raise an error::

            sage: A2 = crystals.Letters(['A', 2])
            sage: A3 = crystals.Letters(['A', 3])
            sage: crystals.TensorProduct(A2, A3)
            Traceback (most recent call last):
            ...
            ValueError: all crystals must be of the same Cartan type
        """
        crystals = tuple(crystals)
        if "cartan_type" in options:
            cartan_type = CartanType(options.pop("cartan_type"))
        else:
            if not crystals:
                raise ValueError("you need to specify the Cartan type if the tensor product list is empty")
            else:
                cartan_type = crystals[0].cartan_type()

        if any(c.cartan_type() != cartan_type for c in crystals):
            raise ValueError("all crystals must be of the same Cartan type")

        if "generators" in options:
            generators = tuple(tuple(x) if isinstance(x, list) else x for x in options["generators"])

            if all(c in RegularCrystals() for c in crystals):
                return TensorProductOfRegularCrystalsWithGenerators(crystals, generators, cartan_type)
            return TensorProductOfCrystalsWithGenerators(crystals, generators, cartan_type)

        # Flatten out tensor products
        tp = sum([B.crystals if isinstance(B, FullTensorProductOfCrystals) else (B,)
                  for B in crystals], ())

        if all(c in RegularCrystals() for c in crystals):
            return FullTensorProductOfRegularCrystals(tp, cartan_type=cartan_type)
        return FullTensorProductOfCrystals(tp, cartan_type=cartan_type)

    global_options = TensorProductOfCrystalsOptions

    def _element_constructor_(self, *crystalElements):
        """
        EXAMPLES::

            sage: C = crystals.Letters(['A',2])
            sage: T = crystals.TensorProduct(C,C)
            sage: T(1,1)
            [1, 1]
            sage: _.parent()
            Full tensor product of the crystals [The crystal of letters for type ['A', 2], The crystal of letters for type ['A', 2]]
            sage: T = crystals.TensorProduct(C,C,C,generators=[[C(2),C(1),C(1)]])
            sage: T(C(2), C(1), C(1))
            [2, 1, 1]
        """
        if self.global_options['convention'] == "Kashiwara":
            crystalElements = reversed(crystalElements)
        return self.element_class(self, list(crystalElements))

class TensorProductOfCrystalsWithGenerators(TensorProductOfCrystals):
    """
    Tensor product of crystals with a generating set.
    """
    def __init__(self, crystals, generators, cartan_type):
        """
        EXAMPLES::

            sage: C = crystals.Letters(['A',2])
            sage: T = crystals.TensorProduct(C,C,C,generators=[[C(2),C(1),C(1)]])
            sage: TestSuite(T).run()
        """
        assert isinstance(crystals, tuple)
        assert isinstance(generators, tuple)
        category = Category.meet([crystal.category() for crystal in crystals])
        Parent.__init__(self, category = category)
        self.crystals = crystals
        self._cartan_type = cartan_type
        self.module_generators = [ self(*x) for x in generators ]

    def _repr_(self):
        """
        Return a string representation of ``self``.

        EXAMPLES::

            sage: C = crystals.Letters(['A',2])
            sage: crystals.TensorProduct(C,C,generators=[[C(2),C(1)]])
            The tensor product of the crystals [The crystal of letters for type ['A', 2], The crystal of letters for type ['A', 2]]
        """
        if self.global_options['convention'] == "Kashiwara":
            st = repr(list(reversed(self.crystals)))
        else:
            st = repr(list(self.crystals))
        return "The tensor product of the crystals {}".format(st)

class FullTensorProductOfCrystals(TensorProductOfCrystals):
    """
    Full tensor product of crystals.
    """
    def __init__(self, crystals, **options):
        """
        TESTS::

            sage: from sage.combinat.crystals.tensor_product import FullTensorProductOfCrystals
            sage: C = crystals.Letters(['A',2])
            sage: T = crystals.TensorProduct(C,C)
            sage: isinstance(T, FullTensorProductOfCrystals)
            True
            sage: TestSuite(T).run()
        """
        category = Category.meet([crystal.category() for crystal in crystals])
        category = category.TensorProducts()
        if any(c in Sets().Infinite() for c in crystals):
            category = category.Infinite()
        Parent.__init__(self, category=category)
        self.crystals = crystals
        if 'cartan_type' in options:
            self._cartan_type = CartanType(options['cartan_type'])
        else:
            if not crystals:
                raise ValueError("you need to specify the Cartan type if the tensor product list is empty")
            else:
                self._cartan_type = crystals[0].cartan_type()
        self.cartesian_product = CartesianProduct(*self.crystals)
        self.module_generators = self

    def _repr_(self):
        """
        Return a string representation of ``self``.

        EXAMPLES::

            sage: C = crystals.Letters(['A',2])
            sage: crystals.TensorProduct(C,C)
            Full tensor product of the crystals [The crystal of letters for type ['A', 2], The crystal of letters for type ['A', 2]]
        """
        if self.global_options['convention'] == "Kashiwara":
            st = repr(list(reversed(self.crystals)))
        else:
            st = repr(list(self.crystals))
        return "Full tensor product of the crystals {}".format(st)

    # TODO: __iter__ and cardinality should be inherited from EnumeratedSets().CartesianProducts()
    def __iter__(self):
        """
        EXAMPLES::

            sage: C = crystals.Letters(['A',2])
            sage: T = crystals.TensorProduct(C,C)
            sage: list(T)
            [[1, 1], [1, 2], [1, 3], [2, 1], [2, 2], [2, 3], [3, 1], [3, 2], [3, 3]]
            sage: _[0].parent()
            Full tensor product of the crystals [The crystal of letters for type ['A', 2], The crystal of letters for type ['A', 2]]
        """
        for x in self.cartesian_product:
            yield self(*x)

#    list = CombinatorialClass._CombinatorialClass__list_from_iterator

    def cardinality(self):
        """
        Return the cardinality of ``self``.

        EXAMPLES::

            sage: C = crystals.Letters(['A',2])
            sage: T = crystals.TensorProduct(C,C)
            sage: T.cardinality()
            9
        """
        return self.cartesian_product.cardinality()

class TensorProductOfCrystalsElement(ImmutableListWithParent):
    r"""
    A class for elements of tensor products of crystals.
    """
    def _repr_(self):
        """
        Return a string representation of ``self``.

        EXAMPLES::

            sage: C = crystals.Letters(['A',3])
            sage: T = crystals.TensorProduct(C,C)
            sage: T(C(1),C(2))
            [1, 2]
        """
        if self.parent().global_options['convention'] == "Kashiwara":
            return repr(list(reversed(self._list)))
        return repr(self._list)

    def _latex_(self):
        r"""
        Return latex code for ``self``.

        EXAMPLES::

            sage: C = crystals.Letters(["A",2])
            sage: D = crystals.Tableaux(["A",2], shape=[2])
            sage: E = crystals.TensorProduct(C,D)
            sage: latex(E.module_generators[0])
            1 \otimes {\def\lr#1{\multicolumn{1}{|@{\hspace{.6ex}}c@{\hspace{.6ex}}|}{\raisebox{-.3ex}{$#1$}}}
            \raisebox{-.6ex}{$\begin{array}[b]{*{2}c}\cline{1-2}
            \lr{1}&\lr{1}\\\cline{1-2}
            \end{array}$}
            }
        """
        return ' \otimes '.join(latex(c) for c in self)

    def _ascii_art_(self):
        """
        Return an ASCII art representation of ``self``.

        EXAMPLES::

            sage: KT = crystals.TensorProductOfKirillovReshetikhinTableaux(['D',4,1],[[3,3],[2,1],[1,2]])
            sage: ascii_art(KT.module_generators[0])
              1  1  1
              2  2  2 #   1 #   1  1
              3  3  3     2
             -4 -4 -4
        """
        from sage.misc.ascii_art import ascii_art, AsciiArt
        s = ascii_art(self[0])
        s._baseline = s._h // 2
        ret = s
        for tableau in self[1:]:
            s = ascii_art(tableau)
            s._baseline = s._h // 2
            ret += AsciiArt([" # "]) + s
        return ret

    def __lt__(self, other):
        """
        Non elements of the crystal are incomparable with elements of the crystal
        (or should it return NotImplemented?).

        Comparison of two elements of this crystal:

        - different length: incomparable
        - otherwise lexicographicaly, considering ``self[i]`` and ``other[i]``
          as incomparable if ``self[i] < other[i]`` returns NotImplemented
        """
        if parent(self) is not parent(other):
            return False
        if len(self) != len(other):
            return False
        for i in range(len(self)):
            if (self[i] < other[i]) == True:
                return True
            if (other[i] < self[i]) == True:
                return False
        return False

    def _repr_diagram(self):
        r"""
        Return a string representation of ``self`` as a diagram.

        EXAMPLES::

            sage: C = crystals.Tableaux(['A',3], shape=[3,1])
            sage: D = crystals.Tableaux(['A',3], shape=[1])
            sage: E = crystals.Tableaux(['A',3], shape=[2,2,2])
            sage: T = crystals.TensorProduct(C,D,E)
            sage: print T.module_generators[0]._repr_diagram()
              1  1  1 (X)   1 (X)   1  1
              2                     2  2
                                    3  3
        """
        pplist = []
        max_widths = []
        num_cols = len(self)
        for c in self:
            try:
                pplist.append(c._repr_diagram().split('\n'))
            except AttributeError:
                pplist.append(c._repr_().split('\n'))
            max_widths.append(max(map(len, pplist[-1])))
        num_rows = max(map(len, pplist))
        ret = ""
        for i in range(num_rows):
            if i > 0:
                ret += '\n'
            for j in range(num_cols):
                if j > 0:
                    if i == 0:
                        ret += ' (X) '
                    else:
                        ret += '     '
                if i < len(pplist[j]):
                    ret += pplist[j][i]
                    ret += ' '*(max_widths[j] - len(pplist[j][i]))
                else:
                    ret += ' '*max_widths[j]
        return ret

    def pp(self):
        """
        Pretty print ``self``.

        EXAMPLES::

            sage: C = crystals.Tableaux(['A',3], shape=[3,1])
            sage: D = crystals.Tableaux(['A',3], shape=[1])
            sage: E = crystals.Tableaux(['A',3], shape=[2,2,2])
            sage: T = crystals.TensorProduct(C,D,E)
            sage: T.module_generators[0].pp()
              1  1  1 (X)   1 (X)   1  1
              2                     2  2
                                    3  3
        """
        print(self._repr_diagram())

    def weight(self):
        r"""
        Return the weight of ``self``.

        EXAMPLES::

            sage: B = crystals.infinity.Tableaux("A3")
            sage: T = crystals.TensorProduct(B,B)
            sage: b1 = B.highest_weight_vector().f_string([2,1,3])
            sage: b2 = B.highest_weight_vector().f(1)
            sage: t = T(b2, b1)
            sage: t
            [[[1, 1, 1, 2], [2, 2], [3]], [[1, 1, 1, 1, 2], [2, 2, 4], [3]]]
            sage: t.weight()
            (-2, 1, 0, 1)
        """
        return sum(self[i].weight() for i in range(len(self)))

    def epsilon(self, i):
        r"""
        Return `\varepsilon_i` of ``self``.

        INPUT:

        - ``i`` -- An element of the index set

        EXAMPLES::

            sage: B = crystals.infinity.Tableaux("G2")
            sage: T = crystals.TensorProduct(B,B)
            sage: b1 = B.highest_weight_vector().f(2)
            sage: b2 = B.highest_weight_vector().f_string([2,2,1])
            sage: t = T(b2, b1)
            sage: [t.epsilon(i) for i in B.index_set()]
            [0, 3]
        """
        return max(self._sig(i, k) for k in range(1, len(self)+1))

    def phi(self, i):
        r"""
        Return `\varphi_i` of ``self``.

        INPUT:

        - ``i`` -- An element of the index set

        EXAMPLES::

            sage: La = RootSystem(['A',2,1]).weight_lattice().fundamental_weights()
            sage: B = crystals.GeneralizedYoungWalls(2,La[0]+La[1])
            sage: T = crystals.TensorProduct(B,B)
            sage: b1 = B.highest_weight_vector().f_string([1,0])
            sage: b2 = B.highest_weight_vector().f_string([0,1])
            sage: t = T(b2, b1)
            sage: [t.phi(i) for i in B.index_set()]
            [1, 1, 4]

        TESTS:

        Check that :trac:`15462` is fixed::

            sage: B = crystals.Tableaux(['A',2], shape=[2,1])
            sage: La = RootSystem(['A',2]).ambient_space().fundamental_weights()
            sage: T = crystals.TensorProduct(crystals.elementary.T(['A',2], La[1]+La[2]), B)
            sage: t = T.an_element()
            sage: t.phi(1)
            2
            sage: t.phi(2)
            2
        """
        P = self[-1].parent().weight_lattice_realization()
        h = P.simple_coroots()
        omega = P(self.weight()).scalar(h[i])
        return max([omega + self._sig(i, k) for k in range(1, len(self)+1)])

    @cached_in_parent_method
    def _sig(self,i,k):
        r"""
        Return `a_i(k)` of ``self``.

        The value `a_i(k)` of a crystal `b = b_N \otimes \cdots \otimes b_1`
        is defined as:

        .. MATH::

            a_i(k) = \varepsilon_i(b_k) - \sum_{j=1}^{k-1} \langle h_i,
            \mathrm{wt}(b_j) \rangle

        where `\mathrm{wt}` is the :meth:`weight` of `b_j`.

        INPUT:

        - ``i`` -- An element of the index set

        - ``k`` -- The (1-based) index of the tensor factor of ``self``

        EXAMPLES::

            sage: B = crystals.infinity.GeneralizedYoungWalls(3)
            sage: T = crystals.TensorProduct(B,B)
            sage: b1 = B.highest_weight_vector().f_string([0,3,1])
            sage: b2 = B.highest_weight_vector().f_string([3,2,1,0,2,3])
            sage: t = T(b1, b2)
            sage: [[t._sig(i,k) for k in range(1,len(t)+1)] for i in B.index_set()]
            [[0, -1], [0, 0], [0, 1], [1, 2]]
        """
        if k == 1:
            return self[-1].epsilon(i)
        return self._sig(i, k-1) + self[-k].epsilon(i) - self[-k+1].phi(i)

    def e(self,i):
        r"""
        Return the action of `e_i` on ``self``.

        INPUT:

        - ``i`` -- An element of the index set

        EXAMPLES::

            sage: B = crystals.infinity.Tableaux("D4")
            sage: T = crystals.TensorProduct(B,B)
            sage: b1 = B.highest_weight_vector().f_string([1,4,3])
            sage: b2 = B.highest_weight_vector().f_string([2,2,3,1,4])
            sage: t = T(b2, b1)
            sage: t.e(1)
            [[[1, 1, 1, 1, 1], [2, 2, 3, -3], [3]], [[1, 1, 1, 1, 2], [2, 2, 2], [3, -3]]]
            sage: t.e(2)
            sage: t.e(3)
            [[[1, 1, 1, 1, 1, 2], [2, 2, 3, -4], [3]], [[1, 1, 1, 1, 2], [2, 2, 2], [3, -3]]]
            sage: t.e(4)
            [[[1, 1, 1, 1, 1, 2], [2, 2, 3, 4], [3]], [[1, 1, 1, 1, 2], [2, 2, 2], [3, -3]]]
        """
        N = len(self) + 1
        for k in range(1, N):
            if all(self._sig(i,k) > self._sig(i,j) for j in range(1, k)) and \
                    all(self._sig(i,k) >= self._sig(i,j) for j in range(k+1, N)):
                crystal = self[-k].e(i)
                if crystal is None:
                    return None
                return self.set_index(-k, crystal)
        return None

    def f(self,i):
        r"""
        Return the action of `f_i` on ``self``.

        INPUT:

        - ``i`` -- An element of the index set

        EXAMPLES::

            sage: La = RootSystem(['A',3,1]).weight_lattice().fundamental_weights()
            sage: B = crystals.GeneralizedYoungWalls(3,La[0])
            sage: T = crystals.TensorProduct(B,B,B)
            sage: b1 = B.highest_weight_vector().f_string([0,3])
            sage: b2 = B.highest_weight_vector().f_string([0])
            sage: b3 = B.highest_weight_vector()
            sage: t = T(b3, b2, b1)
            sage: t.f(0)
            [[[0]], [[0]], [[0, 3]]]
            sage: t.f(1)
            [[], [[0]], [[0, 3], [1]]]
            sage: t.f(2)
            [[], [[0]], [[0, 3, 2]]]
            sage: t.f(3)
            [[], [[0, 3]], [[0, 3]]]
        """
        N = len(self) + 1
        for k in range(1, N):
            if all(self._sig(i,k) >= self._sig(i,j) for j in range(1, k)) and \
                    all(self._sig(i,k) > self._sig(i,j) for j in range(k+1, N)):
                crystal = self[-k].f(i)
                if crystal is None:
                    return None
                return self.set_index(-k, crystal)
        return None

class TensorProductOfRegularCrystalsElement(TensorProductOfCrystalsElement):
    """
    Element class for a tensor product of regular crystals.

    TESTS::

        sage: C = crystals.Letters(['A',2])
        sage: T = crystals.TensorProduct(C, C)
        sage: elt = T(C(1), C(2))
        sage: from sage.combinat.crystals.tensor_product import TensorProductOfRegularCrystalsElement
        sage: isinstance(elt, TensorProductOfRegularCrystalsElement)
        True
    """
    def e(self, i):
        """
        Return the action of `e_i` on ``self``.

        EXAMPLES::

            sage: C = crystals.Letters(['A',5])
            sage: T = crystals.TensorProduct(C,C)
            sage: T(C(1),C(2)).e(1) == T(C(1),C(1))
            True
            sage: T(C(2),C(1)).e(1) is None
            True
            sage: T(C(2),C(2)).e(1) == T(C(1),C(2))
            True
        """
        if i not in self.index_set():
            raise ValueError("i must be in the index set")
        position = self.positions_of_unmatched_plus(i)
        if position == []:
            return None
        k = position[0]
        return self.set_index(k, self[k].e(i))

    def weight(self):
        """
        Return the weight of ``self``.

        EXAMPLES::

            sage: C = crystals.Letters(['A',3])
            sage: T = crystals.TensorProduct(C,C)
            sage: T(C(1),C(2)).weight()
            (1, 1, 0, 0)
            sage: T = crystals.Tableaux(['D',4],shape=[])
            sage: T.list()[0].weight()
            (0, 0, 0, 0)
        """
        return sum((self[j].weight() for j in range(len(self))), self.parent().weight_lattice_realization().zero())

    def f(self, i):
        """
        Return the action of `f_i` on ``self``.

        EXAMPLES::

            sage: C = crystals.Letters(['A',5])
            sage: T = crystals.TensorProduct(C,C)
            sage: T(C(1),C(1)).f(1)
            [1, 2]
            sage: T(C(1),C(2)).f(1)
            [2, 2]
            sage: T(C(2),C(1)).f(1) is None
            True
        """
        if i not in self.index_set():
            raise ValueError("i must be in the index set")
        position = self.positions_of_unmatched_minus(i)
        if position == []:
            return None
        k = position[len(position)-1]
        return self.set_index(k, self[k].f(i))

    def phi(self, i):
        r"""
        Return `\varphi_i` of ``self``.

        EXAMPLES::

            sage: C = crystals.Letters(['A',5])
            sage: T = crystals.TensorProduct(C,C)
            sage: T(C(1),C(1)).phi(1)
            2
            sage: T(C(1),C(2)).phi(1)
            1
            sage: T(C(2),C(1)).phi(1)
            0
        """
        self = self.reversed()
        height = 0
        for j in range(len(self)):
            plus = self[j].epsilon(i)
            minus = self[j].phi(i)
            if height-plus < 0:
                height = minus
            else:
                height = height - plus + minus
        return height

    def epsilon(self, i):
        r"""
        Return `\varepsilon_i` of ``self``.

        EXAMPLES::

            sage: C = crystals.Letters(['A',5])
            sage: T = crystals.TensorProduct(C,C)
            sage: T(C(1),C(1)).epsilon(1)
            0
            sage: T(C(1),C(2)).epsilon(1)
            1
            sage: T(C(2),C(1)).epsilon(1)
            0
        """
        height = 0
        for j in range(len(self)):
            minus = self[j].phi(i)
            plus = self[j].epsilon(i)
            if height-minus < 0:
                height = plus
            else:
                height = height - minus + plus
        return height

    def positions_of_unmatched_minus(self, i, dual=False, reverse=False):
        """
        EXAMPLES::

            sage: C = crystals.Letters(['A',5])
            sage: T = crystals.TensorProduct(C,C)
            sage: T(C(2),C(1)).positions_of_unmatched_minus(1)
            []
            sage: T(C(1),C(2)).positions_of_unmatched_minus(1)
            [0]
        """
        unmatched_plus = []
        height = 0
        if reverse == True:
            self = self.reversed()
        if dual == False:
            for j in range(len(self)):
                minus = self[j].phi(i)
                plus = self[j].epsilon(i)
                if height-minus < 0:
                    unmatched_plus.append(j)
                    height = plus
                else:
                    height = height - minus + plus
        else:
            for j in range(len(self)):
                plus = self[j].epsilon(i)
                minus = self[j].phi(i)
                if height-plus < 0:
                    unmatched_plus.append(j)
                    height = minus
                else:
                    height = height - plus + minus
        return unmatched_plus

    def positions_of_unmatched_plus(self, i):
        """
        EXAMPLES::

            sage: C = crystals.Letters(['A',5])
            sage: T = crystals.TensorProduct(C,C)
            sage: T(C(2),C(1)).positions_of_unmatched_plus(1)
            []
            sage: T(C(1),C(2)).positions_of_unmatched_plus(1)
            [1]
        """
        l = self.positions_of_unmatched_minus(i, dual=True, reverse=True)
        l.reverse()
        return [len(self)-1-l[j] for j in range(len(l))]

    def energy_function(self):
        r"""
        Return the energy function of ``self``.

        The energy is only defined when ``self`` is an element of a tensor
        product of affine Kirillov-Reshetikhin crystals. In this
        implementation, it is assumed that ``self`` is an element of a
        tensor product of perfect crystals of the same level, see
        Theorem 7.5 in [SchillingTingley2011]_.

        INPUT:

        - ``self`` -- an element of a tensor product of perfect
          Kirillov-Reshetkhin crystals of the same level

        OUTPUT: an integer

        REFERENCES:

        .. [SchillingTingley2011] A. Schilling, P. Tingley.
           Demazure crystals, Kirillov-Reshetikhin crystals, and the energy
           function. Electronic Journal of Combinatorics. **19(2)**. 2012.
           :arXiv:`1104.2359`

        EXAMPLES::

            sage: K = crystals.KirillovReshetikhin(['A',2,1],1,1)
            sage: T = crystals.TensorProduct(K,K,K)
            sage: hw = [b for b in T if all(b.epsilon(i)==0 for i in [1,2])]
            sage: for b in hw:
            ....:    print b, b.energy_function()
            [[[1]], [[1]], [[1]]] 0
            [[[1]], [[2]], [[1]]] 2
            [[[2]], [[1]], [[1]]] 1
            [[[3]], [[2]], [[1]]] 3

            sage: K = crystals.KirillovReshetikhin(['C',2,1],1,2)
            sage: T = crystals.TensorProduct(K,K)
            sage: hw = [b for b in T if all(b.epsilon(i)==0 for i in [1,2])]
            sage: for b in hw:  # long time (5s on sage.math, 2011)
            ....:     print b, b.energy_function()
            [[], []] 4
            [[], [[1, 1]]] 1
            [[[1, 1]], []] 3
            [[[1, 1]], [[1, 1]]] 0
            [[[1, 2]], [[1, 1]]] 1
            [[[2, 2]], [[1, 1]]] 2
            [[[-1, -1]], [[1, 1]]] 2
            [[[1, -1]], [[1, 1]]] 2
            [[[2, -1]], [[1, 1]]] 2

            sage: K = crystals.KirillovReshetikhin(['C',2,1],1,1)
            sage: T = crystals.TensorProduct(K)
            sage: t = T.module_generators[0]
            sage: t.energy_function()
            Traceback (most recent call last):
            ...
            ValueError: All crystals in the tensor product need to be perfect of the same level
        """
        C = self.parent().crystals[0]
        ell = ceil(C.s()/C.cartan_type().c()[C.r()])
        if any(ell != K.s()/K.cartan_type().c()[K.r()] for K in self.parent().crystals):
            raise ValueError("All crystals in the tensor product need to be perfect of the same level")
        t = self.parent()(*[K.module_generator() for K in self.parent().crystals])
        d = t.affine_grading()
        return d - self.affine_grading()

    def affine_grading(self):
        r"""
        Returns the affine grading of `self`.

        The affine grading is only defined when ``self`` is an element of a
        tensor product of affine Kirillov-Reshetikhin crystals. It is
        calculated by finding a path from ``self`` to a ground state path
        using the helper method :meth:`e_string_to_ground_state` and counting
        the number of affine Kashiwara operators `e_0` applied on the way.

        INPUT:

        - ``self`` -- an element of a tensor product of Kirillov-Reshetikhin
          crystals

        OUTPUT: an integer

        EXAMPLES::

            sage: K = crystals.KirillovReshetikhin(['A',2,1],1,1)
            sage: T = crystals.TensorProduct(K,K)
            sage: t = T.module_generators[0]
            sage: t.affine_grading()
            1

            sage: K = crystals.KirillovReshetikhin(['A',2,1],1,1)
            sage: T = crystals.TensorProduct(K,K,K)
            sage: hw = [b for b in T if all(b.epsilon(i)==0 for i in [1,2])]
            sage: for b in hw:
            ....:     print b, b.affine_grading()
            [[[1]], [[1]], [[1]]] 3
            [[[1]], [[2]], [[1]]] 1
            [[[2]], [[1]], [[1]]] 2
            [[[3]], [[2]], [[1]]] 0

            sage: K = crystals.KirillovReshetikhin(['C',2,1],1,1)
            sage: T = crystals.TensorProduct(K,K,K)
            sage: hw = [b for b in T if all(b.epsilon(i)==0 for i in [1,2])]
            sage: for b in hw:
            ....:     print b, b.affine_grading()
            [[[1]], [[1]], [[1]]] 2
            [[[1]], [[2]], [[1]]] 1
            [[[1]], [[-1]], [[1]]] 0
            [[[2]], [[1]], [[1]]] 1
            [[[-2]], [[2]], [[1]]] 0
            [[[-1]], [[1]], [[1]]] 1
        """
        return self.e_string_to_ground_state().count(0)

    @cached_method
    def e_string_to_ground_state(self):
        r"""
        Returns a string of integers in the index set `(i_1,\ldots,i_k)` such
        that `e_{i_k} \cdots e_{i_1}` of ``self`` is the ground state.

        This method is only defined when ``self`` is an element of a tensor
        product of affine Kirillov-Reshetikhin crystals. It calculates a path
        from ``self`` to a ground state path using Demazure arrows as defined
        in Lemma 7.3 in [SchillingTingley2011]_.

        INPUT:

        - ``self`` -- an element of a tensor product of Kirillov-Reshetikhin
          crystals

        OUTPUT: a tuple of integers `(i_1,\ldots,i_k)`

        EXAMPLES::

            sage: K = crystals.KirillovReshetikhin(['A',2,1],1,1)
            sage: T = crystals.TensorProduct(K,K)
            sage: t = T.module_generators[0]
            sage: t.e_string_to_ground_state()
            (0, 2)

            sage: K = crystals.KirillovReshetikhin(['C',2,1],1,1)
            sage: T = crystals.TensorProduct(K,K)
            sage: t = T.module_generators[0]; t
            [[[1]], [[1]]]
            sage: t.e_string_to_ground_state()
            (0,)
            sage: x=t.e(0)
            sage: x.e_string_to_ground_state()
            ()
            sage: y=t.f_string([1,2,1,1,0]); y
            [[[2]], [[1]]]
            sage: y.e_string_to_ground_state()
            ()
        """
        from sage.combinat.rigged_configurations.kr_tableaux import KirillovReshetikhinTableaux
        if self.parent().crystals[0].__module__ != 'sage.combinat.crystals.kirillov_reshetikhin' and \
                not isinstance(self.parent().crystals[0], KirillovReshetikhinTableaux):
            raise ValueError("All crystals in the tensor product need to be Kirillov-Reshetikhin crystals")
        I = self.cartan_type().classical().index_set()
        ell = max(ceil(K.s()/K.cartan_type().c()[K.r()]) for K in self.parent().crystals)
        for i in I:
            if self.epsilon(i) > 0:
                return (i,) + (self.e(i)).e_string_to_ground_state()
        if self.epsilon(0) > ell:
            return (0,) + (self.e(0)).e_string_to_ground_state()
        return ()

CrystalOfWords.Element = TensorProductOfCrystalsElement

class FullTensorProductOfRegularCrystals(FullTensorProductOfCrystals):
    """
    Full tensor product of regular crystals.
    """
    Element = TensorProductOfRegularCrystalsElement

class TensorProductOfRegularCrystalsWithGenerators(TensorProductOfCrystalsWithGenerators):
    """
    Tensor product of regular crystals with a generating set.
    """
    Element = TensorProductOfRegularCrystalsElement

#########################################################
## Crystal of tableaux

class CrystalOfTableaux(CrystalOfWords):
    r"""
    A class for crystals of tableaux with integer valued shapes

    INPUT:

    - ``cartan_type`` -- a Cartan type
    - ``shape`` -- a partition of length at most ``cartan_type.rank()``
    - ``shapes`` -- a list of such partitions

    This constructs a classical crystal with the given Cartan type and
    highest weight(s) corresponding to the given shape(s).

    If the type is `D_r`, the shape is permitted to have a negative
    value in the `r`-th position. Thus if the shape equals `[s_1,\ldots,s_r]`,
    then `s_r` may be negative but in any case `s_1 \geq \cdots \geq s_{r-1}
    \geq |s_r|`. This crystal is related to that of shape
    `[s_1,\ldots,|s_r|]` by the outer automorphism of `SO(2r)`.

    If the type is `D_r` or `B_r`, the shape is permitted to be of
    length `r` with all parts of half integer value. This corresponds
    to having one spin column at the beginning of the tableau. If
    several shapes are provided, they currently should all or none
    have this property.

    Crystals of tableaux are constructed using an embedding into
    tensor products following Kashiwara and Nakashima [KN94]_. Sage's tensor
    product rule for crystals differs from that of Kashiwara and Nakashima
    by reversing the order of the tensor factors. Sage produces the same
    crystals of tableaux as Kashiwara and Nakashima. With Sage's convention,
    the tensor product of crystals is the same as the monoid operation on
    tableaux and hence the plactic monoid.

    .. SEEALSO::

        :mod:`sage.combinat.crystals.crystals` for general help on
        crystals, and in particular plotting and `\LaTeX` output.

    EXAMPLES:

    We create the crystal of tableaux for type `A_2`, with
    highest weight given by the partition `[2,1,1]`::

        sage: T = crystals.Tableaux(['A',3], shape = [2,1,1])

    Here is the list of its elements::

        sage: T.list()
        [[[1, 1], [2], [3]], [[1, 2], [2], [3]], [[1, 3], [2], [3]],
         [[1, 4], [2], [3]], [[1, 4], [2], [4]], [[1, 4], [3], [4]],
         [[2, 4], [3], [4]], [[1, 1], [2], [4]], [[1, 2], [2], [4]],
         [[1, 3], [2], [4]], [[1, 3], [3], [4]], [[2, 3], [3], [4]],
         [[1, 1], [3], [4]], [[1, 2], [3], [4]], [[2, 2], [3], [4]]]

    Internally, a tableau of a given Cartan type is represented as a
    tensor product of letters of the same type. The order in which the
    tensor factors appear is by reading the columns of the tableaux
    left to right, top to bottom (in French notation). As an example::

        sage: T = crystals.Tableaux(['A',2], shape = [3,2])
        sage: T.module_generators[0]
        [[1, 1, 1], [2, 2]]
        sage: T.module_generators[0]._list
        [2, 1, 2, 1, 1]

    To create a tableau, one can use::

        sage: Tab = crystals.Tableaux(['A',3], shape = [2,2])
        sage: Tab(rows=[[1,2],[3,4]])
        [[1, 2], [3, 4]]
        sage: Tab(columns=[[3,1],[4,2]])
        [[1, 2], [3, 4]]

    .. TODO::

        FIXME:

        - Do we want to specify the columns increasingly or
          decreasingly? That is, should this be
          ``Tab(columns = [[1,3],[2,4]])``?
        - Make this fully consistent with
          :func:`~sage.combinat.tableau.Tableau`!

    We illustrate the use of a shape with a negative last entry in
    type `D`::

        sage: T = crystals.Tableaux(['D',4],shape=[1,1,1,-1])
        sage: T.cardinality()
        35
        sage: TestSuite(T).run()

    We illustrate the construction of crystals of spin tableaux when
    the partitions have half integer values in type `B` and `D`::

        sage: T = crystals.Tableaux(['B',3],shape=[3/2,1/2,1/2]); T
        The crystal of tableaux of type ['B', 3] and shape(s) [[3/2, 1/2, 1/2]]
        sage: T.cardinality()
        48
        sage: T.module_generators
        [[+++, [[1]]]]
        sage: TestSuite(T).run()

        sage: T = crystals.Tableaux(['D',3],shape=[3/2,1/2,-1/2]); T
        The crystal of tableaux of type ['D', 3] and shape(s) [[3/2, 1/2, -1/2]]
        sage: T.cardinality()
        20
        sage: T.module_generators
        [[++-, [[1]]]]
        sage: TestSuite(T).run()

    TESTS:

    Base cases::

        sage: T = crystals.Tableaux(['A',2], shape = [])
        sage: T.list()
        [[]]
        sage: TestSuite(T).run()

        sage: T = crystals.Tableaux(['C',2], shape = [1])
        sage: T.list()
        [[[1]], [[2]], [[-2]], [[-1]]]
        sage: TestSuite(T).run()

        sage: T = crystals.Tableaux(['A',2], shapes = [[],[1],[2]])
        sage: T.list()
        [[], [[1]], [[2]], [[3]], [[1, 1]], [[1, 2]], [[2, 2]], [[1, 3]], [[2, 3]], [[3, 3]]]
        sage: T.module_generators
        ([], [[1]], [[1, 1]])

        sage: T = crystals.Tableaux(['B',2], shape=[3])
        sage: T(rows=[[1,1,0]])
        [[1, 1, 0]]

    Input tests::

        sage: T = crystals.Tableaux(['A',3], shape = [2,2])
        sage: C = T.letters
        sage: Tab(rows    = [[1,2],[3,4]])._list == [C(3),C(1),C(4),C(2)]
        True
        sage: Tab(columns = [[3,1],[4,2]])._list == [C(3),C(1),C(4),C(2)]
        True

    For compatibility with
    :func:`~sage.combinat.crystals.tensor_product.TensorProductOfCrystals` we
    need to accept as input the internal list or sequence of elements::

        sage: Tab(list    = [3,1,4,2])._list     == [C(3),C(1),C(4),C(2)]
        True
        sage: Tab(3,1,4,2)._list                 == [C(3),C(1),C(4),C(2)]
        True

    The next example checks whether a given tableau is in fact a valid
    type `C` tableau or not::

        sage: T = crystals.Tableaux(['C',3], shape = [2,2,2])
        sage: Tab = T(rows=[[1,3],[2,-3],[3,-1]])
        sage: Tab in T.list()
        True
        sage: Tab = T(rows=[[2,3],[3,-3],[-3,-2]])
        sage: Tab in T.list()
        False
    """

    @staticmethod
    def __classcall_private__(cls, cartan_type, shapes = None, shape = None):
        """
        Normalizes the input arguments to ensure unique representation,
        and to delegate the construction of spin tableaux.

        EXAMPLES::

            sage: T1 = crystals.Tableaux(CartanType(['A',3]), shape  = [2,2])
            sage: T2 = crystals.Tableaux(['A',3],             shape  = (2,2))
            sage: T3 = crystals.Tableaux(['A',3],             shapes = ([2,2],))
            sage: T2 is T1, T3 is T1
            (True, True)
        """
        cartan_type = CartanType(cartan_type)
        n = cartan_type.rank()
        # standardize shape/shapes input into a tuple of tuples
        assert operator.xor(shape is not None, shapes is not None)
        if shape is not None:
            shapes = (shape,)
        spin_shapes = tuple( tuple(shape) for shape in shapes )
        try:
            shapes = tuple( tuple(trunc(i) for i in shape) for shape in spin_shapes )
        except Exception:
            raise ValueError("shapes should all be partitions or half-integer partitions")
        if spin_shapes == shapes:
            return super(CrystalOfTableaux, cls).__classcall__(cls, cartan_type, shapes)

        # Handle the construction of a crystals of spin tableaux
        # Caveat: this currently only supports all shapes being half
        # integer partitions of length the rank for type B and D. In
        # particular, for type D, the spins all have to be plus or all
        # minus spins
        if any(len(sh) != n for sh in shapes):
            raise ValueError("the length of all half-integer partition shapes should be the rank")
        if any(2*i % 2 != 1 for shape in spin_shapes for i in shape):
            raise ValueError("shapes should be either all partitions or all half-integer partitions")
        if cartan_type.type() == 'D':
            if all( i >= 0 for shape in spin_shapes for i in shape):
                S = CrystalOfSpinsPlus(cartan_type)
            elif all(shape[-1]<0 for shape in spin_shapes):
                S = CrystalOfSpinsMinus(cartan_type)
            else:
                raise ValueError("In type D spins should all be positive or negative")
        else:
            if any( i < 0 for shape in spin_shapes for i in shape):
                raise ValueError("shapes should all be partitions")
            S = CrystalOfSpins(cartan_type)
        B = CrystalOfTableaux(cartan_type, shapes = shapes)
        T = TensorProductOfCrystals(S,B, generators=[[S.module_generators[0],x] for x in B.module_generators])
        T.rename("The crystal of tableaux of type %s and shape(s) %s"%(cartan_type, list(list(shape) for shape in spin_shapes)))
        T.shapes = spin_shapes
        return T


    def __init__(self, cartan_type, shapes):
        """
        Construct the crystal of all tableaux of the given shapes

        INPUT:

        - ``cartan_type`` - (data coercible into) a Cartan type
        - ``shapes``      - a list (or iterable) of shapes
        - ``shape` `      - a shape

        shapes themselves are lists (or iterable) of integers

        EXAMPLES::

            sage: T = crystals.Tableaux(['A',3], shape = [2,2])
            sage: TestSuite(T).run()
        """
#        super(CrystalOfTableaux, self).__init__(category = FiniteEnumeratedSets())
        Parent.__init__(self, category = ClassicalCrystals())
        self.letters = CrystalOfLetters(cartan_type)
        self.shapes = shapes
        self.module_generators = tuple(self.module_generator(la) for la in shapes)
        self.rename("The crystal of tableaux of type %s and shape(s) %s"%(cartan_type, list(list(shape) for shape in shapes)))

    def cartan_type(self):
        """
        Returns the Cartan type of the associated crystal

        EXAMPLES::

            sage: T = crystals.Tableaux(['A',3], shape = [2,2])
            sage: T.cartan_type()
            ['A', 3]
        """
        return self.letters.cartan_type()

    def module_generator(self, shape):
        """
        This yields the module generator (or highest weight element) of a classical
        crystal of given shape. The module generator is the unique tableau with equal
        shape and content.

        EXAMPLE::

            sage: T = crystals.Tableaux(['D',3], shape = [1,1])
            sage: T.module_generator([1,1])
            [[1], [2]]

            sage: T = crystals.Tableaux(['D',4],shape=[2,2,2,-2])
            sage: T.module_generator(tuple([2,2,2,-2]))
            [[1, 1], [2, 2], [3, 3], [-4, -4]]
            sage: T.cardinality()
            294
            sage: T = crystals.Tableaux(['D',4],shape=[2,2,2,2])
            sage: T.module_generator(tuple([2,2,2,2]))
            [[1, 1], [2, 2], [3, 3], [4, 4]]
            sage: T.cardinality()
            294
        """
        type = self.cartan_type()
        if type[0] == 'D' and len(shape) == type[1] and shape[type[1]-1] < 0:
            invert = True
            shape = shape[:-1]+(-shape[type[1]-1],)
        else:
            invert = False
        p = Partition(shape).conjugate()
        # The column canonical tableau, read by columns
        module_generator = flatten([[p[j]-i for i in range(p[j])] for j in range(len(p))])
        if invert:
            f = lambda x : -x if x == type[1] else x
            module_generator = map(f, module_generator)
        return self(list=[self.letters(x) for x in module_generator])

    def _element_constructor_(self, *args, **options):
        """
        Return a
        :class:`~sage.combinat.crystals.tensor_product.CrystalOfTableauxElement`.

        EXAMPLES::

            sage: T = crystals.Tableaux(['A',3], shape = [2,2])
            sage: T(rows=[[1,2],[3,4]])
            [[1, 2], [3, 4]]
            sage: T(columns=[[3,1],[4,2]])
            [[1, 2], [3, 4]]
        """
        return self.element_class(self, *args, **options)



class CrystalOfTableauxElement(TensorProductOfRegularCrystalsElement):
    """
    Element in a crystal of tableaux.
    """
    def __init__(self, parent, *args, **options):
        """
        There are several ways to input tableaux, by rows,
        by columns, as the list of column elements, or as a sequence of numbers
        in column reading.

        EXAMPLES::

            sage: T = crystals.Tableaux(['A',3], shape = [2,2])
            sage: t = T(rows=[[1,2],[3,4]])
            sage: t
            [[1, 2], [3, 4]]
            sage: TestSuite(t).run()

            sage: t = T(columns=[[3,1],[4,2]])
            sage: t
            [[1, 2], [3, 4]]
            sage: TestSuite(t).run()

            sage: t = T(list=[3,1,4,2])
            sage: t
            [[1, 2], [3, 4]]

            sage: t = T(3,1,4,2)
            sage: t
            [[1, 2], [3, 4]]

        Currently inputting the empty tableau as an empty sequence is broken due to a bug in
        the generic __call__ method (see trac ticket #8648)

        EXAMPLES::

            sage: T = crystals.Tableaux(['A',3], shape=[])
            sage: t = T()
            sage: t._list
            [0]

        TESTS:

        Integer types that are not a Sage ``Integer`` (such as a Python ``int``
        and typically arise from compiled code) were not converted into a
        letter. This caused certain functions to fail. This is fixed in
        :trac:`13204`::

            sage: T = crystals.Tableaux(['A',3], shape = [2,2])
            sage: t = T(list=[int(3),1,4,2])
            sage: type(t[0])
            <type 'sage.combinat.crystals.letters.Crystal_of_letters_type_A_element'>
            sage: t = T(list=[3,int(1),4,2])
            sage: type(t[1])
            <type 'sage.combinat.crystals.letters.Crystal_of_letters_type_A_element'>
            sage: C = crystals.KirillovReshetikhin(['A',int(3),1], 1,1)
            sage: C[0].e(0)
            [[4]]
        """
        if len(args) == 1:
            if isinstance(args[0], Tableau):
                options['rows'] = args[0]
        if 'list' in options:
            the_list = options['list']
        elif 'rows' in options:
<<<<<<< HEAD
            rows=options['rows']
#            the_list=Tableau(rows).to_word_by_column()
            rows=Tableau(rows).conjugate()
            the_list=[]
=======
            rows = options['rows']
#            the_list=Tableau(rows).to_word_by_column()
            rows = Tableau(rows).conjugate()
            the_list = []
>>>>>>> 70c1fa4f
            for col in rows:
                the_list += reversed(col)
        elif 'columns' in options:
            columns = options['columns']
            the_list = []
            for col in columns:
                the_list += col
        else:
            the_list = [i for i in args]
        TensorProductOfRegularCrystalsElement.__init__(self, parent, map(parent.letters, the_list))

    def _repr_(self):
        """
        EXAMPLES::

            sage: T = crystals.Tableaux(['A',3], shape = [2,2])
            sage: t = T(rows=[[1,2],[3,4]])
            sage: t._repr_()
            '[[1, 2], [3, 4]]'
        """
        return repr(self.to_tableau())

    def _repr_diagram(self):
        """
        Return a string representation of ``self`` as a diagram.

        EXAMPLES::

            sage: C = crystals.Tableaux(['A', 4], shape=[4,2,1])
            sage: elt = C(rows=[[1,1,1,2], [2,3], [4]])
            sage: print elt._repr_diagram()
              1  1  1  2
              2  3
              4
        """
        return self.to_tableau()._repr_diagram()

    def pp(self):
        """
        EXAMPLES::

            sage: T = crystals.Tableaux(['A',3], shape = [2,2])
            sage: t = T(rows=[[1,2],[3,4]])
            sage: t.pp()
            1  2
            3  4
        """
        return self.to_tableau().pp()

    def _ascii_art_(self):
        """
        Return an ascii art version of ``self``.

        EXAMPLES:

        We check that :trac:`16486` is fixed::

            sage: T = crystals.Tableaux(['B',6], shape=[1]*5)
            sage: ascii_art(T.module_generators[0])
              1
              2
              3
              4
              5
            sage: T = crystals.Tableaux(['D',4], shape=[2,1])
            sage: t = T.module_generators[0].f_string([1,2,3,4,2,2,3,4])
            sage: ascii_art(t)
              1 -2
             -3
        """
        return self.to_tableau()._ascii_art_()

    def _latex_(self):
        r"""
        EXAMPLES::

            sage: T = crystals.Tableaux(['A',3], shape = [4,2])
            sage: t = T(rows=[[1,1,2,3],[2,3]])
            sage: latex(t) # indirect doctest
            {\def\lr#1{\multicolumn{1}{|@{\hspace{.6ex}}c@{\hspace{.6ex}}|}{\raisebox{-.3ex}{$#1$}}}
            \raisebox{-.6ex}{$\begin{array}[b]{*{4}c}\cline{1-4}
            \lr{1}&\lr{1}&\lr{2}&\lr{3}\\\cline{1-4}
            \lr{2}&\lr{3}\\\cline{1-2}
            \end{array}$}
            }
        """
        from sage.combinat.output import tex_from_array
        # Modified version of to_tableau() to have the entrys be letters
        #   rather than their values
        if self._list == []:
            return "{\\emptyset}"

        tab = [ [self[0]] ]
        for i in range(1,len(self)):
            if self[i-1] < self[i] or (self[i-1].value != 0 and self[i-1] == self[i]):
                tab.append([self[i]])
            else:
                l = len(tab)-1
                tab[l].append(self[i])
        for x in tab:
            x.reverse()
        T = Tableau(tab).conjugate()
        return tex_from_array([[letter._latex_() for letter in row] for row in T])

    @cached_method
    def to_tableau(self):
        """
        Returns the Tableau object corresponding to self.

        EXAMPLES::

            sage: T = crystals.Tableaux(['A',3], shape = [2,2])
            sage: t = T(rows=[[1,2],[3,4]]).to_tableau(); t
            [[1, 2], [3, 4]]
            sage: type(t)
            <class 'sage.combinat.tableau.Tableaux_all_with_category.element_class'>
            sage: type(t[0][0])
            <type 'int'>
            sage: T = crystals.Tableaux(['D',3], shape = [1,1])
            sage: t=T(rows=[[-3],[3]]).to_tableau(); t
            [[-3], [3]]
            sage: t=T(rows=[[3],[-3]]).to_tableau(); t
            [[3], [-3]]
            sage: T = crystals.Tableaux(['B',2], shape = [1,1])
            sage: t = T(rows=[[0],[0]]).to_tableau(); t
            [[0], [0]]
        """
        if self._list == []:
            return Tableau([])
        tab = [ [self[0].value] ]
        for i in range(1,len(self)):
            if self[i-1] < self[i] or (self[i-1].value != 0 and self[i-1] == self[i]):
                tab.append([self[i].value])
            else:
                l = len(tab)-1
                tab[l].append(self[i].value)
        for x in tab:
            x.reverse()
        return Tableau(tab).conjugate()

    def promotion(self):
        """
        Promotion for type A crystals of tableaux of rectangular shape

        Returns the result of applying promotion on this tableau.

        This method only makes sense in type A with rectangular shapes.

        EXAMPLES::

            sage: C = crystals.Tableaux(["A",3], shape = [3,3,3])
            sage: t = C(Tableau([[1,1,1],[2,2,3],[3,4,4]]))
            sage: t
            [[1, 1, 1], [2, 2, 3], [3, 4, 4]]
            sage: t.promotion()
            [[1, 1, 2], [2, 2, 3], [3, 4, 4]]
            sage: t.promotion().parent()
            The crystal of tableaux of type ['A', 3] and shape(s) [[3, 3, 3]]
        """
        crystal = self.parent()
        cartan_type = crystal.cartan_type()
        assert cartan_type.type() == 'A'
        return crystal(self.to_tableau().promotion(cartan_type.rank()))

    def promotion_inverse(self):
        """
        Inverse promotion for type A crystals of tableaux of rectangular shape

        Returns the result of applying inverse promotion on this tableau.

        This method only makes sense in type A with rectangular shapes.

        EXAMPLES::

            sage: C = crystals.Tableaux(["A",3], shape = [3,3,3])
            sage: t = C(Tableau([[1,1,1],[2,2,3],[3,4,4]]))
            sage: t
            [[1, 1, 1], [2, 2, 3], [3, 4, 4]]
            sage: t.promotion_inverse()
            [[1, 1, 2], [2, 3, 3], [4, 4, 4]]
            sage: t.promotion_inverse().parent()
            The crystal of tableaux of type ['A', 3] and shape(s) [[3, 3, 3]]
        """
        crystal = self.parent()
        cartan_type = crystal.cartan_type()
        assert cartan_type.type() == 'A'
        return crystal(self.to_tableau().promotion_inverse(cartan_type.rank()))

CrystalOfTableaux.Element = CrystalOfTableauxElement
<|MERGE_RESOLUTION|>--- conflicted
+++ resolved
@@ -1910,17 +1910,10 @@
         if 'list' in options:
             the_list = options['list']
         elif 'rows' in options:
-<<<<<<< HEAD
-            rows=options['rows']
-#            the_list=Tableau(rows).to_word_by_column()
-            rows=Tableau(rows).conjugate()
-            the_list=[]
-=======
             rows = options['rows']
 #            the_list=Tableau(rows).to_word_by_column()
             rows = Tableau(rows).conjugate()
             the_list = []
->>>>>>> 70c1fa4f
             for col in rows:
                 the_list += reversed(col)
         elif 'columns' in options:
