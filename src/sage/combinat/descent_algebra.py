"""
Descent Algebras

AUTHORS:

- Travis Scrimshaw (2013-07-28): Initial version
"""
#*****************************************************************************
#  Copyright (C) 2013 Travis Scrimshaw <tscrim at ucdavis.edu>
#
#  Distributed under the terms of the GNU General Public License (GPL)
#                  http://www.gnu.org/licenses/
#*****************************************************************************

from sage.misc.cachefunc import cached_method
from sage.misc.bindable_class import BindableClass
from sage.misc.lazy_attribute import lazy_attribute
from sage.misc.misc import subsets
from sage.structure.parent import Parent
from sage.structure.unique_representation import UniqueRepresentation
from sage.categories.algebras import Algebras
from sage.categories.realizations import Realizations, Category_realization_of_parent
from sage.categories.all import FiniteDimensionalAlgebrasWithBasis
from sage.rings.all import ZZ, QQ
from sage.functions.other import factorial
from sage.combinat.free_module import CombinatorialFreeModule
from sage.combinat.permutation import Permutations
from sage.combinat.composition import Compositions
from sage.combinat.integer_matrices import IntegerMatrices
from sage.combinat.symmetric_group_algebra import SymmetricGroupAlgebra
from sage.combinat.ncsf_qsym.ncsf import NonCommutativeSymmetricFunctions

class DescentAlgebra(Parent, UniqueRepresentation):
    r"""
    Solomon's descent algebra.

    The descent algebra `\Sigma_n` over a ring `R` is a subalgebra of the
    symmetric group algebra `R S_n`. (The product in the latter algebra
    is defined by `(pq)(i) = q(p(i))` for any two permutations `p` and
    `q` in `S_n` and every `i \in \{ 1, 2, \ldots, n \}`. The algebra
    `\Sigma_n` inherits this product.)

    There are three bases currently implemented for `\Sigma_n`:

    - the standard basis `D_S` of (sums of) descent classes, indexed by
      subsets `S` of `\{1, 2, \ldots, n-1\}`,
    - the subset basis `B_p`, indexed by compositions `p` of `n`,
    - the idempotent basis `I_p`, indexed by compositions `p` of `n`,
      which is used to construct the mutually orthogonal idempotents
      of the symmetric group algebra.

    The idempotent basis is only defined when `R` is a `\QQ`-algebra.

    We follow the notations and conventions in [GR1989]_, apart from the
    order of multiplication being different from the one used in that
    article. Schocker's exposition [Schocker2004]_, in turn, uses the
    same order of multiplication as we are, but has different notations
    for the bases.

    INPUT:

    - ``R`` -- the base ring

    - ``n`` -- a nonnegative integer

    REFERENCES:

    .. [GR1989] C. Reutenauer, A. M. Garsia. *A decomposition of Solomon's
       descent algebra.* Adv. Math. **77** (1989).
       http://www.lacim.uqam.ca/~christo/Publi%C3%A9s/1989/Decomposition%20Solomon.pdf

    .. [Atkinson] M. D. Atkinson. *Solomon's descent algebra revisited.*
       Bull. London Math. Soc. 24 (1992) 545-551.
       http://www.cs.otago.ac.nz/staffpriv/mike/Papers/Descent/DescAlgRevisited.pdf

    .. [MR-Desc] C. Malvenuto, C. Reutenauer, *Duality between
       quasi-symmetric functions and the Solomon descent algebra*,
       Journal of Algebra 177 (1995), no. 3, 967-982.
       http://www.lacim.uqam.ca/~christo/Publi%C3%A9s/1995/Duality.pdf

    .. [Schocker2004] Manfred Schocker, *The descent algebra of the
       symmetric group*. Fields Inst. Comm. 40 (2004), pp. 145-161.
       http://www.mathematik.uni-bielefeld.de/~ringel/schocker-neu.ps

    EXAMPLES::

        sage: DA = DescentAlgebra(QQ, 4)
        sage: D = DA.D(); D
        Descent algebra of 4 over Rational Field in the standard basis
        sage: B = DA.B(); B
        Descent algebra of 4 over Rational Field in the subset basis
        sage: I = DA.I(); I
        Descent algebra of 4 over Rational Field in the idempotent basis
        sage: basis_B = B.basis()
        sage: elt = basis_B[Composition([1,2,1])] + 4*basis_B[Composition([1,3])]; elt
        B[1, 2, 1] + 4*B[1, 3]
        sage: D(elt)
        5*D{} + 5*D{1} + D{1, 3} + D{3}
        sage: I(elt)
        7/6*I[1, 1, 1, 1] + 2*I[1, 1, 2] + 3*I[1, 2, 1] + 4*I[1, 3]

    There is the following syntatic sugar for calling elements of a basis, note
    that for the empty set one must use ``D[[]]`` due to python's syntax::

        sage: D[[]] + D[2] + 2*D[1,2]
        D{} + 2*D{1, 2} + D{2}
        sage: I[1,2,1] + 3*I[4] + 2*I[3,1]
        I[1, 2, 1] + 2*I[3, 1] + 3*I[4]

    TESTS:

    We check that we can go back and forth between our bases::

        sage: DA = DescentAlgebra(QQ, 4)
        sage: D = DA.D()
        sage: B = DA.B()
        sage: I = DA.I()
        sage: all(D(B(b)) == b for b in D.basis())
        True
        sage: all(D(I(b)) == b for b in D.basis())
        True
        sage: all(B(D(b)) == b for b in B.basis())
        True
        sage: all(B(I(b)) == b for b in B.basis())
        True
        sage: all(I(D(b)) == b for b in I.basis())
        True
        sage: all(I(B(b)) == b for b in I.basis())
        True
    """
    def __init__(self, R, n):
        r"""
        EXAMPLES::

            sage: TestSuite(DescentAlgebra(QQ, 4)).run()
        """
        self._n = n
        self._category = FiniteDimensionalAlgebrasWithBasis(R)
        Parent.__init__(self, base=R, category=self._category.WithRealizations())

    def _repr_(self):
        r"""
        Return a string representation of ``self``.

        EXAMPLES::

            sage: DescentAlgebra(QQ, 4)
            Descent algebra of 4 over Rational Field
        """
        return "Descent algebra of {0} over {1}".format(self._n, self.base_ring())

    def a_realization(self):
        r"""
        Return a particular realization of ``self`` (the `B`-basis).

        EXAMPLES::

            sage: DA = DescentAlgebra(QQ, 4)
            sage: DA.a_realization()
            Descent algebra of 4 over Rational Field in the subset basis
        """
        return self.B()

    class D(CombinatorialFreeModule, BindableClass):
        r"""
        The standard basis of a descent algebra.

        This basis is indexed by `S \subseteq \{1, 2, \ldots, n-1\}`,
        and the basis vector indexed by `S` is the sum of all permutations,
        taken in the symmetric group algebra `R S_n`, whose descent set is `S`.
        We denote this basis vector by `D_S`.

        Occasionally this basis appears in literature but indexed by
        compositions of `n` rather than subsets of
        `\{1, 2, \ldots, n-1\}`. The equivalence between these two
        indexings is owed to the bijection from the power set of
        `\{1, 2, \ldots, n-1\}` to the set of all compositions of `n`
        which sends every subset `\{i_1, i_2, \ldots, i_k\}` of
        `\{1, 2, \ldots, n-1\}` (with `i_1 < i_2 < \cdots < i_k`) to
        the composition `(i_1, i_2-i_1, \ldots, i_k-i_{k-1}, n-i_k)`.

        The basis element corresponding to a composition `p` (or to
        the subset of `\{1, 2, \ldots, n-1\}`) is denoted `\Delta^p`
        in [Schocker2004]_.

        EXAMPLES::

            sage: DA = DescentAlgebra(QQ, 4)
            sage: D = DA.D()
            sage: list(D.basis())
            [D{}, D{1}, D{2}, D{1, 2}, D{3}, D{1, 3}, D{2, 3}, D{1, 2, 3}]

            sage: DA = DescentAlgebra(QQ, 0)
            sage: D = DA.D()
            sage: list(D.basis())
            [D{}]
        """
        def __init__(self, alg, prefix="D"):
            r"""
            Initialize ``self``.

            EXAMPLES::

                sage: TestSuite(DescentAlgebra(QQ, 4).D()).run()
            """
            self._prefix = prefix
            self._basis_name = "standard"
            p_set = subsets(range(1, alg._n))
            CombinatorialFreeModule.__init__(self, alg.base_ring(),
                                             list(map(tuple, p_set)),
                                             category=DescentAlgebraBases(alg),
                                             bracket="", prefix=prefix)

            # Change of basis:
            B = alg.B()
            self.module_morphism(self.to_B_basis,
                                 codomain=B, category=self.category()
                                 ).register_as_coercion()

            B.module_morphism(B.to_D_basis,
                              codomain=self, category=self.category()
                              ).register_as_coercion()

        def _element_constructor_(self, x):
            """
            Construct an element of ``self``.

            EXAMPLES::

                sage: D = DescentAlgebra(QQ, 4).D()
                sage: D([1, 3])
                D{1, 3}
            """
            if isinstance(x, (list, set)):
                x = tuple(x)
            if isinstance(x, tuple):
                return self.monomial(x)
            return CombinatorialFreeModule._element_constructor_(self, x)

        # We need to overwrite this since our basis elements must be indexed by tuples
        def _repr_term(self, S):
            r"""
            EXAMPLES::

                sage: DA = DescentAlgebra(QQ, 4)
                sage: DA.D()._repr_term((1, 3))
                'D{1, 3}'
            """
            return self._prefix + '{' + repr(list(S))[1:-1] + '}'

        def product_on_basis(self, S, T):
            r"""
            Return `D_S D_T`, where `S` and `T` are subsets of `[n-1]`.

            EXAMPLES::

                sage: DA = DescentAlgebra(QQ, 4)
                sage: D = DA.D()
                sage: D.product_on_basis((1, 3), (2,))
                D{} + D{1} + D{1, 2} + 2*D{1, 2, 3} + D{1, 3} + D{2} + D{2, 3} + D{3}
            """
            return self(self.to_B_basis(S)*self.to_B_basis(T))

        @cached_method
        def one_basis(self):
            r"""
            Return the identity element, as per
            ``AlgebrasWithBasis.ParentMethods.one_basis``.

            EXAMPLES::

                sage: DescentAlgebra(QQ, 4).D().one_basis()
                ()
                sage: DescentAlgebra(QQ, 0).D().one_basis()
                ()

                sage: all( U * DescentAlgebra(QQ, 3).D().one() == U
                ....:      for U in DescentAlgebra(QQ, 3).D().basis() )
                True
            """
            return tuple([])

        @cached_method
        def to_B_basis(self, S):
            r"""
            Return `D_S` as a linear combination of `B_p`-basis elements.

            EXAMPLES::

                sage: DA = DescentAlgebra(QQ, 4)
                sage: D = DA.D()
                sage: B = DA.B()
                sage: map(B, D.basis()) # indirect doctest
                [B[4],
                 B[1, 3] - B[4],
                 B[2, 2] - B[4],
                 B[1, 1, 2] - B[1, 3] - B[2, 2] + B[4],
                 B[3, 1] - B[4],
                 B[1, 2, 1] - B[1, 3] - B[3, 1] + B[4],
                 B[2, 1, 1] - B[2, 2] - B[3, 1] + B[4],
                 B[1, 1, 1, 1] - B[1, 1, 2] - B[1, 2, 1] + B[1, 3]
                  - B[2, 1, 1] + B[2, 2] + B[3, 1] - B[4]]
            """
            B = self.realization_of().B()

            if not S:
                return B.one()

            n = self.realization_of()._n
            C = Compositions(n)
            return B.sum_of_terms([(C.from_subset(T, n), (-1)**(len(S)-len(T)))
                                   for T in subsets(S)])

        def to_symmetric_group_algebra_on_basis(self, S):
            """
            Return `D_S` as a linear combination of basis elements in the
            symmetric group algebra.

            EXAMPLES::

                sage: D = DescentAlgebra(QQ, 4).D()
                sage: [D.to_symmetric_group_algebra_on_basis(tuple(b))
                ....:  for b in Subsets(3)]
                [[1, 2, 3, 4],
                 [2, 1, 3, 4] + [3, 1, 2, 4] + [4, 1, 2, 3],
                 [1, 3, 2, 4] + [1, 4, 2, 3] + [2, 3, 1, 4]
                  + [2, 4, 1, 3] + [3, 4, 1, 2],
                 [1, 2, 4, 3] + [1, 3, 4, 2] + [2, 3, 4, 1],
                 [3, 2, 1, 4] + [4, 2, 1, 3] + [4, 3, 1, 2],
                 [2, 1, 4, 3] + [3, 1, 4, 2] + [3, 2, 4, 1]
                  + [4, 1, 3, 2] + [4, 2, 3, 1],
                 [1, 4, 3, 2] + [2, 4, 3, 1] + [3, 4, 2, 1],
                 [4, 3, 2, 1]]
            """
            n = self.realization_of()._n
            SGA = SymmetricGroupAlgebra(self.base_ring(), n)
            # Need to convert S to a list of positions by -1 for indexing
            P = Permutations(descents=([x-1 for x in S], n))
            return SGA.sum_of_terms([(p, 1) for p in P])

        def __getitem__(self, S):
            """
            Return the basis element indexed by ``S``.

            INPUT:

            - ``S`` -- a subset of `[n-1]`

            EXAMPLES::

                sage: D = DescentAlgebra(QQ, 4).D()
                sage: D[3]
                D{3}
                sage: D[1, 3]
                D{1, 3}
                sage: D[[]]
                D{}

            TESTS::

                sage: D = DescentAlgebra(QQ, 0).D()
                sage: D[[]]
                D{}
            """
            n = self.realization_of()._n
            if S in ZZ:
                if S >= n or S <= 0:
                    raise ValueError("({0},) is not a subset of {{1, ..., {1}}}".format(S, n-1))
                return self.monomial((S,))
            if not S:
                return self.one()
            S = sorted(S)
            if S[-1] >= n or S[0] <= 0:
                raise ValueError("{0} is not a subset of {{1, ..., {1}}}".format(S, n-1))
            return self.monomial(tuple(S))

    standard = D

    class B(CombinatorialFreeModule, BindableClass):
        r"""
        The subset basis of a descent algebra (indexed by compositions).

        The subset basis `(B_S)_{S \subseteq \{1, 2, \ldots, n-1\}}` of
        `\Sigma_n` is formed by

        .. MATH::

            B_S = \sum_{T \subseteq S} D_T,

        where `(D_S)_{S \subseteq \{1, 2, \ldots, n-1\}}` is the
        :class:`standard basis <DescentAlgebra.D>`. However it is more
        natural to index the subset basis by compositions
        of `n` under the bijection `\{i_1, i_2, \ldots, i_k\} \mapsto
        (i_1, i_2 - i_1, i_3 - i_2, \ldots, i_k - i_{k-1}, n - i_k)`
        (where `i_1 < i_2 < \cdots < i_k`), which is what Sage uses to
        index the basis.

        The basis element `B_p` is denoted `\Xi^p` in [Schocker2004]_.

        By using compositions of `n`, the product `B_p B_q` becomes a
        sum over the non-negative-integer matrices `M` with row sum `p`
        and column sum `q`. The summand corresponding to `M` is `B_c`,
        where `c` is the composition obtained by reading `M` row-by-row
        from left-to-right and top-to-bottom and removing all zeroes.
        This multiplication rule is commonly called "Solomon's Mackey
        formula".

        EXAMPLES::

            sage: DA = DescentAlgebra(QQ, 4)
            sage: B = DA.B()
            sage: list(B.basis())
            [B[1, 1, 1, 1], B[1, 1, 2], B[1, 2, 1], B[1, 3],
             B[2, 1, 1], B[2, 2], B[3, 1], B[4]]
        """
        def __init__(self, alg, prefix="B"):
            r"""
            Initialize ``self``.

            EXAMPLES::

                sage: TestSuite(DescentAlgebra(QQ, 4).B()).run()
            """
            self._prefix = prefix
            self._basis_name = "subset"
            CombinatorialFreeModule.__init__(self, alg.base_ring(),
                                             Compositions(alg._n),
                                             category=DescentAlgebraBases(alg),
                                             bracket="", prefix=prefix)

            S = NonCommutativeSymmetricFunctions(alg.base_ring()).Complete()
            self.module_morphism(self.to_nsym,
                                 codomain=S, category=Algebras(alg.base_ring())
                                 ).register_as_coercion()

        def product_on_basis(self, p, q):
            r"""
            Return `B_p B_q`, where `p` and `q` are compositions of `n`.

            EXAMPLES::

                sage: DA = DescentAlgebra(QQ, 4)
                sage: B = DA.B()
                sage: p = Composition([1,2,1])
                sage: q = Composition([3,1])
                sage: B.product_on_basis(p, q)
                B[1, 1, 1, 1] + 2*B[1, 2, 1]
            """
            IM = IntegerMatrices(list(p), list(q))
            P = Compositions(self.realization_of()._n)
<<<<<<< HEAD
            to_composition = lambda m: P( filter(lambda x: x != 0, m.list()) )
            return self.sum_of_monomials(list(map(to_composition, IM)))
=======
            to_composition = lambda m: P( [x for x in m.list() if x != 0] )
            return self.sum_of_monomials(map(to_composition, IM))
>>>>>>> 6996fd88

        @cached_method
        def one_basis(self):
            r"""
            Return the identity element which is the composition `[n]`, as per
            ``AlgebrasWithBasis.ParentMethods.one_basis``.

            EXAMPLES::

                sage: DescentAlgebra(QQ, 4).B().one_basis()
                [4]
                sage: DescentAlgebra(QQ, 0).B().one_basis()
                []

                sage: all( U * DescentAlgebra(QQ, 3).B().one() == U
                ....:      for U in DescentAlgebra(QQ, 3).B().basis() )
                True
            """
            n = self.realization_of()._n
            P = Compositions(n)
            if not n: # n == 0
                return P([])
            return P([n])

        @cached_method
        def to_I_basis(self, p):
            r"""
            Return `B_p` as a linear combination of `I`-basis elements.

            This is done using the formula

            .. MATH::

                B_p = \sum_{q \leq p} \frac{1}{\mathbf{k}!(q,p)} I_q,

            where `\leq` is the refinement order and `\mathbf{k}!(q,p)` is
            defined as follows: When `q \leq p`, we can write `q` as a
            concatenation `q_{(1)} q_{(2)} \cdots q_{(k)}` with each `q_{(i)}`
            being a composition of the `i`-th entry of `p`, and then
            we set `\mathbf{k}!(q,p)` to be
            `l(q_{(1)})! l(q_{(2)})! \cdots l(q_{(k)})!`, where `l(r)`
            denotes the number of parts of any composition `r`.

            EXAMPLES::

                sage: DA = DescentAlgebra(QQ, 4)
                sage: B = DA.B()
                sage: I = DA.I()
                sage: map(I, B.basis()) # indirect doctest
                [I[1, 1, 1, 1],
                 1/2*I[1, 1, 1, 1] + I[1, 1, 2],
                 1/2*I[1, 1, 1, 1] + I[1, 2, 1],
                 1/6*I[1, 1, 1, 1] + 1/2*I[1, 1, 2] + 1/2*I[1, 2, 1] + I[1, 3],
                 1/2*I[1, 1, 1, 1] + I[2, 1, 1],
                 1/4*I[1, 1, 1, 1] + 1/2*I[1, 1, 2] + 1/2*I[2, 1, 1] + I[2, 2],
                 1/6*I[1, 1, 1, 1] + 1/2*I[1, 2, 1] + 1/2*I[2, 1, 1] + I[3, 1],
                 1/24*I[1, 1, 1, 1] + 1/6*I[1, 1, 2] + 1/6*I[1, 2, 1]
                  + 1/2*I[1, 3] + 1/6*I[2, 1, 1] + 1/2*I[2, 2] + 1/2*I[3, 1] + I[4]]
            """
            I = self.realization_of().I()

            def coeff(p, q):
                ret = QQ.one()
                last = 0
                for val in p:
                    count = 0
                    s = 0
                    while s != val:
                        s += q[last+count]
                        count += 1
                    ret /= factorial(count)
                    last += count
                return ret

            return I.sum_of_terms([(q, coeff(p, q)) for q in p.finer()])

        @cached_method
        def to_D_basis(self, p):
            r"""
            Return `B_p` as a linear combination of `D`-basis elements.

            EXAMPLES::

                sage: DA = DescentAlgebra(QQ, 4)
                sage: B = DA.B()
                sage: D = DA.D()
                sage: map(D, B.basis()) # indirect doctest
                [D{} + D{1} + D{1, 2} + D{1, 2, 3}
                  + D{1, 3} + D{2} + D{2, 3} + D{3},
                 D{} + D{1} + D{1, 2} + D{2},
                 D{} + D{1} + D{1, 3} + D{3},
                 D{} + D{1},
                 D{} + D{2} + D{2, 3} + D{3},
                 D{} + D{2},
                 D{} + D{3},
                 D{}]

            TESTS:

            Check to make sure the empty case is handled correctly::

                sage: DA = DescentAlgebra(QQ, 0)
                sage: B = DA.B()
                sage: D = DA.D()
                sage: map(D, B.basis())
                [D{}]
            """
            D = self.realization_of().D()

            if not p:
                return D.one()

            return D.sum_of_terms([(tuple(sorted(s)), 1) for s in p.to_subset().subsets()])

        def to_nsym(self, p):
            """
            Return `B_p` as an element in `NSym`, the non-commutative
            symmetric functions.

            This maps `B_p` to `S_p` where `S` denotes the Complete basis of
            `NSym`.

            EXAMPLES::

                sage: B = DescentAlgebra(QQ, 4).B()
                sage: S = NonCommutativeSymmetricFunctions(QQ).Complete()
                sage: map(S, B.basis()) # indirect doctest
                [S[1, 1, 1, 1],
                 S[1, 1, 2],
                 S[1, 2, 1],
                 S[1, 3],
                 S[2, 1, 1],
                 S[2, 2],
                 S[3, 1],
                 S[4]]
            """
            S = NonCommutativeSymmetricFunctions(self.base_ring()).Complete()
            return S.monomial(p)

    subset = B

    class I(CombinatorialFreeModule, BindableClass):
        r"""
        The idempotent basis of a descent algebra.

        The idempotent basis `(I_p)_{p \models n}` is a basis for `\Sigma_n`
        whenever the ground ring is a `\QQ`-algebra. One way to compute it
        is using the formula (Theorem 3.3 in [GR1989]_)

        .. MATH::

            I_p = \sum_{q \leq p}
            \frac{(-1)^{l(q)-l(p)}}{\mathbf{k}(q,p)} B_q,

        where `\leq` is the refinement order and `l(r)` denotes the number
        of parts of any composition `r`, and where `\mathbf{k}(q,p)` is
        defined as follows: When `q \leq p`, we can write `q` as a
        concatenation `q_{(1)} q_{(2)} \cdots q_{(k)}` with each `q_{(i)}`
        being a composition of the `i`-th entry of `p`, and then
        we set `\mathbf{k}(q,p)` to be the product
        `l(q_{(1)}) l(q_{(2)}) \cdots l(q_{(k)})`.

        Let `\lambda(p)` denote the partition obtained from a composition
        `p` by sorting. This basis is called the idempotent basis since for
        any `q` such that `\lambda(p) = \lambda(q)`, we have:

        .. MATH::

            I_p I_q = s(\lambda) I_p

        where `\lambda` denotes `\lambda(p) = \lambda(q)`, and where
        `s(\lambda)` is the stabilizer of `\lambda` in `S_n`. (This is
        part of Theorem 4.2 in [GR1989]_.)

        It is also straightforward to compute the idempotents `E_{\lambda}`
        for the symmetric group algebra by the formula
        (Theorem 3.2 in [GR1989]_):

        .. MATH::

            E_{\lambda} = \frac{1}{k!} \sum_{\lambda(p) = \lambda} I_p.

        .. NOTE::

            The basis elements are not orthogonal idempotents.

        EXAMPLES::

            sage: DA = DescentAlgebra(QQ, 4)
            sage: I = DA.I()
            sage: list(I.basis())
            [I[1, 1, 1, 1], I[1, 1, 2], I[1, 2, 1], I[1, 3], I[2, 1, 1], I[2, 2], I[3, 1], I[4]]
        """
        def __init__(self, alg, prefix="I"):
            r"""
            Initialize ``self``.

            EXAMPLES::

                sage: TestSuite(DescentAlgebra(QQ, 4).B()).run()
            """
            self._prefix = prefix
            self._basis_name = "idempotent"
            CombinatorialFreeModule.__init__(self, alg.base_ring(),
                                             Compositions(alg._n),
                                             category=DescentAlgebraBases(alg),
                                             bracket="", prefix=prefix)

            ## Change of basis:
            B = alg.B()
            self.module_morphism(self.to_B_basis,
                                 codomain=B, category=self.category()
                                 ).register_as_coercion()

            B.module_morphism(B.to_I_basis,
                              codomain=self, category=self.category()
                              ).register_as_coercion()

        def product_on_basis(self, p, q):
            r"""
            Return `I_p I_q`, where `p` and `q` are compositions of `n`.

            EXAMPLES::

                sage: DA = DescentAlgebra(QQ, 4)
                sage: I = DA.I()
                sage: p = Composition([1,2,1])
                sage: q = Composition([3,1])
                sage: I.product_on_basis(p, q)
                0
                sage: I.product_on_basis(p, p)
                2*I[1, 2, 1]
            """
            # These do not act as orthogonal idempotents, so we have to lift
            #   to the B basis to do the multiplication
            # TODO: if the partitions of p and q match, return s*I_p where
            #   s is the size of the stabilizer of the partition of p
            return self(self.to_B_basis(p)*self.to_B_basis(q))

        @cached_method
        def one(self):
            r"""
            Return the identity element, which is `B_{[n]}`, in the `I` basis.

            EXAMPLES::

                sage: DescentAlgebra(QQ, 4).I().one()
                1/24*I[1, 1, 1, 1] + 1/6*I[1, 1, 2] + 1/6*I[1, 2, 1]
                 + 1/2*I[1, 3] + 1/6*I[2, 1, 1] + 1/2*I[2, 2]
                 + 1/2*I[3, 1] + I[4]
                sage: DescentAlgebra(QQ, 0).I().one()
                I[]

            TESTS::

                sage: all( U * DescentAlgebra(QQ, 3).I().one() == U
                ....:      for U in DescentAlgebra(QQ, 3).I().basis() )
                True
            """
            B = self.realization_of().B()
            return B.to_I_basis(B.one_basis())

        def one_basis(self):
            """
            The element `1` is not (generally) a basis vector in the `I`
            basis, thus this returns a ``TypeError``.

            EXAMPLES::

                sage: DescentAlgebra(QQ, 4).I().one_basis()
                Traceback (most recent call last):
                ...
                TypeError: 1 is not a basis element in the I basis.
            """
            raise TypeError("1 is not a basis element in the I basis.")

        @cached_method
        def to_B_basis(self, p):
            r"""
            Return `I_p` as a linear combination of `B`-basis elements.

            This is computed using the formula (Theorem 3.3 in [GR1989]_)

            .. MATH::

                I_p = \sum_{q \leq p}
                \frac{(-1)^{l(q)-l(p)}}{\mathbf{k}(q,p)} B_q,

            where `\leq` is the refinement order and `l(r)` denotes the number
            of parts of any composition `r`, and where `\mathbf{k}(q,p)` is
            defined as follows: When `q \leq p`, we can write `q` as a
            concatenation `q_{(1)} q_{(2)} \cdots q_{(k)}` with each `q_{(i)}`
            being a composition of the `i`-th entry of `p`, and then
            we set `\mathbf{k}(q,p)` to be
            `l(q_{(1)}) l(q_{(2)}) \cdots l(q_{(k)})`.

            EXAMPLES::

                sage: DA = DescentAlgebra(QQ, 4)
                sage: B = DA.B()
                sage: I = DA.I()
                sage: map(B, I.basis()) # indirect doctest
                [B[1, 1, 1, 1],
                 -1/2*B[1, 1, 1, 1] + B[1, 1, 2],
                 -1/2*B[1, 1, 1, 1] + B[1, 2, 1],
                 1/3*B[1, 1, 1, 1] - 1/2*B[1, 1, 2] - 1/2*B[1, 2, 1] + B[1, 3],
                 -1/2*B[1, 1, 1, 1] + B[2, 1, 1],
                 1/4*B[1, 1, 1, 1] - 1/2*B[1, 1, 2] - 1/2*B[2, 1, 1] + B[2, 2],
                 1/3*B[1, 1, 1, 1] - 1/2*B[1, 2, 1] - 1/2*B[2, 1, 1] + B[3, 1],
                 -1/4*B[1, 1, 1, 1] + 1/3*B[1, 1, 2] + 1/3*B[1, 2, 1]
                  - 1/2*B[1, 3] + 1/3*B[2, 1, 1] - 1/2*B[2, 2]
                  - 1/2*B[3, 1] + B[4]]
            """
            B = self.realization_of().B()

            def coeff(p, q):
                ret = QQ.one()
                last = 0
                for val in p:
                    count = 0
                    s = 0
                    while s != val:
                        s += q[last+count]
                        count += 1
                    ret /= count
                    last += count
                if (len(q) - len(p)) % 2 == 1:
                    ret = -ret
                return ret

            return B.sum_of_terms([(q, coeff(p, q)) for q in p.finer()])

        def idempotent(self, la):
            """
            Return the idemponent corresponding to the partition ``la``
            of `n`.

            EXAMPLES::

                sage: I = DescentAlgebra(QQ, 4).I()
                sage: E = I.idempotent([3,1]); E
                1/2*I[1, 3] + 1/2*I[3, 1]
                sage: E*E == E
                True
                sage: E2 = I.idempotent([2,1,1]); E2
                1/6*I[1, 1, 2] + 1/6*I[1, 2, 1] + 1/6*I[2, 1, 1]
                sage: E2*E2 == E2
                True
                sage: E*E2 == I.zero()
                True
            """
            from sage.combinat.permutation import Permutations
            k = len(la)
            C = Compositions(self.realization_of()._n)
            return self.sum_of_terms([(C(x), ~QQ(factorial(k)))
                                      for x in Permutations(la)])

    idempotent = I

class DescentAlgebraBases(Category_realization_of_parent):
    r"""
    The category of bases of a descent algebra.
    """
    def __init__(self, base):
        r"""
        Initialize the bases of a descent algebra.

        INPUT:

        - ``base`` -- a descent algebra

        TESTS::

            sage: from sage.combinat.descent_algebra import DescentAlgebraBases
            sage: DA = DescentAlgebra(QQ, 4)
            sage: bases = DescentAlgebraBases(DA)
            sage: DA.B() in bases
            True
        """
        Category_realization_of_parent.__init__(self, base)

    def _repr_(self):
        r"""
        Return the representation of ``self``.

        EXAMPLES::

            sage: from sage.combinat.descent_algebra import DescentAlgebraBases
            sage: DA = DescentAlgebra(QQ, 4)
            sage: DescentAlgebraBases(DA)
            Category of bases of Descent algebra of 4 over Rational Field
        """
        return "Category of bases of {}".format(self.base())

    def super_categories(self):
        r"""
        The super categories of ``self``.

        EXAMPLES::

            sage: from sage.combinat.descent_algebra import DescentAlgebraBases
            sage: DA = DescentAlgebra(QQ, 4)
            sage: bases = DescentAlgebraBases(DA)
            sage: bases.super_categories()
            [Category of finite dimensional algebras with basis over Rational Field,
             Category of realizations of Descent algebra of 4 over Rational Field]
        """
        return [self.base()._category, Realizations(self.base())]

    class ParentMethods:
        def _repr_(self):
            """
            Text representation of this basis of a descent algebra.

            EXAMPLES::

                sage: DA = DescentAlgebra(QQ, 4)
                sage: DA.B()
                Descent algebra of 4 over Rational Field in the subset basis
                sage: DA.D()
                Descent algebra of 4 over Rational Field in the standard basis
                sage: DA.I()
                Descent algebra of 4 over Rational Field in the idempotent basis
            """
            return "{} in the {} basis".format(self.realization_of(), self._basis_name)

        def __getitem__(self, p):
            """
            Return the basis element indexed by ``p``.

            INPUT:

            - ``p`` -- a composition

            EXAMPLES::

                sage: B = DescentAlgebra(QQ, 4).B()
                sage: B[Composition([4])]
                B[4]
                sage: B[1,2,1]
                B[1, 2, 1]
                sage: B[4]
                B[4]
                sage: B[[3,1]]
                B[3, 1]
            """
            C = Compositions(self.realization_of()._n)
            if p in C:
                return self.monomial(C(p)) # Make sure it's a composition
            if p == []:
                return self.one()

            if not isinstance(p, tuple):
                p = [p]
            return self.monomial(C(p))

        def is_field(self, proof = True):
            """
            Return whether this descent algebra is a field.

            EXAMPLES::

                sage: B = DescentAlgebra(QQ, 4).B()
                sage: B.is_field()
                False
                sage: B = DescentAlgebra(QQ, 1).B()
                sage: B.is_field()
                True
            """
            if self.realization_of()._n <= 1:
                return self.base_ring().is_field()
            return False

        def is_commutative(self):
            """
            Return whether this descent algebra is commutative.

            EXAMPLES::

                sage: B = DescentAlgebra(QQ, 4).B()
                sage: B.is_commutative()
                False
                sage: B = DescentAlgebra(QQ, 1).B()
                sage: B.is_commutative()
                True
            """
            return self.base_ring().is_commutative() \
                and self.realization_of()._n <= 2

        @lazy_attribute
        def to_symmetric_group_algebra(self):
            """
            Morphism from ``self`` to the symmetric group algebra.

            EXAMPLES::

                sage: D = DescentAlgebra(QQ, 4).D()
                sage: D.to_symmetric_group_algebra(D[1,3])
                [2, 1, 4, 3] + [3, 1, 4, 2] + [3, 2, 4, 1] + [4, 1, 3, 2] + [4, 2, 3, 1]
                sage: B = DescentAlgebra(QQ, 4).B()
                sage: B.to_symmetric_group_algebra(B[1,2,1])
                [1, 2, 3, 4] + [1, 2, 4, 3] + [1, 3, 4, 2] + [2, 1, 3, 4]
                 + [2, 1, 4, 3] + [2, 3, 4, 1] + [3, 1, 2, 4] + [3, 1, 4, 2]
                 + [3, 2, 4, 1] + [4, 1, 2, 3] + [4, 1, 3, 2] + [4, 2, 3, 1]
            """
            SGA = SymmetricGroupAlgebra(self.base_ring(), self.realization_of()._n)
            return self.module_morphism(self.to_symmetric_group_algebra_on_basis,
                                        codomain=SGA)

        def to_symmetric_group_algebra_on_basis(self, S):
            """
            Return the basis element index by ``S`` as a linear combination
            of basis elements in the symmetric group algebra.

            EXAMPLES::

                sage: B = DescentAlgebra(QQ, 3).B()
                sage: [B.to_symmetric_group_algebra_on_basis(c)
                ....:  for c in Compositions(3)]
                [[1, 2, 3] + [1, 3, 2] + [2, 1, 3]
                  + [2, 3, 1] + [3, 1, 2] + [3, 2, 1],
                 [1, 2, 3] + [2, 1, 3] + [3, 1, 2],
                 [1, 2, 3] + [1, 3, 2] + [2, 3, 1],
                 [1, 2, 3]]
                sage: I = DescentAlgebra(QQ, 3).I()
                sage: [I.to_symmetric_group_algebra_on_basis(c)
                ....:  for c in Compositions(3)]
                [[1, 2, 3] + [1, 3, 2] + [2, 1, 3] + [2, 3, 1]
                  + [3, 1, 2] + [3, 2, 1],
                 1/2*[1, 2, 3] - 1/2*[1, 3, 2] + 1/2*[2, 1, 3]
                  - 1/2*[2, 3, 1] + 1/2*[3, 1, 2] - 1/2*[3, 2, 1],
                 1/2*[1, 2, 3] + 1/2*[1, 3, 2] - 1/2*[2, 1, 3]
                  + 1/2*[2, 3, 1] - 1/2*[3, 1, 2] - 1/2*[3, 2, 1],
                 1/3*[1, 2, 3] - 1/6*[1, 3, 2] - 1/6*[2, 1, 3]
                  - 1/6*[2, 3, 1] - 1/6*[3, 1, 2] + 1/3*[3, 2, 1]]
            """
            D = self.realization_of().D()
            return D.to_symmetric_group_algebra(D(self[S]))

    class ElementMethods:
        def to_symmetric_group_algebra(self):
            """
            Return ``self`` in the symmetric group algebra.

            EXAMPLES::

                sage: B = DescentAlgebra(QQ, 4).B()
                sage: B[1,3].to_symmetric_group_algebra()
                [1, 2, 3, 4] + [2, 1, 3, 4] + [3, 1, 2, 4] + [4, 1, 2, 3]
                sage: I = DescentAlgebra(QQ, 4).I()
                sage: elt = I(B[1,3])
                sage: elt.to_symmetric_group_algebra()
                [1, 2, 3, 4] + [2, 1, 3, 4] + [3, 1, 2, 4] + [4, 1, 2, 3]
            """
            return self.parent().to_symmetric_group_algebra(self)
<|MERGE_RESOLUTION|>--- conflicted
+++ resolved
@@ -448,13 +448,8 @@
             """
             IM = IntegerMatrices(list(p), list(q))
             P = Compositions(self.realization_of()._n)
-<<<<<<< HEAD
-            to_composition = lambda m: P( filter(lambda x: x != 0, m.list()) )
+            to_composition = lambda m: P( [x for x in m.list() if x != 0] )
             return self.sum_of_monomials(list(map(to_composition, IM)))
-=======
-            to_composition = lambda m: P( [x for x in m.list() if x != 0] )
-            return self.sum_of_monomials(map(to_composition, IM))
->>>>>>> 6996fd88
 
         @cached_method
         def one_basis(self):
