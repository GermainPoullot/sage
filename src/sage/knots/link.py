r"""
Links

A knot is defined as embedding of the circle `\mathbb{S}^1` in the
3-dimensional sphere `\mathbb{S}^3`, considered up to ambient isotopy.
They represent the physical idea of a knotted rope, but with the
particularity that the rope is closed. That is, the ends of the
rope are joined.

A link is an embedding of one or more copies of `\mathbb{S}^1` in
`\mathbb{S}^3`, considered up to ambient isotopy. That is, a link
represents the idea of one or more tied ropes. Every knot is a link,
but not every link is a knot.

Generically, the projection of a link on `\RR^2` is a curve with
crossings. The crossings are represented to show which strand goes
over the other. This curve is called a planar diagram of the link.
If we remove the crossings, the resulting connected components are
segments. These segments are called the edges of the diagram.

REFERENCES:

- :wikipedia:`Knot_(mathematics)`
- [Col2013]_
- [KnotAtlas]_

.. SEEALSO::

    There are also tables of link and knot invariants at web-pages
    `KnotInfo <https://knotinfo.math.indiana.edu/>`__ and
    `LinkInfo <https://linkinfo.sitehost.iu.edu>`__. These can be
    used inside Sage after installing the optional package
    ``database_knotinfo`` (type ``sage -i database_knotinfo`` in a command shell,
    see :mod:`~sage.knots.knotinfo`).

AUTHORS:

- Miguel Angel Marco Buzunariz
- Amit Jamadagni
- Sebastian Oehms (October 2020, add :meth:`get_knotinfo` and meth:`is_isotopic`)
"""

# ****************************************************************************
#       Copyright (C) 2014  Miguel Angel Marco Buzunariz
#                           Amit Jamadagni
#
# This program is free software: you can redistribute it and/or modify
# it under the terms of the GNU General Public License as published by
# the Free Software Foundation, either version 2 of the License, or
# (at your option) any later version.
#
#                  https://www.gnu.org/licenses/
# ****************************************************************************

from sage.matrix.constructor import matrix
from sage.rings.integer_ring import ZZ
from sage.graphs.digraph import DiGraph
from sage.graphs.graph import Graph
from sage.rings.polynomial.laurent_polynomial_ring import LaurentPolynomialRing
from sage.symbolic.ring import SR
from sage.rings.integer import Integer
from sage.numerical.mip import MixedIntegerLinearProgram
from sage.functions.generalized import sign
from sage.homology.chain_complex import ChainComplex
from sage.misc.flatten import flatten
from sage.misc.cachefunc import cached_method
from copy import deepcopy, copy
from itertools import combinations
from sage.structure.sage_object import SageObject


class Link(SageObject):
    r"""
    A link.

    A link is an embedding of one or more copies of `\mathbb{S}^1` in
    `\mathbb{S}^3`, considered up to ambient isotopy. That is, a link
    represents the idea of one or more tied ropes. Every knot is a link,
    but not every link is a knot.

    A link can be created by using one of the conventions mentioned below:

    Braid:

    - The closure of a braid is a link::

        sage: B = BraidGroup(8)
        sage: L = Link(B([-1, -1, -1, -2, 1, -2, 3, -2, 3]))
        sage: L
        Link with 1 component represented by 9 crossings
        sage: L = Link(B([1, 2, 1, -2, -1]))
        sage: L
        Link with 2 components represented by 5 crossings

      .. NOTE::

          The strands of the braid that have no crossings at all
          are removed.

    - Oriented Gauss Code:

      Label the crossings from `1` to `n` (where `n` is the number of
      crossings) and start moving along the link. Trace every component of
      the link, by starting at a particular point on one component of the
      link and writing down each of the crossings that you encounter until
      returning to the starting point. The crossings are written with sign
      depending on whether we cross them as over or undercrossing. Each
      component is then represented as a list whose elements are the
      crossing numbers. A second list of `+1` and `-1`'s keeps track of
      the orientation of each crossing::

        sage: L = Link([[[-1, 2, 3, -4, 5, -6, 7, 8, -2, -5, 6, 1, -8, -3, 4, -7]],
        ....:           [-1, -1, -1, -1, 1, 1, -1, 1]])
        sage: L
        Link with 1 component represented by 8 crossings

      For links there may be more than one component and the input is
      as follows::

        sage: L = Link([[[-1, 2], [-3, 4], [1, 3, -4, -2]], [-1, -1, 1, 1]])
        sage: L
        Link with 3 components represented by 4 crossings

    - Planar Diagram (PD) Code:

      The diagram of the link is formed by segments that are adjacent to
      the crossings. Label each one of this segments with a positive number,
      and for each crossing, write down the four incident segments. The
      order of these segments is clockwise, starting with the incoming
      undercrossing.

      There is no particular distinction between knots and links for
      this input.

    EXAMPLES:

    One of the representations of the trefoil knot::

        sage: L = Link([[1, 5, 2, 4], [5, 3, 6, 2], [3, 1, 4, 6]])
        sage: L
        Link with 1 component represented by 3 crossings

    .. PLOT::
        :width: 300 px

        L = Link([[1, 5, 2, 4], [5, 3, 6, 2], [3, 1, 4, 6]])
        sphinx_plot(L.plot())

    One of the representations of the Hopf link::

        sage: L = Link([[1, 4, 2, 3], [4, 1, 3, 2]])
        sage: L
        Link with 2 components represented by 2 crossings

    .. PLOT::
        :width: 300 px

        L = Link([[1, 4, 2, 3], [4, 1, 3, 2]])
        sphinx_plot(L.plot())

    We can construct links from the braid group::

        sage: B = BraidGroup(4)
        sage: L = Link(B([-1, -1, -1, -2, 1, -2, 3, -2]))
        sage: L
        Link with 2 components represented by 8 crossings

    .. PLOT::
        :width: 300 px

        B = BraidGroup(4)
        L = Link(B([-1, -1, -1, -2, 1, -2, 3, -2]))
        sphinx_plot(L.plot())

    ::

        sage: L = Link(B([1, 2, 1, 3]))
        sage: L
        Link with 2 components represented by 4 crossings

    .. PLOT::
        :width: 300 px

        B = BraidGroup(4)
        L = Link(B([1, 2, 1, 3]))
        sphinx_plot(L.plot())

    We construct the "monster" unknot using a planar code, and
    then construct the oriented Gauss code and braid representation::

        sage: L = Link([[3,1,2,4], [8,9,1,7], [5,6,7,3], [4,18,6,5],
        ....:           [17,19,8,18], [9,10,11,14], [10,12,13,11],
        ....:           [12,19,15,13], [20,16,14,15], [16,20,17,2]])
        sage: L.oriented_gauss_code()
        [[[1, -4, 3, -1, 10, -9, 6, -7, 8, 5, 4, -3, 2, -6, 7, -8, 9, -10, -5, -2]],
         [1, -1, 1, 1, 1, -1, -1, -1, -1, -1]]
        sage: L.braid()
        s0*s1^-3*s2^-1*s1*s3*s2^2*s1^-1*s0^-1*s2*s1^-1*s3^-1*s2*s1^-1

    .. PLOT::
        :width: 300 px

        L = Link([[3,1,2,4],[8,9,1,7],[5,6,7,3],[4,18,6,5],
                  [17,19,8,18],[9,10,11,14],[10,12,13,11],
                  [12,19,15,13],[20,16,14,15],[16,20,17,2]])
        sphinx_plot(L.plot())

    We construct the Ochiai unknot by using an oriented Gauss code::

        sage: L = Link([[[1,-2,-3,-8,-12,13,-14,15,-7,-1,2,-4,10,11,-13,12,
        ....:             -11,-16,4,3,-5,6,-9,7,-15,14,16,-10,8,9,-6,5]],
        ....:           [-1,-1,1,1,1,1,-1,1,1,-1,1,-1,-1,-1,-1,-1]])
        sage: L.pd_code()
        [[10, 2, 11, 1], [2, 12, 3, 11], [3, 20, 4, 21], [12, 19, 13, 20],
         [21, 32, 22, 1], [31, 22, 32, 23], [9, 25, 10, 24], [4, 29, 5, 30],
         [23, 30, 24, 31], [28, 14, 29, 13], [17, 14, 18, 15], [5, 17, 6, 16],
         [15, 7, 16, 6], [7, 27, 8, 26], [25, 9, 26, 8], [18, 28, 19, 27]]

    .. PLOT::
        :width: 300 px

        L = Link([[[1,-2,-3,-8,-12,13,-14,15,-7,-1,2,-4,10,11,-13,12,
                    -11,-16,4,3,-5,6,-9,7,-15,14,16,-10,8,9,-6,5]],
                  [-1,-1,1,1,1,1,-1,1,1,-1,1,-1,-1,-1,-1,-1]])
        sphinx_plot(L.plot())

    We construct the knot `7_1` and compute some invariants::

        sage: B = BraidGroup(2)
        sage: L = Link(B([1]*7))

    .. PLOT::
        :width: 300 px

        B = BraidGroup(2)
        L = Link(B([1]*7))
        sphinx_plot(L.plot())

    ::

        sage: L.alexander_polynomial()
        t^-3 - t^-2 + t^-1 - 1 + t - t^2 + t^3
        sage: L.jones_polynomial()
        -t^10 + t^9 - t^8 + t^7 - t^6 + t^5 + t^3
        sage: L.determinant()
        7
        sage: L.signature()
        -6

    The links here have removed components in which no strand is used::

        sage: B = BraidGroup(8)
        sage: b = B([1])
        sage: L = Link(b)
        sage: b.components_in_closure()
        7
        sage: L.number_of_components()
        1
        sage: L.braid().components_in_closure()
        1
        sage: L.braid().parent()
        Braid group on 2 strands

    .. WARNING::

        Equality of knots is done by comparing the corresponding braids,
        which may give false negatives.

    .. NOTE::

        The behavior of removing unused strands from an element of a
        braid group may change without notice in the future. Do not
        rely on this feature.

    .. TODO::

        Implement methods to creating new links from previously created links.
    """

    def __init__(self, data):
        r"""
        Initialize ``self``.

        TESTS::

            sage: B = BraidGroup(8)
            sage: L = Link(B([-1, -1, -1, -2,1, -2, 3, -2]))
            sage: TestSuite(L).run()
            sage: L = Link(B([1, 2, 1]))
            sage: TestSuite(L).run()
            sage: L = Link([[1, 1, 2, 2]])
            sage: TestSuite(L).run()

            sage: L = Link(B.one())
            sage: L = Link([])
            sage: L = Link([[], []])

            sage: Link([[[-1, 2, -1, 2]],  [1, 1, 1, 1]])
            Traceback (most recent call last):
            ...
            ValueError: invalid input: data is not a valid oriented Gauss code

            sage: Link([[[-1, 2, 3, 4]]])
            Traceback (most recent call last):
            ...
            ValueError: invalid PD code: crossings must be represented by four segments

            sage: L = Link([[1, 5, 2, 4], [5, 3, 6, 2], [3, 1, 4, 3]])
            Traceback (most recent call last):
            ...
            ValueError: invalid PD code: each segment must appear twice

        Segments in PD code must be labelled by positive integers::

            sage: code = [(2, 5, 3, 0), (4, 1, 5, 2), (0, 3, 1, 4)]
            sage: Knot(code)
            Traceback (most recent call last):
            ...
            ValueError: invalid PD code: segment label 0 not allowed

            sage: L = Link(5)
            Traceback (most recent call last):
            ...
            ValueError: invalid input: data must be either a list or a braid

        Verify that :trac:`29692` is fixed::

            sage: B = BraidGroup(5)
            sage: L = Link(B([3,4,3,-4]))
            sage: L
            Link with 1 component represented by 4 crossings
            sage: L.braid()
            s0*s1*s0*s1^-1

        PD code can be a list of 4-tuples::

            sage: code = [(2, 5, 3, 6), (4, 1, 5, 2), (6, 3, 1, 4)]
            sage: K = Knot(code); K.alexander_polynomial()
            t^-1 - 1 + t
        """
        if isinstance(data, list):
            # either oriented Gauss or PD code
            if len(data) != 2 or not all(isinstance(i, list) for i in data[0]):
                # PD code
                if any(len(i) != 4 for i in data):
                    raise ValueError("invalid PD code: crossings must be represented by four segments")
                flat = flatten(data)
                if 0 in flat:
                    raise ValueError("invalid PD code: segment label 0 not allowed")
                if any(flat.count(i) != 2 for i in set(flat)):
                    raise ValueError("invalid PD code: each segment must appear twice")
                self._pd_code = [list(vertex) for vertex in data]
                self._oriented_gauss_code = None
                self._braid = None
            else:
                # oriented Gauss code
                flat = flatten(data[0])
                if flat:
                    a, b = max(flat), min(flat)
                    if 2 * len(data[1]) != len(flat) or set(range(b, a + 1)) - set([0]) != set(flat):
                        raise ValueError("invalid input: data is not a valid oriented Gauss code")
                self._oriented_gauss_code = data
                self._pd_code = None
                self._braid = None

        else:
            from sage.groups.braid import Braid, BraidGroup
            if isinstance(data, Braid):
                # Remove all unused strands
                support = sorted(set().union(*((abs(x), abs(x) + 1) for x in data.Tietze())))
                d = {}
                for i, s in enumerate(support):
                    d[s] = i + 1
                    d[-s] = -i - 1
                if not support:
                    B = BraidGroup(2)
                else:
                    B = BraidGroup(len(support))
                self._braid = B([d[x] for x in data.Tietze()])
                self._oriented_gauss_code = None
                self._pd_code = None

            else:
                raise ValueError("invalid input: data must be either a list or a braid")

        self._mirror  = None  # set on invocation of :meth:`mirror_image`
        self._reverse = None  # set on invocation of :meth:`reverse`

    def arcs(self, presentation='pd'):
        r"""
        Return the arcs of ``self``.

        Arcs are the connected components of the planar diagram.

        INPUT:

        - ``presentation`` -- one of the following:

          * ``'pd'`` - the arcs are returned as lists of parts in the PD code
          * ``'gauss_code'`` - the arcs are returned as pieces of the Gauss
            code that start with a negative number, and end with the
            following negative one; of there exist a closed arc,
            it is returned as a list of positive numbers only

        OUTPUT:

        A list of lists representing the arcs based upon ``presentation``.

        EXAMPLES::

            sage: K = Knot([[[1,-2,3,-1,2,-3]],[1,1,1]])
            sage: K.arcs()
            [[1, 2], [3, 4], [5, 6]]
            sage: K.arcs(presentation='gauss_code')
            [[-3, 1, -2], [-2, 3, -1], [-1, 2, -3]]

        ::

            sage: L = Link([[1, 2, 3, 4], [3, 2, 1, 4]])
            sage: L.arcs()
            [[2, 4], [1], [3]]
            sage: L.arcs(presentation='gauss_code')
            [[-2, -1], [-1, -2], [2, 1]]
            sage: L.gauss_code()
            [[-1, -2], [2, 1]]
        """
        if presentation == 'pd':
            G = DiGraph()
            for e in set(flatten(self.pd_code())):
                G.add_vertex(e)
            for cr in zip(self.pd_code(), self.orientation()):
                if cr[1] == 1:
                    G.add_edge(cr[0][1], cr[0][3])
                else:
                    G.add_edge(cr[0][3], cr[0][1])
            res = []
            for S in G.connected_components_subgraphs():
                check = S.is_directed_acyclic(certificate=True)
                if check[0]:
                    source = S.sources()[0]
                    sink = S.sinks()[0]
                    res.append(S.shortest_path(source, sink))
                else:
                    res.append(check[1])
            return res
        elif presentation == 'gauss_code':
            res = []
            for comp in self.gauss_code():
                if not any(i < 0 for i in comp):
                    res.append(comp)
                else:
                    rescom = []
                    par = []
                    for i in comp:
                        par.append(i)
                        if i < 0:
                            rescom.append(copy(par))
                            par = [i]
                    rescom[0] = par + rescom[0]
                    res = res + rescom
            return res

    def fundamental_group(self, presentation='wirtinger'):
        r"""
        Return the fundamental group of the complement of ``self``.

        INPUT:

        - ``presentation`` -- string; one of the following:

          * ``'wirtinger'`` - (default) the Wirtinger presentation
            (see :wikipedia:`Link_group`)
          * ``'braid'`` - the presentation is given by the braid action
            on the free group (see chapter 2 of [Bir1975]_)

        OUTPUT:

        - a finitely presented group

        EXAMPLES::

            sage: L = Link([[1, 2, 3, 4], [3, 2, 1, 4]])
            sage: L.fundamental_group()
            Finitely presented group < x0, x1, x2 | x1*x0^-1*x2^-1*x0, x2*x0*x1^-1*x0^-1 >
            sage: L.fundamental_group('braid')
            Finitely presented group < x0, x1 | 1, 1 >

        We can see, for instance, that the  two presentations of the group
        of the figure eight knot correspond to isomorphic groups::

            sage: K8 = Knot([[[1, -2, 4, -3, 2, -1, 3, -4]], [1, 1, -1, -1]])
            sage: GA = K8.fundamental_group()
            sage: GA
            Finitely presented group < x0, x1, x2, x3 |
             x2*x0*x3^-1*x0^-1, x0*x2*x1^-1*x2^-1,
             x1*x3^-1*x2^-1*x3, x3*x1^-1*x0^-1*x1 >
            sage: GB = K8.fundamental_group(presentation='braid')
            sage: GB
            Finitely presented group < x0, x1, x2 | x1*x2^-1*x1^-1*x0*x1*x2*x1*x2^-1*x1^-1*x0^-1*x1*x2*x1^-1*x0^-1, x1*x2^-1*x1^-1*x0*x1*x2*x1^-1*x2^-1*x1^-1*x0^-1*x1*x2*x1^-1*x0*x1*x2*x1*x2^-1*x1^-1*x0^-1*x1*x2*x1^-2, x1*x2^-1*x1^-1*x0*x1*x2*x1^-1*x2^-1 >
            sage: GA.simplified()
            Finitely presented group < x0, x1 |
             x1^-1*x0*x1*x0^-1*x1*x0*x1^-1*x0^-1*x1*x0^-1 >
            sage: GB.simplified()
            Finitely presented group < x0, x2 |
             x2^-1*x0*x2^-1*x0^-1*x2*x0*x2^-1*x0*x2*x0^-1 >
        """
        from sage.groups.free_group import FreeGroup
        if presentation == 'braid':
            b = self.braid()
            F = FreeGroup(b.strands())
            rels = []
            for x in F.gens():
                rels.append(x * b / x)
            return F.quotient(rels)
        elif presentation == 'wirtinger':
            arcs = self.arcs(presentation='pd')
            F = FreeGroup(len(arcs))
            rels = []
            for crossing, orientation in zip(self.pd_code(), self.orientation()):
                a = arcs.index([i for i in arcs if crossing[0] in i][0])
                b = arcs.index([i for i in arcs if crossing[1] in i][0])
                c = arcs.index([i for i in arcs if crossing[2] in i][0])
                ela = F.gen(a)
                elb = F.gen(b)
                if orientation < 0:
                    elb = elb.inverse()
                elc = F.gen(c)
                rels.append(ela * elb / elc / elb)
            return F.quotient(rels)

    def _repr_(self):
        r"""
        Return a string representation.

        OUTPUT: string representation

        EXAMPLES::

            sage: B = BraidGroup(8)
            sage: L = Link(B([1, 2, 1, 2]))
            sage: L
            Link with 1 component represented by 4 crossings
            sage: L = Link([[[-1, 2], [-3, 4], [1, 3, -4, -2]], [-1, -1, 1, 1]])
            sage: L
            Link with 3 components represented by 4 crossings
        """
        number_of_components = self.number_of_components()
        if number_of_components > 1:
            plural = 's'
        else:
            plural = ''
        pd_len = len(self.pd_code())
        return 'Link with {} component{} represented by {} crossings'.format(number_of_components, plural, pd_len)

    def __eq__(self, other):
        r"""
        Check equality.

        TESTS::

            sage: B = BraidGroup(8)
            sage: L1 = Link(B([-1, -1, -1, -2, 1, -2, 3, -2, 5, 4]))
            sage: L2 = Link(B([-1, -1, -1, -2, 1, -2, 3, -2, 5, 4]))
            sage: L1 == L2
            True
            sage: L3 = Link(B([-1, -1, -1, -2, 1, -2, 3, -2]))
            sage: L1 == L3
            False
        """
        if not isinstance(other, self.__class__):
            return False
        if self._pd_code is not None:
            if self.pd_code() == other.pd_code():
                return True
        if self._oriented_gauss_code is not None:
            if self.oriented_gauss_code() == other.oriented_gauss_code():
                return True
        return self.braid() == other.braid()

    def __hash__(self):
        r"""
        Return the hash of ``self``.

        EXAMPLES::

            sage: B = BraidGroup(8)
            sage: L1 = Link(B([-1, -1, -1, -2, 1, -2, 3, -2, 5, 4]))
            sage: H = hash(L1)
        """
        return hash(self.braid())

    def __ne__(self, other):
        r"""
        Check inequality.

        TESTS::

            sage: B = BraidGroup(8)
            sage: L1 = Link(B([-1, -1, -1, -2, 1, -2, 3, -2, 5, 4]))
            sage: L2 = Link(B([-1, -1, -1, -2, 1, -2, 3, -2, 5, 4]))
            sage: L1 != L2
            False
            sage: L3 = Link(B([-1, -1, -1, -2, 1, -2, 3, -2]))
            sage: L1 != L3
            True
        """
        return not self.__eq__(other)

    def braid(self):
        r"""
        Return a braid representation of ``self``.

        OUTPUT: an element in the braid group

        .. WARNING::

            For the unknot with no crossings, this returns the identity
            of the braid group with 2 strands because this disregards
            strands with no crossings.

        EXAMPLES::

            sage: L = Link([[2, 3, 1, 4], [4, 1, 3, 2]])
            sage: L.braid()
            s^2
            sage: L = Link([[[-1, 2, -3, 1, -2, 3]], [-1, -1, -1]])
            sage: L.braid()
            s^-3
            sage: L = Link([[1,8,2,7], [8,4,9,5], [3,9,4,10], [10,1,7,6], [5,3,6,2]])
            sage: L.braid()
            (s0*s1^-1)^2*s1^-1

        TESTS::

            sage: L = Link([])
            sage: L.braid()
            1
            sage: L = Link([[], []])
            sage: L.braid()
            1

        Check that :trac:`25050` is solved::

            sage: A = Link([[[1, 2, -2, -1, -3, -4, 4, 3]], [1, 1, 1, 1]])
            sage: A.braid()
            s0*s1*s2*s3
        """
        if self._braid is not None:
            return self._braid

        from sage.groups.braid import BraidGroup
        comp = self._isolated_components()
        if len(comp) > 1:
            L1 = Link(comp[0])
            L2 = Link(flatten(comp[1:], max_level=1))
            b1 = L1.braid()
            b2 = L2.braid()
            n1 = b1.parent().strands()
            n2 = b2.parent().strands()
            t1 = list(b1.Tietze())
            t2 = [sign(x) * (abs(x) + n1) for x in b2.Tietze()]
            B = BraidGroup(n1 + n2)
            self._braid = B(t1 + t2)
            return self._braid

        # look for possible Vogel moves, perform them and call recursively to the modified link
        pd_code = self.pd_code()
        if not pd_code:
            B = BraidGroup(2)
            self._braid = B.one()
            return self._braid
        seifert_circles = self.seifert_circles()
        newedge = max(flatten(pd_code)) + 1
        for region in self.regions():
            n = len(region)
            for i in range(n - 1):
                a = region[i]
                seifcirca = [x for x in seifert_circles if abs(a) in x]
                for j in range(i + 1, n):
                    b = region[j]
                    seifcircb = [x for x in seifert_circles if abs(b) in x]
                    if seifcirca != seifcircb and sign(a) == sign(b):
                        tails, heads = self._directions_of_edges()

                        newPD = [list(vertex) for vertex in pd_code]
                        if sign(a) == 1:
                            C1 = newPD[newPD.index(heads[a])]
                            C1[C1.index(a)] = newedge + 1
                            C2 = newPD[newPD.index(tails[b])]
                            C2[C2.index(b)] = newedge + 2
                            newPD.append([newedge + 3, a, b, newedge])
                            newPD.append([newedge + 2, newedge + 1, newedge + 3, newedge])
                            self._braid = Link(newPD).braid()
                            return self._braid
                        else:
                            C1 = newPD[newPD.index(heads[-a])]
                            C1[C1.index(-a)] = newedge + 1
                            C2 = newPD[newPD.index(tails[-b])]
                            C2[C2.index(-b)] = newedge + 2
                            newPD.append([newedge + 2, newedge, newedge + 3, newedge + 1])
                            newPD.append([newedge + 3, newedge, -b, -a])
                            self._braid = Link(newPD).braid()
                            return self._braid

        # We are in the case where no Vogel moves are necessary.
        G = DiGraph()
        G.add_vertices([tuple(c) for c in seifert_circles])
        for i,c in enumerate(pd_code):
            if self.orientation()[i] == 1:
                a = [x for x in seifert_circles if c[1] in x][0]
                b = [x for x in seifert_circles if c[0] in x][0]
            else:
                a = [x for x in seifert_circles if c[0] in x][0]
                b = [x for x in seifert_circles if c[3] in x][0]
            G.add_edge(tuple(a), tuple(b))

        # Get a simple path from a source to a sink in the digraph
        it = G.all_paths_iterator(starting_vertices=G.sources(), ending_vertices=G.sinks(), simple=True)
        ordered_cycles = next(it)

        B = BraidGroup(len(ordered_cycles))
        available_crossings = copy(pd_code)
        oc_set = set(ordered_cycles[0])
        for i,x in enumerate(pd_code):
            if any(elt in oc_set for elt in x):
                crossing = x
                crossing_index = i
                break
        available_crossings.remove(crossing)
        status = [None for i in ordered_cycles]
        orientation = self.orientation()
        if orientation[crossing_index] == 1:
            b = B([1])
            status[0] = crossing[2]
            status[1] = crossing[3]
        else:
            b = B([-1])
            status[0] = crossing[1]
            status[1] = crossing[2]
        counter = 0
        while available_crossings:
            possibles = [x for x in available_crossings if status[counter] in x]
            if len(status) < counter + 2 or status[counter + 1] is not None:
                possibles = [x for x in possibles if status[counter + 1] in x]
            if possibles:
                added = possibles[0]
                if orientation[pd_code.index(added)] == 1:
                    b *= B([counter + 1])
                    status[counter] = added[2]
                    status[counter + 1] = added[3]
                else:
                    b *= B([-counter - 1])
                    status[counter] = added[1]
                    status[counter + 1] = added[2]
                if counter > 0:
                    counter -= 1
                available_crossings.remove(added)
            else:
                counter += 1
        self._braid = b
        return b

    def _directions_of_edges(self):
        r"""
        Return the directions of the edges given by the PD code of ``self``.

        OUTPUT:

        A tuple of two dictionaries. The first one assigns
        each edge of the PD code to the crossing where it starts.
        The second dictionary assigns it to where it ends.

        EXAMPLES::

            sage: L = Link([[1, 3, 2, 4], [2, 3, 1, 4]])
            sage: tails, heads = L._directions_of_edges()
            sage: tails
            {1: [2, 3, 1, 4], 2: [1, 3, 2, 4], 3: [1, 3, 2, 4], 4: [2, 3, 1, 4]}
            sage: heads
            {1: [1, 3, 2, 4], 2: [2, 3, 1, 4], 3: [2, 3, 1, 4], 4: [1, 3, 2, 4]}

        ::

            sage: L = Link([[1,5,2,4], [5,3,6,2], [3,1,4,6]])
            sage: tails, heads = L._directions_of_edges()
            sage: tails
            {1: [3, 1, 4, 6],
             2: [1, 5, 2, 4],
             3: [5, 3, 6, 2],
             4: [3, 1, 4, 6],
             5: [1, 5, 2, 4],
             6: [5, 3, 6, 2]}
            sage: heads
            {1: [1, 5, 2, 4],
             2: [5, 3, 6, 2],
             3: [3, 1, 4, 6],
             4: [1, 5, 2, 4],
             5: [5, 3, 6, 2],
             6: [3, 1, 4, 6]}

        ::

            sage: L = Link([[1,2,3,3], [2,4,5,5], [4,1,7,7]])
            sage: tails, heads = L._directions_of_edges()
            sage: tails
            {1: [4, 1, 7, 7],
             2: [1, 2, 3, 3],
             3: [1, 2, 3, 3],
             4: [2, 4, 5, 5],
             5: [2, 4, 5, 5],
             7: [4, 1, 7, 7]}
            sage: heads
            {1: [1, 2, 3, 3],
             2: [2, 4, 5, 5],
             3: [1, 2, 3, 3],
             4: [4, 1, 7, 7],
             5: [2, 4, 5, 5],
             7: [4, 1, 7, 7]}
        """
        tails = {}
        heads = {}
        pd_code = self.pd_code()
        for C in pd_code:
            tails[C[2]] = C
            a = C[2]
            D = C
            while a not in heads:
                next_crossing = [x for x in pd_code if a in x and x != D]
                if not next_crossing:
                    heads[a] = D
                    tails[a] = D
                    if D[0] == a:
                        a = D[2]
                    elif D[1] == a:
                        a = D[3]
                    else:
                        a = D[1]
                else:
                    heads[a] = next_crossing[0]
                    tails[a] = D
                    D = next_crossing[0]
                    a = D[(D.index(a)+2) % 4]

        unassigned = set(flatten(pd_code)).difference(set(tails))
        while unassigned:
            a = unassigned.pop()
            for x in pd_code:
                if a in x:
                    D = x
                    break
            while a not in heads:
                tails[a] = D
                for x in pd_code:
                    if a in x and x != D:
                        next_crossing = x
                        break
                heads[a] = next_crossing
                D = next_crossing
                a = D[(D.index(a)+2) % 4]
                if a in unassigned:
                    unassigned.remove(a)
        return tails, heads

    @cached_method
    def _enhanced_states(self):
        r"""
        Return the enhanced states of the diagram.

        Each enhanced state is represented as a tuple containing:

        - A tuple with the type of smoothing made at each crossing (0 represents
          a A-type smoothing, and 1 represents B-type).

        - A tuple with the circles marked as negative. Each circle is
          represented by the smoothings it goes through. Each smoothing
          is represented by the indices of the two strands, and the
          index of the chord, counted clockwise.

        - A tuple with the circles marked as negative.

        - The i-index (degree) corresponding to the state.

        - the j-index (height) corresponding to the state.

        EXAMPLES::

            sage: K = Link([[[1,-2,3,-1,2,-3]],[-1,-1,-1]])
            sage: K.pd_code()
            [[4, 2, 5, 1], [2, 6, 3, 5], [6, 4, 1, 3]]
            sage: K._enhanced_states()
            (((0, 0, 0),
              (((1, 4, 7), (4, 1, 9)), ((2, 5, 7), (5, 2, 8)), ((3, 6, 9), (6, 3, 8))),
              (),
              -3,
              -9),
             ((0, 0, 0),
              (((2, 5, 7), (5, 2, 8)), ((3, 6, 9), (6, 3, 8))),
              (((1, 4, 7), (4, 1, 9)),),
              -3,
              -7),
             ((0, 0, 0),
              (((1, 4, 7), (4, 1, 9)), ((3, 6, 9), (6, 3, 8))),
              (((2, 5, 7), (5, 2, 8)),),
              -3,
              -7),
             ((0, 0, 0),
              (((1, 4, 7), (4, 1, 9)), ((2, 5, 7), (5, 2, 8))),
              (((3, 6, 9), (6, 3, 8)),),
              -3,
              -7),
             ((0, 0, 0),
              (((3, 6, 9), (6, 3, 8)),),
              (((1, 4, 7), (4, 1, 9)), ((2, 5, 7), (5, 2, 8))),
              -3,
              -5),
             ((0, 0, 0),
              (((2, 5, 7), (5, 2, 8)),),
              (((1, 4, 7), (4, 1, 9)), ((3, 6, 9), (6, 3, 8))),
              -3,
              -5),
             ((0, 0, 0),
              (((1, 4, 7), (4, 1, 9)),),
              (((2, 5, 7), (5, 2, 8)), ((3, 6, 9), (6, 3, 8))),
              -3,
              -5),
             ((0, 0, 0),
              (),
              (((1, 4, 7), (4, 1, 9)), ((2, 5, 7), (5, 2, 8)), ((3, 6, 9), (6, 3, 8))),
              -3,
              -3),
             ((1, 0, 0),
              (((3, 6, 9), (6, 3, 8)), ((4, 1, 9), (4, 2, 7), (5, 1, 7), (5, 2, 8))),
              (),
              -2,
              -7),
             ((1, 0, 0),
              (((4, 1, 9), (4, 2, 7), (5, 1, 7), (5, 2, 8)),),
              (((3, 6, 9), (6, 3, 8)),),
              -2,
              -5),
             ((1, 0, 0),
              (((3, 6, 9), (6, 3, 8)),),
              (((4, 1, 9), (4, 2, 7), (5, 1, 7), (5, 2, 8)),),
              -2,
              -5),
             ((1, 0, 0),
              (),
              (((3, 6, 9), (6, 3, 8)), ((4, 1, 9), (4, 2, 7), (5, 1, 7), (5, 2, 8))),
              -2,
              -3),
             ((0, 1, 0),
              (((1, 4, 7), (4, 1, 9)), ((2, 5, 7), (2, 6, 8), (3, 5, 8), (3, 6, 9))),
              (),
              -2,
              -7),
             ((0, 1, 0),
              (((2, 5, 7), (2, 6, 8), (3, 5, 8), (3, 6, 9)),),
              (((1, 4, 7), (4, 1, 9)),),
              -2,
              -5),
             ((0, 1, 0),
              (((1, 4, 7), (4, 1, 9)),),
              (((2, 5, 7), (2, 6, 8), (3, 5, 8), (3, 6, 9)),),
              -2,
              -5),
             ((0, 1, 0),
              (),
              (((1, 4, 7), (4, 1, 9)), ((2, 5, 7), (2, 6, 8), (3, 5, 8), (3, 6, 9))),
              -2,
              -3),
             ((1, 1, 0),
              (((2, 6, 8), (3, 5, 8), (3, 6, 9), (4, 1, 9), (4, 2, 7), (5, 1, 7)),),
              (),
              -1,
              -5),
             ((1, 1, 0),
              (),
              (((2, 6, 8), (3, 5, 8), (3, 6, 9), (4, 1, 9), (4, 2, 7), (5, 1, 7)),),
              -1,
              -3),
             ((0, 0, 1),
              (((1, 3, 9), (1, 4, 7), (6, 3, 8), (6, 4, 9)), ((2, 5, 7), (5, 2, 8))),
              (),
              -2,
              -7),
             ((0, 0, 1),
              (((2, 5, 7), (5, 2, 8)),),
              (((1, 3, 9), (1, 4, 7), (6, 3, 8), (6, 4, 9)),),
              -2,
              -5),
             ((0, 0, 1),
              (((1, 3, 9), (1, 4, 7), (6, 3, 8), (6, 4, 9)),),
              (((2, 5, 7), (5, 2, 8)),),
              -2,
              -5),
             ((0, 0, 1),
              (),
              (((1, 3, 9), (1, 4, 7), (6, 3, 8), (6, 4, 9)), ((2, 5, 7), (5, 2, 8))),
              -2,
              -3),
             ((1, 0, 1),
              (((1, 3, 9), (4, 2, 7), (5, 1, 7), (5, 2, 8), (6, 3, 8), (6, 4, 9)),),
              (),
              -1,
              -5),
             ((1, 0, 1),
              (),
              (((1, 3, 9), (4, 2, 7), (5, 1, 7), (5, 2, 8), (6, 3, 8), (6, 4, 9)),),
              -1,
              -3),
             ((0, 1, 1),
              (((1, 3, 9), (1, 4, 7), (2, 5, 7), (2, 6, 8), (3, 5, 8), (6, 4, 9)),),
              (),
              -1,
              -5),
             ((0, 1, 1),
              (),
              (((1, 3, 9), (1, 4, 7), (2, 5, 7), (2, 6, 8), (3, 5, 8), (6, 4, 9)),),
              -1,
              -3),
             ((1, 1, 1),
              (((1, 3, 9), (3, 5, 8), (5, 1, 7)), ((2, 6, 8), (4, 2, 7), (6, 4, 9))),
              (),
              0,
              -5),
             ((1, 1, 1),
              (((2, 6, 8), (4, 2, 7), (6, 4, 9)),),
              (((1, 3, 9), (3, 5, 8), (5, 1, 7)),),
              0,
              -3),
             ((1, 1, 1),
              (((1, 3, 9), (3, 5, 8), (5, 1, 7)),),
              (((2, 6, 8), (4, 2, 7), (6, 4, 9)),),
              0,
              -3),
             ((1, 1, 1),
              (),
              (((1, 3, 9), (3, 5, 8), (5, 1, 7)), ((2, 6, 8), (4, 2, 7), (6, 4, 9))),
              0,
              -1))
        """
        writhe = self.writhe()
        crossings = self.pd_code()
        ncross = len(crossings)
        smoothings = []
        nmax = max(flatten(crossings)) + 1
        for i in range(2 ** ncross):
            v = Integer(i).bits()
            v = v + (ncross - len(v))*[0]
            G = Graph()
            for j, cr in enumerate(crossings):
                n = nmax + j
                if not v[j]:
                    # For negative crossings, we go from undercrossings to the left
                    G.add_edge((cr[3], cr[0], n), cr[0])
                    G.add_edge((cr[3], cr[0], n), cr[3])
                    G.add_edge((cr[1], cr[2], n), cr[2])
                    G.add_edge((cr[1], cr[2], n), cr[1])
                else:
                    # positive crossings, from undercrossing to the right
                    G.add_edge((cr[0], cr[1], n), cr[0])
                    G.add_edge((cr[0], cr[1], n), cr[1])
                    G.add_edge((cr[2], cr[3], n), cr[2])
                    G.add_edge((cr[2], cr[3], n), cr[3])
            sm = set(tuple(sorted(x for x in b if isinstance(x, tuple)))
                     for b in G.connected_components(sort=False))
            iindex = (writhe - ncross + 2 * sum(v)) // 2
            jmin = writhe + iindex - len(sm)
            jmax = writhe + iindex + len(sm)
            smoothings.append((tuple(v), sm, iindex, jmin, jmax))
        states = []  # we got all the smoothings, now find all the states
        for sm in smoothings:
            for k in range(len(sm[1])+1):
                for circpos in combinations(sorted(sm[1]), k):  # Add each state
                    circneg = sm[1].difference(circpos)
                    j = writhe + sm[2] + len(circpos) - len(circneg)
                    states.append((sm[0], tuple(sorted(circneg)), tuple(circpos), sm[2], j))
        return tuple(states)

    @cached_method
    def _khovanov_homology_cached(self, height, ring=ZZ):
        r"""
        Return the Khovanov homology of the link.

        INPUT:

        - ``height`` -- the height of the homology to compute
        - ``ring`` -- (default: ``ZZ``) the coefficient ring

        OUTPUT:

        The Khovanov homology of the Link in the given height. It is given
        as a tuple of key-value pairs, whose keys are the degrees.

        .. NOTE::

            This method is intended only as the cache for
            :meth:`khovanov_homology`.

        EXAMPLES::

            sage: K = Link([[[1, -2, 3, -1, 2, -3]],[-1, -1, -1]])
            sage: K._khovanov_homology_cached(-5)
            ((-3, 0), (-2, Z), (-1, 0), (0, 0))

        The figure eight knot::

            sage: L = Link([[1, 6, 2, 7], [5, 2, 6, 3], [3, 1, 4, 8], [7, 5, 8, 4]])
            sage: L._khovanov_homology_cached(-1)
            ((-2, 0), (-1, Z), (0, Z), (1, 0), (2, 0))
        """
        crossings = self.pd_code()
        ncross = len(crossings)
        states = [(_0, set(_1), set(_2), _3, _4)
                  for (_0, _1, _2, _3, _4) in self._enhanced_states()]
        bases = {}  # arrange them by (i,j)
        for st in states:
            i, j = st[3], st[4]
            if j == height:
                if (i,j) in bases:
                    bases[i,j].append(st)
                else:
                    bases[i,j] = [st]
        complexes = {}
        for (i, j) in bases:
            if (i+1, j) in bases:
                m = matrix(ring, len(bases[(i,j)]), len(bases[(i+1,j)]))
                for ii in range(m.nrows()):
                    V1 = bases[(i,j)][ii]
                    for jj in range(m.ncols()):
                        V2 = bases[(i+1, j)][jj]
                        V20 = V2[0]
                        difs = [index for index,value in enumerate(V1[0]) if value != V20[index]]
                        if len(difs) == 1 and not (V2[2].intersection(V1[1]) or V2[1].intersection(V1[2])):
                            m[ii,jj] = (-1)**sum(V2[0][x] for x in range(difs[0]+1, ncross))
                            # Here we have the matrix constructed, now we have to put it in the dictionary of complexes
            else:
                m = matrix(ring, len(bases[(i,j)]), 0)
            complexes[i] = m.transpose()
            if not (i-1, j) in bases:
                complexes[i-1] = matrix(ring, len(bases[(i,j)]), 0)
        homologies = ChainComplex(complexes).homology()
        return tuple(sorted(homologies.items()))

    def khovanov_homology(self, ring=ZZ, height=None, degree=None):
        r"""
        Return the Khovanov homology of the link.

        INPUT:

        - ``ring`` -- (default: ``ZZ``) the coefficient ring

        - ``height`` -- the height of the homology to compute,
          if not specified, all the heights are computed

        - ``degree`` -- the degree of the homology to compute,
          if not specified, all the degrees are computed

        OUTPUT:

        The Khovanov homology of the Link. It is given as a dictionary
        whose keys are the different heights. For each height, the
        homology is given as another dictionary whose keys are the degrees.

        EXAMPLES::

            sage: K = Link([[[1, -2, 3, -1, 2, -3]],[-1, -1, -1]])
            sage: K.khovanov_homology()
            {-9: {-3: Z},
             -7: {-3: 0, -2: C2},
             -5: {-3: 0, -2: Z, -1: 0, 0: 0},
             -3: {-3: 0, -2: 0, -1: 0, 0: Z},
             -1: {0: Z}}

        The figure eight knot::

            sage: L = Link([[1, 6, 2, 7], [5, 2, 6, 3], [3, 1, 4, 8], [7, 5, 8, 4]])
            sage: L.khovanov_homology(height=-1)
            {-1: {-2: 0, -1: Z, 0: Z, 1: 0, 2: 0}}

        The Hopf link::

            sage: B = BraidGroup(2)
            sage: b = B([1, 1])
            sage: K = Link(b)
            sage: K.khovanov_homology(degree = 2)
            {2: {2: 0}, 4: {2: Z}, 6: {2: Z}}

        TESTS:

        Check that :trac:`31001` is fixed::

            sage: L = Link([])
            sage: L.khovanov_homology()
            {-1: {0: Z}, 1: {0: Z}}
            sage: L.khovanov_homology(height=-1)
            {-1: {0: Z}}
            sage: L.khovanov_homology(height=0)
            {}
            sage: L.khovanov_homology(QQ, height=1)
            {1: {0: Vector space of dimension 1 over Rational Field}}
            sage: L.khovanov_homology(GF(2), degree=0)
            {-1: {0: Vector space of dimension 1 over Finite Field of size 2},
             1: {0: Vector space of dimension 1 over Finite Field of size 2}}
            sage: L.khovanov_homology(degree=1)
            {}
            sage: L.khovanov_homology(degree=0, height=1)
            {1: {0: Z}}
            sage: L.khovanov_homology(degree=1, height=1)
            {}
        """
        if not self.pd_code():  # special case for the unknot with no crossings
            from sage.homology.homology_group import HomologyGroup
            homs = {-1: {0: HomologyGroup(1, ring, [0])},
                    1: {0: HomologyGroup(1, ring, [0])}}
            if height is not None:
                if height not in homs:
                    return {}
                homs = {height: homs[height]}
            if degree is not None:
                homs = {ht: {degree: homs[ht][degree]} for ht in homs if degree in homs[ht]}
            return homs

        if height is not None:
            heights = [height]
        else:
            heights = sorted(set(state[-1] for state in self._enhanced_states()))
        if degree is not None:
            homs = {j: dict(self._khovanov_homology_cached(j, ring)) for j in heights}
            homologies = {j: {degree: homs[j][degree]} for j in homs if degree in homs[j]}
        else:
            homologies = {j: dict(self._khovanov_homology_cached(j, ring)) for j in heights}
        return homologies

    def oriented_gauss_code(self):
        r"""
        Return the oriented Gauss code of ``self``.

        The oriented Gauss code has two parts:

        a. the Gauss code

        b. the orientation of each crossing

        The following orientation was taken into consideration for
        construction of knots:

        From the outgoing of the overcrossing if we move in the clockwise
        direction to reach the outgoing of the undercrossing then we label
        that crossing as `-1`.

        From the outgoing of the overcrossing if we move in the anticlockwise
        direction to reach the outgoing of the undercrossing then we label
        that crossing as `+1`.

        One more consideration we take in while constructing the orientation
        is the order of the orientation is same as the ordering of the
        crossings in the Gauss code.

        .. NOTE::

            Convention: under is denoted by `-1`, and over by `+1` in the
            crossing info.

        EXAMPLES::

            sage: L = Link([[1, 11, 2, 10], [6, 2, 7, 3], [3, 12, 4, 9], [9, 5, 10, 6], [8, 1, 5, 4], [11, 8, 12, 7]])
            sage: L.oriented_gauss_code()
            [[[-1, 2, -3, 5], [4, -2, 6, -5], [-4, 1, -6, 3]], [-1, 1, 1, 1, -1, -1]]
            sage: L = Link([[1, 4, 2, 3], [6, 1, 3, 2], [7, 4, 8, 5], [5, 8, 6, 7]])
            sage: L.oriented_gauss_code()
            [[[-1, 2], [-3, 4], [1, 3, -4, -2]], [-1, -1, 1, 1]]
            sage: B = BraidGroup(8)
            sage: b = B([1, 1, 1, 1, 1])
            sage: L = Link(b)
            sage: L.oriented_gauss_code()
            [[[1, -2, 3, -4, 5, -1, 2, -3, 4, -5]], [1, 1, 1, 1, 1]]

        TESTS::

            sage: L = Link([])
            sage: L.oriented_gauss_code()
            [[], []]
            sage: L = Link(BraidGroup(2).one())
            sage: L.oriented_gauss_code()
            [[], []]
        """
        if self._oriented_gauss_code is not None:
            return self._oriented_gauss_code

        pd = self.pd_code()
        orient = self.orientation()
        crossing_info = {}
        for i, j in enumerate(pd):
            if orient[i] == -1:
                crossing_info[(j[0], -1, i + 1)] = j[2]
                crossing_info[(j[3], 1, i + 1)] = j[1]
            elif orient[i] == 1:
                crossing_info[(j[0], -1, i + 1)] = j[2]
                crossing_info[(j[1], 1, i + 1)] = j[3]
        edges = {}
        cross_number = {}
        for i, j in crossing_info.items():
            edges[i[0]] = [j]
            if i[1] == 1:
                cross_number[i[0]] = i[2]
            elif i[1] == -1:
                cross_number[i[0]] = -i[2]
        edges_graph = DiGraph(edges)
        d = edges_graph.all_simple_cycles()
        code = []
        for i in d:
            l = []
            for j in i:
                l.append(cross_number[j])
            del l[-1]
            code.append(l)
        oriented_code = [code, orient]
        self._oriented_gauss_code = oriented_code
        return self._oriented_gauss_code

    def pd_code(self):
        r"""
        Return the planar diagram code of ``self``.

        The planar diagram is returned in the following format.

        We construct the crossing by starting with the entering component
        of the undercrossing, move in the clockwise direction and then
        generate the list. If the crossing is given by `[a, b, c, d]`,
        then we interpret this information as:

        1. `a` is the entering component of the undercrossing;
        2. `b, d` are the components of the overcrossing;
        3. `c` is the leaving component of the undercrossing.

        EXAMPLES::

            sage: L = Link([[[1, -2, 3, -4, 2, -1, 4, -3]], [1, 1, -1, -1]])
            sage: L.pd_code()
            [[6, 1, 7, 2], [2, 5, 3, 6], [8, 4, 1, 3], [4, 8, 5, 7]]
            sage: B = BraidGroup(2)
            sage: b = B([1, 1, 1, 1, 1])
            sage: L = Link(b)
            sage: L.pd_code()
            [[2, 1, 3, 4], [4, 3, 5, 6], [6, 5, 7, 8], [8, 7, 9, 10], [10, 9, 1, 2]]
            sage: L = Link([[[2, -1], [1, -2]], [1, 1]])
            sage: L.pd_code()
            [[2, 3, 1, 4], [4, 1, 3, 2]]
            sage: L = Link([[1, 2, 3, 3], [2, 4, 5, 5], [4, 1, 7, 7]])
            sage: L.pd_code()
            [[1, 2, 3, 3], [2, 4, 5, 5], [4, 1, 7, 7]]

        TESTS::

            sage: L = Link([[], []])
            sage: L.pd_code()
            []
            sage: L = Link(BraidGroup(2).one())
            sage: L.pd_code()
            []
        """
        if self._pd_code is not None:
            return self._pd_code

        if self._oriented_gauss_code is not None:
            oriented_gauss_code = self._oriented_gauss_code
            d_dic = {}
            if len(oriented_gauss_code[0]) > 1:
                d = flatten(oriented_gauss_code[0])
                for i, j in enumerate(d):
                    d_dic[j] = [i + 1, i + 2]
                # here we collect the final component in each Gauss code
                last_component = [i[-1] for i in oriented_gauss_code[0]]
                first_component = [i[0] for i in oriented_gauss_code[0]]
                # here we correct the last_component
                for i, j in zip(last_component, first_component):
                    d_dic[i][1] = d_dic[j][0]
                crossing_dic = {}
                for i,x in enumerate(oriented_gauss_code[1]):
                    if x == -1:
                        crossing_dic[i + 1] = [d_dic[-(i + 1)][0], d_dic[i + 1][1],
                                               d_dic[-(i + 1)][1], d_dic[i + 1][0]]
                    elif x == 1:
                        crossing_dic[i + 1] = [d_dic[-(i + 1)][0], d_dic[i + 1][0],
                                               d_dic[-(i + 1)][1], d_dic[i + 1][1]]
            elif len(oriented_gauss_code[0]) == 1:
                for i, j in enumerate(oriented_gauss_code[0][0]):
                    d_dic[j] = [i + 1, i + 2]
                d_dic[oriented_gauss_code[0][0][-1]][1] = 1
                crossing_dic = {}
                for i, x in enumerate(oriented_gauss_code[1]):
                    if x == -1:
                        crossing_dic[i + 1] = [d_dic[-(i + 1)][0], d_dic[i + 1][1],
                                               d_dic[-(i + 1)][1], d_dic[i + 1][0]]
                    elif x == 1:
                        crossing_dic[i + 1] = [d_dic[-(i + 1)][0], d_dic[i + 1][0],
                                               d_dic[-(i + 1)][1], d_dic[i + 1][1]]
            else:
                crossing_dic = {}

            pd = list(crossing_dic.values())
            self._pd_code = pd
            return self._pd_code

        if self._braid is not None:
            strings = list(range(1, self._braid.strands() + 1))
            b = list(self._braid.Tietze())
            pd = []
            strings_max = strings[-1]
            for i in b:
                if i > 0:
                    pd.append(
                        [strings[i], strings[i - 1], strings_max + 1, strings_max + 2])
                else:
                    pd.append(
                        [strings[abs(i) - 1], strings_max + 1, strings_max + 2, strings[abs(i)]])
                strings[abs(i) - 1] = strings_max + 1
                strings[abs(i)] = strings_max + 2
                strings_max = strings_max + 2
            for i in pd:
                for j in range(4):
                    if i[j] in strings:
                        i[j] = strings.index(i[j]) + 1
            self._pd_code = pd
            return pd

        raise AssertionError("invalid state")

    def gauss_code(self):
        r"""
        Return the Gauss code of ``self``.

        The Gauss code is generated by the following procedure:

        a. Number the crossings from `1` to `n`.
        b. Select a point on the knot and start moving along the component.
        c. At each crossing, take the number of the crossing, along with
           sign, which is `-` if it is an undercrossing and `+` if it is a
           overcrossing.

        EXAMPLES::

            sage: L = Link([[1, 4, 2, 3], [4, 1, 3, 2]])
            sage: L.gauss_code()
            [[-1, 2], [1, -2]]
            sage: B = BraidGroup(8)
            sage: L = Link(B([1, -2, 1, -2, -2]))
            sage: L.gauss_code()
            [[-1, 3, -4, 5], [1, -2, 4, -5, 2, -3]]
            sage: L = Link([[[-1, 2], [-3, 4], [1, 3, -4, -2]], [-1, -1, 1, 1]])
            sage: L.gauss_code()
            [[-1, 2], [-3, 4], [1, 3, -4, -2]]
        """
        return self.oriented_gauss_code()[0]

    def dowker_notation(self):
        r"""
        Return the Dowker notation of ``self``.

        Similar to the PD code we number the components, so every crossing
        is represented by four numbers. We focus on the incoming entities
        of the under and the overcrossing. It is the pair of incoming
        undercrossing and the incoming overcrossing. This information at
        every crossing gives the Dowker notation.

        OUTPUT:

        A list containing the pair of incoming under cross and the incoming
        over cross.

        EXAMPLES::

            sage: L = Link([[[-1, 2, -3, 4, 5, 1, -2, 6, 7, 3, -4, -7, -6,-5]], [-1, -1, -1, -1, 1, -1, 1]])
            sage: L.dowker_notation()
            [(1, 6), (7, 2), (3, 10), (11, 4), (14, 5), (13, 8), (12, 9)]
            sage: B = BraidGroup(4)
            sage: L = Link(B([1, 2, 1, 2]))
            sage: L.dowker_notation()
            [(2, 1), (3, 5), (6, 4), (7, 9)]
            sage: L = Link([[1, 4, 2, 3], [4, 1, 3, 2]])
            sage: L.dowker_notation()
            [(1, 3), (4, 2)]
        """
        pd = self.pd_code()
        orient = self.orientation()
        dn = [(i[0], i[3]) if orient[j] == -1 else (i[0], i[1])
              for j, i in enumerate(pd)]
        return dn

    def _braid_word_components(self):
        r"""
        Return the disjoint braid components, if any, else return the braid
        of ``self``.

        For example consider the braid ``[-1, 3, 1, 3]`` this can be viewed
        as a braid with components as ``[-1, 1]`` and ``[3, 3]``. There is no
        common crossing to these two (in sense there is a crossing between
        strand `1` and `2`, crossing between `3` and `4` but no crossing
        between strand `2` and `3`, so these can be viewed as independent
        components in the braid).

        OUTPUT: list containing the components

        EXAMPLES::

            sage: B = BraidGroup(4)
            sage: L = Link(B([-1, 3, 1, 3]))
            sage: L._braid_word_components()
            ([-1, 1], [3, 3])
            sage: B = BraidGroup(8)
            sage: L = Link(B([-1, 3, 1, 5, 1, 7, 1, 6]))
            sage: L._braid_word_components()
            ([-1, 1, 1, 1], [3], [5, 7, 6])
            sage: L = Link(B([-2, 4, 1, 6, 1, 4]))
            sage: L._braid_word_components()
            ([-2, 1, 1], [4, 4], [6])
        """
        ml = list(self.braid().Tietze())
        if not ml:
            return tuple()

        l = set(abs(k) for k in ml)
        missing1 = set(range(min(l), max(l) + 1)) - l
        if not missing1:
            return (ml,)

        missing = sorted(missing1)
        x = [[] for i in range(len(missing) + 1)]
        for i,a in enumerate(missing):
            for j, mlj in enumerate(ml):
                if mlj != 0 and abs(mlj) < a:
                    x[i].append(mlj)
                    ml[j] = 0
                elif mlj != 0 and abs(mlj) > missing[-1]:
                    x[-1].append(mlj)
                    ml[j] = 0
        return tuple([a for a in x if a])

    def _braid_word_components_vector(self):
        r"""
        The list from the :meth:`_braid_word_components` is flattened to
        give out the vector form.

        OUTPUT: list containing braid word components

        EXAMPLES::

            sage: B = BraidGroup(4)
            sage: L = Link(B([-1, 3, 1, 3]))
            sage: L._braid_word_components_vector()
            [-1, 1, 3, 3]
            sage: B = BraidGroup(8)
            sage: L = Link(B([-1, 3, 1, 5, 1, 7, 1, 6]))
            sage: L._braid_word_components_vector()
            [-1, 1, 1, 1, 3, 5, 7, 6]
            sage: L = Link(B([-2, 4, 1, 6, 1, 4]))
            sage: L._braid_word_components_vector()
            [-2, 1, 1, 4, 4, 6]
        """
        return flatten(self._braid_word_components())

    def _homology_generators(self):
        r"""
        The set of generators for the first homology group of the connected
        Seifert surface of the given link.

        This method uses the :meth:`_braid_word_components_vector` to generate
        the homology generators. The position of the repeated element w.r.t.
        the braid word component vector list is compiled into a list.

        This is based on Lemma 3.1 in [Col2013]_.

        OUTPUT:

        A list of integers `i \in \{1, 2, \ldots, n-1\}` corresponding
        to the simple generators `s_i` that gives a homology generator or
        `0` if the position does not represent a generator.

        EXAMPLES::

            sage: B = BraidGroup(4)
            sage: L = Link(B([-1, 3, 1, 3]))
            sage: L._homology_generators()
            [1, 0, 3]
            sage: B = BraidGroup(8)
            sage: L = Link(B([-1, 3, 1, 5, 1, 7, 1, 6]))
            sage: L._homology_generators()
            [1, 2, 3, 0, 0, 0, 0]
            sage: L = Link(B([-2, 4, 1, 6, 1, 4]))
            sage: L._homology_generators()
            [0, 2, 0, 4, 0]
        """
        x = self._braid_word_components_vector()
        hom_gen = []
        for j in range(len(x) - 1):
            a = abs(x[j])
            for i in range(j + 1, len(x)):
                if a == abs(x[i]):
                    hom_gen.append(i)
                    break
            else:
                hom_gen.append(0)
        return hom_gen

    @cached_method
    def seifert_matrix(self):
        r"""
        Return the Seifert matrix associated with ``self``.

        ALGORITHM:

        This is the algorithm presented in Section 3.3 of [Col2013]_.

        OUTPUT:

        The intersection matrix of a (not necessarily minimal) Seifert surface.

        EXAMPLES::

            sage: B = BraidGroup(4)
            sage: L = Link(B([-1, 3, 1, 3]))
            sage: L.seifert_matrix()
            [ 0  0]
            [ 0 -1]
            sage: B = BraidGroup(8)
            sage: L = Link(B([-1, 3, 1, 5, 1, 7, 1, 6]))
            sage: L.seifert_matrix()
            [ 0  0  0]
            [ 1 -1  0]
            [ 0  1 -1]
            sage: L = Link(B([-2, 4, 1, 6, 1, 4]))
            sage: L.seifert_matrix()
            [-1  0]
            [ 0 -1]
        """
        x = self._braid_word_components_vector()
        h = self._homology_generators()
        indices = [i for i, hi in enumerate(h) if hi]
        N = len(indices)
        A = matrix(ZZ, N, N, 0)
        for ni, i in enumerate(indices):
            hi = h[i]
            A[ni, ni] = -(x[i] + x[hi]).sign()
            for nj in range(ni + 1, N):
                j = indices[nj]
                if hi > h[j] or hi < j:
                    continue
                if hi == j:
                    if x[j] > 0:
                        A[nj, ni] = 1
                    else:
                        A[ni, nj] = -1
                elif abs(x[i]) - abs(x[j]) == 1:
                    A[nj, ni] = -1
                elif abs(x[j]) - abs(x[i]) == 1:
                    A[ni, nj] = 1
        A.set_immutable()
        return A

    @cached_method
    def number_of_components(self):
        r"""
        Return the number of connected components of ``self``.

        OUTPUT: number of connected components

        EXAMPLES::

            sage: B = BraidGroup(4)
            sage: L = Link(B([-1, 3, 1, 3]))
            sage: L.number_of_components()
            4
            sage: B = BraidGroup(8)
            sage: L = Link(B([-2, 4, 1, 6, 1, 4]))
            sage: L.number_of_components()
            5
            sage: L = Link(B([1, 2, 1, 2]))
            sage: L.number_of_components()
            1
            sage: L = Link(B.one())
            sage: L.number_of_components()
            1
        """
        G = Graph()
        pd = self.pd_code()
        if not pd:
            return ZZ.one()
        G.add_vertices(set(flatten(pd)))
        for c in pd:
            G.add_edge(c[0], c[2])
            G.add_edge(c[1], c[3])
        return G.connected_components_number()

    def is_knot(self):
        r"""
        Return ``True`` if ``self`` is a knot.

        Every knot is a link but the converse is not true.

        EXAMPLES::

            sage: B = BraidGroup(4)
            sage: L = Link(B([1, 3, 1, -3]))
            sage: L.is_knot()
            False
            sage: B = BraidGroup(8)
            sage: L = Link(B([1, 2, 3, 4, 5, 6]))
            sage: L.is_knot()
            True
        """
        return self.number_of_components() == 1

    def genus(self):
        r"""
        Return the genus of ``self``.

        EXAMPLES::

            sage: B = BraidGroup(4)
            sage: L = Link(B([-1, 3, 1, 3]))
            sage: L.genus()
            0
            sage: L = Link(B([1,3]))
            sage: L.genus()
            0
            sage: B = BraidGroup(8)
            sage: L = Link(B([-2, 4, 1, 6, 1, 4]))
            sage: L.genus()
            0
            sage: L = Link(B([1, 2, 1, 2]))
            sage: L.genus()
            1
        """
        b = self.braid().Tietze()
        if not b:
            return ZZ.zero()

        B = self.braid().parent()
        x = self._braid_word_components()
        q = []
        s_tmp = []
        for xi in x:
            tmp = []
            b1 = min(abs(k) for k in xi)
            for xij in xi:
                if xij > 0:
                    xij = xij - b1 + 1
                else:
                    xij = xij + b1 - 1
                tmp.append(xij)
            s_tmp.append(B(tmp))
        s = []
        for i in s_tmp:
            b = i.Tietze()
            s.append(list(b))
        t = [Link(B(si)).number_of_components() for si in s]
        for i, j in enumerate(s):
            if not j:
                s[i].append(-2)
        for i in s:
            q2 = max(abs(k) + 1 for k in i)
            q.append(q2)
        g = [((2 - t[i]) + len(x[i]) - q[i]) / 2 for i in range(len(x))]
        return sum(g, ZZ.zero())

    def signature(self):
        r"""
        Return the signature of ``self``.

        This is defined as the signature of the symmetric matrix

        .. MATH::

             V + V^{t},

        where `V` is the :meth:`Seifert matrix <seifert_matrix>`.

        .. SEEALSO:: :meth:`omega_signature`, :meth:`seifert_matrix`

        EXAMPLES::

            sage: B = BraidGroup(4)
            sage: L = Link(B([-1, 3, 1, 3]))
            sage: L.signature()
            -1
            sage: B = BraidGroup(8)
            sage: L = Link(B([-2, 4, 1, 6, 1, 4]))
            sage: L.signature()
            -2
            sage: L = Link(B([1, 2, 1, 2]))
            sage: L.signature()
            -2
        """
        V = self.seifert_matrix()
        m = V + V.transpose()
        return ZZ.sum(j.real().sign() for j in m.eigenvalues())

    def omega_signature(self, omega):
        r"""
        Compute the `\omega`-signature of ``self``.

        INPUT:

        - `\omega` -- a complex number of modulus 1. This is assumed to be
          coercible to ``QQbar``.

        This is defined as the signature of the Hermitian matrix

        .. MATH::

             (1 - \omega) V + (1 - \omega^{-1}) V^{t},

        where `V` is the :meth:`Seifert matrix <seifert_matrix>`,
        as explained on page 122 of [Liv1993]_.

        According to [Con2018]_, this is also known as the
        Levine-Tristram signature, the equivariant signature or the
        Tristram-Levine signature.

        .. SEEALSO:: :meth:`signature`, :meth:`seifert_matrix`

        EXAMPLES::

            sage: B = BraidGroup(4)
            sage: K = Knot(B([1,1,1,2,-1,2,-3,2,-3]))
            sage: omega = QQbar.zeta(3)
            sage: K.omega_signature(omega)
            -2
        """
        from sage.rings.qqbar import QQbar
        omega = QQbar(omega)
        V = self.seifert_matrix()
        m = (1 - omega) * V + (1 - omega.conjugate()) * V.transpose()
        return ZZ.sum(j.real().sign() for j in m.eigenvalues())

    def alexander_polynomial(self, var='t'):
        r"""
        Return the Alexander polynomial of ``self``.

        INPUT:

        - ``var`` -- (default: ``'t'``) the variable in the polynomial

        EXAMPLES:

        We begin by computing the Alexander polynomial for the
        figure-eight knot::

            sage: B = BraidGroup(3)
            sage: L = Link(B([1, -2, 1, -2]))
            sage: L.alexander_polynomial()
            -t^-1 + 3 - t

        The "monster" unknot::

            sage: L = Link([[3,1,2,4],[8,9,1,7],[5,6,7,3],[4,18,6,5],
            ....:           [17,19,8,18],[9,10,11,14],[10,12,13,11],
            ....:           [12,19,15,13],[20,16,14,15],[16,20,17,2]])
            sage: L.alexander_polynomial()
            1

        Some additional examples::

            sage: B = BraidGroup(2)
            sage: L = Link(B([1]))
            sage: L.alexander_polynomial()
            1
            sage: L = Link(B.one())
            sage: L.alexander_polynomial()
            1
            sage: B = BraidGroup(3)
            sage: L = Link(B([1, 2, 1, 2]))
            sage: L.alexander_polynomial()
            t^-1 - 1 + t

        When the Seifert surface is disconnected, the Alexander
        polynomial is defined to be `0`::

            sage: B = BraidGroup(4)
            sage: L = Link(B([1,3]))
            sage: L.alexander_polynomial()
            0

        TESTS::

            sage: B = BraidGroup(4)
            sage: L = Link(B([-1, 3, 1, 3]))
            sage: L.alexander_polynomial()
            0
            sage: L = Link(B([1,3,1,1,3,3]))
            sage: L.alexander_polynomial()
            0
            sage: B = BraidGroup(8)
            sage: L = Link(B([-2, 4, 1, 6, 1, 4]))
            sage: L.alexander_polynomial()
            0

        .. SEEALSO:: :meth:`conway_polynomial`
        """
        R = LaurentPolynomialRing(ZZ, var)
        # The Alexander polynomial of disjoint links are defined to be 0
        if len(self._braid_word_components()) > 1:
            return R.zero()
        t = R.gen()
        seifert_matrix = self.seifert_matrix()
        f = (seifert_matrix - t * seifert_matrix.transpose()).determinant()
        # could we use a charpoly here ? or faster determinant ?
        if f != 0:
            exp = f.exponents()
            return t ** ((-max(exp) - min(exp)) // 2) * f
        return f

    def conway_polynomial(self):
        """
        Return the Conway polynomial of ``self``.

        This is closely related to the Alexander polynomial.

        See : wikipedia:`Alexander_polynomial` for the definition.

        EXAMPLES::

            sage: B = BraidGroup(3)
            sage: L = Link(B([1, -2, 1, -2]))
            sage: L.conway_polynomial()
<<<<<<< HEAD
            -t + 1 ?
=======
            -t^2 + 1
            sage: Link([[1, 5, 2, 4], [3, 9, 4, 8], [5, 1, 6, 10],
            ....:       [7, 3, 8, 2], [9, 7, 10, 6]])
            Link with 1 component represented by 5 crossings
            sage: _.conway_polynomial()
            2*t^2 + 1
            sage: B = BraidGroup(4)
            sage: L = Link(B([1,3]))
            sage: L.conway_polynomial()
            0
>>>>>>> 9f0bbf35

        .. SEEALSO:: :meth:`alexander_polynomial`
        """
        alex = self.alexander_polynomial()
        L = alex.parent()
        R = L.polynomial_ring()
        if alex == 0:
            return R.zero()

        t = L.gen()
        alex = alex(t**2)
        exp = alex.exponents()
        alex = t**((-max(exp) - min(exp)) // 2) * alex

        conway = R.zero()
        t_poly = R.gen()
        binom = t - ~t
        while alex:
            M = max(alex.exponents())
            coeff = alex[M]
            alex -= coeff * binom**M
<<<<<<< HEAD
            M = M // 2
=======
>>>>>>> 9f0bbf35
            conway += coeff * t_poly**M 
        return conway

    def determinant(self):
        r"""
        Return the determinant of ``self``.

        EXAMPLES::

            sage: B = BraidGroup(4)
            sage: L = Link(B([-1, 2, 1, 2]))
            sage: L.determinant()
            1
            sage: B = BraidGroup(8)
            sage: L = Link(B([2, 4, 2, 3, 1, 2]))
            sage: L.determinant()
            3
            sage: L = Link(B([1]*16 + [2,1,2,1,2,2,2,2,2,2,2,1,2,1,2,-1,2,-2]))
            sage: L.determinant()
            65
            sage: B = BraidGroup(3)
            sage: Link(B([1, 2, 1, 1, 2])).determinant()
            4

        TESTS::

            sage: B = BraidGroup(3)
            sage: Link(B([1, 2, 1, -2, -1])).determinant()
            0

        REFERENCES:

        - Definition 6.6.3 in [Cro2004]_
        """
        V = self.seifert_matrix()
        m = V + V.transpose()
        return Integer(abs(m.det()))

    def is_alternating(self):
        r"""
        Return whether the given knot diagram is alternating.

        Alternating diagram implies every overcross is followed by an
        undercross or the vice-versa.

        We look at the Gauss code if the sign is alternating, ``True``
        is returned else the knot is not alternating ``False`` is returned.

        .. WARNING::

            This does not check if a knot admits an alternating diagram
            or not. Thus, this term is used differently than in some of
            the literature, such as in Hoste-Thistlethwaite table.

        .. NOTE::

            Links with more than one component are considered to not
            be alternating (knots) even when such a diagram exists.

        EXAMPLES::

            sage: B = BraidGroup(4)
            sage: L = Link(B([-1, -1, -1, -1]))
            sage: L.is_alternating()
            False
            sage: L = Link(B([1, -2, -1, 2]))
            sage: L.is_alternating()
            False
            sage: L = Link(B([-1, 3, 1, 3, 2]))
            sage: L.is_alternating()
            False
            sage: L = Link(B([1]*16 + [2,1,2,1,2,2,2,2,2,2,2,1,2,1,2,-1,2,-2]))
            sage: L.is_alternating()
            False
            sage: L = Link(B([-1,2,-1,2]))
            sage: L.is_alternating()
            True

        We give the `5_2` knot with an alternating diagram and a
        non-alternating diagram::

            sage: K5_2 = Link([[1, 4, 2, 5], [3, 8, 4, 9], [5, 10, 6, 1],
            ....:              [7, 2, 8, 3], [9, 6, 10, 7]])
            sage: K5_2.is_alternating()
            True

            sage: K5_2b = Link(K5_2.braid())
            sage: K5_2b.is_alternating()
            False

        TESTS:

        Check that :trac:`31001` is fixed::

            sage: L = Knot([])
            sage: L.is_alternating()
            True
        """
        if not self.is_knot():
            return False
        x = self.gauss_code()
        if not x:
            return True
        s = [Integer(i).sign() for i in x[0]]
        return (s == [(-1) ** (i + 1) for i in range(len(x[0]))]
                or s == [(-1) ** i for i in range(len(x[0]))])

    def orientation(self):
        r"""
        Return the orientation of the crossings of the link diagram
        of ``self``.

        EXAMPLES::

            sage: L = Link([[1, 4, 5, 2], [3, 5, 6, 7], [4, 8, 9, 6], [7, 9, 10, 11], [8, 1, 13, 10], [11, 13, 2, 3]])
            sage: L.orientation()
            [-1, 1, -1, 1, -1, 1]
            sage: L = Link([[1, 7, 2, 6], [7, 3, 8, 2], [3, 11, 4, 10], [11, 5, 12, 4], [14, 5, 1, 6], [13, 9, 14, 8], [12, 9, 13, 10]])
            sage: L.orientation()
            [-1, -1, -1, -1, 1, -1, 1]
            sage: L = Link([[1, 2, 3, 3], [2, 4, 5, 5], [4, 1, 7, 7]])
            sage: L.orientation()
            [-1, -1, -1]
        """
        directions = self._directions_of_edges()[0]
        orientation = []
        for C in self.pd_code():
            if C[0] == C[1] or C[2] == C[3]:
                orientation.append(-1)
            elif C[1] == C[2] or C[0] == C[3]:
                orientation.append(1)
            elif directions[C[1]] == C:
                orientation.append(-1)
            else:
                orientation.append(1)
        return orientation

    def seifert_circles(self):
        r"""
        Return the Seifert circles from the link diagram of ``self``.

        Seifert circles are the circles obtained by smoothing all crossings
        respecting the orientation of the segments.

        Each Seifert circle is represented as a list of the segments
        that form it.

        EXAMPLES::

            sage: L = Link([[[1, -2, 3, -4, 2, -1, 4, -3]], [1, 1, -1, -1]])
            sage: L.seifert_circles()
            [[1, 7, 5, 3], [2, 6], [4, 8]]
            sage: L = Link([[[-1, 2, 3, -4, 5, -6, 7, 8, -2, -5, 6, 1, -8, -3, 4, -7]], [-1, -1, -1, -1, 1, 1, -1, 1]])
            sage: L.seifert_circles()
            [[1, 13, 9, 3, 15, 5, 11, 7], [2, 10, 6, 12], [4, 16, 8, 14]]
            sage: L = Link([[[-1, 2, -3, 4, 5, 1, -2, 6, 7, 3, -4, -7, -6, -5]], [-1, -1, -1, -1, 1, -1, 1]])
            sage: L.seifert_circles()
            [[1, 7, 3, 11, 5], [2, 8, 14, 6], [4, 12, 10], [9, 13]]
            sage: L = Link([[1, 7, 2, 6], [7, 3, 8, 2], [3, 11, 4, 10], [11, 5, 12, 4], [14, 5, 1, 6], [13, 9, 14, 8], [12, 9, 13, 10]])
            sage: L.seifert_circles()
            [[1, 7, 3, 11, 5], [2, 8, 14, 6], [4, 12, 10], [9, 13]]
            sage: L = Link([[[-1, 2, -3, 5], [4, -2, 6, -5], [-4, 1, -6, 3]], [-1, 1, 1, 1, -1, -1]])
            sage: L.seifert_circles()
            [[1, 11, 8], [2, 7, 12, 4, 5, 10], [3, 9, 6]]
            sage: B = BraidGroup(2)
            sage: L = Link(B([1, 1, 1]))
            sage: L.seifert_circles()
            [[1, 3, 5], [2, 4, 6]]

        TESTS:

        Check that :trac:`25050` is solved::

            sage: A = Link([[[1, 2, -2, -1, -3, -4, 4, 3]], [1, 1, 1, 1]])
            sage: A.seifert_circles()
            [[3], [7], [1, 5], [2, 4], [6, 8]]
        """
        available_segments = set(flatten(self.pd_code()))
        result = []
        # detect looped segments. They must be their own seifert circles
        for a in available_segments:
            if any(C.count(a) > 1 for C in self.pd_code()):
                result.append([a])
        # remove the looped segments from the available
        for a in result:
            available_segments.remove(a[0])
        tails, heads = self._directions_of_edges()
        while available_segments:
            a = available_segments.pop()
            if heads[a] == tails[a]:
                result.append([a])
            else:
                C = heads[a]
                par = []
                while a not in par:
                    par.append(a)
                    posnext = C[(C.index(a) + 1) % 4]
                    if tails[posnext] == C and not [posnext] in result:
                        a = posnext
                    else:
                        a = C[(C.index(a) - 1) % 4]
                    if a in available_segments:
                        available_segments.remove(a)
                    C = heads[a]
                result.append(par)
        return result

    def regions(self):
        r"""
        Return the regions from the link diagram of ``self``.

        Regions are obtained always turning left at each crossing.

        Then the regions are represented as a list with the segments that form
        its boundary, with a sign depending on the orientation of the segment
        as part of the boundary.

        EXAMPLES::

            sage: L = Link([[[-1, +2, -3, 4, +5, +1, -2, +6, +7, 3, -4, -7, -6,-5]],[-1, -1, -1, -1, 1, -1, 1]])
            sage: L.regions()
            [[14, -5, 12, -9], [13, 9], [11, 5, 1, 7, 3], [10, -3, 8, -13], [6, -1], [4, -11], [2, -7], [-2, -6, -14, -8], [-4, -10, -12]]
            sage: L = Link([[[1, -2, 3, -4, 2, -1, 4, -3]],[1, 1, -1, -1]])
            sage: L.regions()
            [[8, 4], [7, -4, 1], [6, -1, -3], [5, 3, -8], [2, -5, -7], [-2, -6]]
            sage: L = Link([[[-1, +2, 3, -4, 5, -6, 7, 8, -2, -5, +6, +1, -8, -3, 4, -7]],[-1, -1, -1, -1, 1, 1, -1, 1]])
            sage: L.regions()
            [[16, 8, 14, 4], [15, -4], [13, -8, 1], [12, -1, -7], [11, 7, -16, 5], [10, -5, -15, -3], [9, 3, -14], [6, -11], [2, -9, -13], [-2, -12, -6, -10]]
            sage: B = BraidGroup(2)
            sage: L = Link(B([-1, -1, -1]))
            sage: L.regions()
            [[6, -5], [5, 1, 3], [4, -3], [2, -1], [-2, -6, -4]]
            sage: L = Link([[[1, -2, 3, -4], [-1, 5, -3, 2, -5, 4]], [-1, 1, 1, -1, -1]])
            sage: L.regions()
            [[10, -4, -7], [9, 7, -3], [8, 3], [6, -9, -2], [5, 2, -8, 4], [1, -5], [-1, -10, -6]]
            sage: L = Link([[1, 2, 3, 3], [2, 5, 4, 4], [5, 7, 6, 6], [7, 1, 8, 8]])
            sage: L.regions()
            [[-3], [-4], [-6], [-8], [7, 1, 2, 5], [-1, 8, -7, 6, -5, 4, -2, 3]]

        .. NOTE::

            The link diagram is assumed to have only one completely isolated
            component. This is because otherwise some regions would have
            disconnected boundary.

        TESTS::

            sage: B = BraidGroup(6)
            sage: L = Link(B([1, 3, 5]))
            sage: L.regions()
            Traceback (most recent call last):
            ...
            NotImplementedError: can only have one isolated component
        """
        if len(self._isolated_components()) != 1:
            raise NotImplementedError("can only have one isolated component")
        pd = self.pd_code()
        if len(pd) == 1:
            if pd[0][0] == pd[0][1]:
                return [[-pd[0][2]], [pd[0][0]], [pd[0][2], -pd[0][0]]]
            else:
                return [[pd[0][2]], [-pd[0][0]], [-pd[0][2], pd[0][0]]]

        tails, heads = self._directions_of_edges()
        available_edges = set(flatten(pd))

        loops = [i for i in available_edges if heads[i] == tails[i]]
        available_edges = available_edges.union({-i for i in available_edges})
        regions = []

        for edge in loops:
            cros = heads[edge]
            if cros[1] == edge:
                regions.append([edge])
            else:
                regions.append([-edge])
            available_edges.remove(edge)
            available_edges.remove(-edge)
        available_edges = sorted(available_edges)

        while available_edges:
            edge = available_edges.pop()
            region = []
            while edge not in region:
                region.append(edge)
                if edge > 0:
                    cros = heads[edge]
                    ind = cros.index(edge)
                else:
                    cros = tails[-edge]
                    ind = cros.index(-edge)
                next_edge = cros[(ind + 1) % 4]
                if [next_edge] in regions:
                    region.append(-next_edge)
                    next_edge = cros[(ind - 1) % 4]
                elif [-next_edge] in regions:
                    region.append(next_edge)
                    next_edge = cros[(ind - 1) % 4]
                if tails[next_edge] == cros:
                    edge = next_edge
                else:
                    edge = -next_edge
                if edge in available_edges:
                    available_edges.remove(edge)
            regions.append(region)
        return regions

    @cached_method
    def mirror_image(self):
        r"""
        Return the mirror image of ``self``.

        EXAMPLES::

            sage: g = BraidGroup(2).gen(0)
            sage: K = Link(g^3)
            sage: K2 = K.mirror_image(); K2
            Link with 1 component represented by 3 crossings
            sage: K2.braid()
            s^-3

        .. PLOT::
            :width: 300 px

            g = BraidGroup(2).gen(0)
            K = Link(g**3)
            sphinx_plot(K.plot())

        .. PLOT::
            :width: 300 px

            g = BraidGroup(2).gen(0)
            K = Link(g**3)
            sphinx_plot(K.mirror_image().plot())

        ::

            sage: K = Knot([[[1, -2, 3, -1, 2, -3]], [1, 1, 1]])
            sage: K2 = K.mirror_image(); K2
            Knot represented by 3 crossings
            sage: K.pd_code()
            [[4, 1, 5, 2], [2, 5, 3, 6], [6, 3, 1, 4]]
            sage: K2.pd_code()
            [[4, 2, 5, 1], [2, 6, 3, 5], [6, 4, 1, 3]]

        .. PLOT::
            :width: 300 px

            K = Link([[[1,-2,3,-1,2,-3]],[1,1,1]])
            sphinx_plot(K.plot())

        .. PLOT::
            :width: 300 px

            K = Link([[[1,-2,3,-1,2,-3]],[1,1,1]])
            K2 = K.mirror_image()
            sphinx_plot(K2.plot())

        TESTS:

        check that :trac:`30997` is fixed::

            sage: L = Link([[6, 2, 7, 1], [5, 13, 6, 12], [8, 3, 9, 4],
            ....:           [2, 13, 3, 14], [14, 8, 15, 7], [11, 17, 12, 16],
            ....:           [9, 18, 10, 11], [17, 10, 18, 5], [4, 16, 1, 15]]) # L9n25{0}{0} from KnotInfo
            sage: Lmm = L.mirror_image().mirror_image()
            sage: L == Lmm
            True
        """
        # Use the braid information if it is the shortest version
        #   of what we have already computed
        if self._mirror:
            return self._mirror

        if self._braid:
            lb = len(self._braid.Tietze())

            if self._pd_code:
                lpd = len(self.pd_code())
            else:
                lpd = float('inf')

            if self._oriented_gauss_code:
                logc = len(self.oriented_gauss_code()[-1])
            else:
                logc = float('inf')

            if lb <= logc and lb <= lpd:
                self._mirror = type(self)(self._braid.mirror_image())
                self._mirror._mirror = self
                return self._mirror

        # Otherwise we fallback to the PD code
        pd = [[a[0], a[3], a[2], a[1]] for a in self.pd_code()]
        self._mirror = type(self)(pd)
        self._mirror._mirror = self
        return self._mirror

    def reverse(self):
        r"""
        Return the reverse of ``self``. This is the link obtained from ``self``
        by reverting the orientation on all components.

        EXAMPLES::

           sage: K3 = Knot([[5, 2, 4, 1], [3, 6, 2, 5], [1, 4, 6, 3]])
           sage: K3r = K3.reverse(); K3r.pd_code()
           [[4, 1, 5, 2], [2, 5, 3, 6], [6, 3, 1, 4]]
           sage: K3 == K3r
           True

        a non reversable knot::

           sage: K8_17 = Knot([[6, 2, 7, 1], [14, 8, 15, 7], [8, 3, 9, 4],
           ....:               [2, 13, 3, 14], [12, 5, 13, 6], [4, 9, 5, 10],
           ....:               [16, 12, 1, 11], [10, 16, 11, 15]])
           sage: K8_17r = K8_17.reverse()
           sage: b = K8_17.braid(); b
           s0^2*s1^-1*(s1^-1*s0)^2*s1^-1
           sage: br = K8_17r.braid(); br
           s0^-1*s1*s0^-2*s1^2*s0^-1*s1
           sage: b.is_conjugated(br)
           False
           sage: b == br.reverse()
           False
           sage: b.is_conjugated(br.reverse())
           True
           sage: K8_17b = Link(b)
           sage: K8_17br = K8_17b.reverse()
           sage: bbr = K8_17br.braid(); bbr
           (s1^-1*s0)^2*s1^-2*s0^2
           sage: br == bbr
           False
           sage: br.is_conjugated(bbr)
           True
        """
        if self._reverse:
            return self._reverse

        if self._braid:
            self._reverse = type(self)(self._braid.reverse())
            self._reverse._reverse = self
            return self._reverse

        # Otherwise we fallback to the PD code
        pd = [[a[2], a[3], a[0], a[1]] for a in self.pd_code()]
        self._reverse = type(self)(pd)
        self._reverse._reverse = self
        return self._reverse

    def writhe(self):
        r"""
        Return the writhe of ``self``.

        EXAMPLES::

            sage: L = Link([[[1, -2, 3, -4, 2, -1, 4, -3]],[1, 1, -1, -1]])
            sage: L.writhe()
            0
            sage: L = Link([[[-1, 2, -3, 4, 5, 1, -2, 6, 7, 3, -4, -7, -6,-5]],
            ....:            [-1, -1, -1, -1, 1, -1, 1]])
            sage: L.writhe()
            -3
            sage: L = Link([[[-1, 2, 3, -4, 5, -6, 7, 8, -2, -5, 6, 1, -8, -3, 4, -7]],
            ....:            [-1, -1, -1, -1, 1, 1, -1, 1]])
            sage: L.writhe()
            -2
        """
        x = self.oriented_gauss_code()
        pos = x[1].count(1)
        neg = (-1) * x[1].count(-1)
        return pos + neg

    def jones_polynomial(self, variab=None, skein_normalization=False, algorithm='jonesrep'):
        r"""
        Return the Jones polynomial of ``self``.

        The normalization is so that the unknot has Jones polynomial `1`.
        If ``skein_normalization`` is ``True``, the variable of the result
        is replaced by a itself to the power of `4`, so that the result
        agrees with the conventions of [Lic1997]_ (which in particular differs
        slightly from the conventions used otherwise in this class), had
        one used the conventional Kauffman bracket variable notation directly.

        If ``variab`` is ``None`` return a polynomial in the variable `A`
        or `t`, depending on the value ``skein_normalization``. In
        particular, if ``skein_normalization`` is ``False``, return the
        result in terms of the variable `t`, also used in [Lic1997]_.

        ALGORITHM:

        The calculation goes through one of two possible algorithms,
        depending on the value of ``algorithm``. Possible values are
        ``'jonesrep'`` which uses the Jones representation of a braid
        representation of ``self`` to compute the polynomial of the
        trace closure of the braid, and ``statesum`` which recursively
        computes the Kauffman bracket of ``self``. Depending on how the
        link is given, there might be significant time gains in using
        one over the other. When the trace closure of the braid is
        ``self``, the algorithms give the same result.

        INPUT:

        - ``variab`` -- variable (default: ``None``); the variable in the
          resulting polynomial; if unspecified, use either a default variable
          in `\ZZ[A,A^{-1}]` or the variable `t` in the symbolic ring

        - ``skein_normalization`` -- boolean (default: ``False``); determines
          the variable of the resulting polynomial

        - ``algorithm`` -- string (default: ``'jonesrep'``); algorithm to use
          and can be one of the following:

          * ``'jonesrep'`` - use the Jones representation of the braid
            representation

          * ``'statesum'`` - recursively computes the Kauffman bracket

        OUTPUT:

        If ``skein_normalization`` if ``False``, this returns an element
        in the symbolic ring as the Jones polynomial of the link might
        have fractional powers when the link is not a knot. Otherwise the
        result is a Laurent polynomial in ``variab``.

        EXAMPLES:

        The unknot::

            sage: B = BraidGroup(9)
            sage: b = B([1, 2, 3, 4, 5, 6, 7, 8])
            sage: Link(b).jones_polynomial()
            1

        The "monster" unknot::

            sage: L = Link([[3,1,2,4],[8,9,1,7],[5,6,7,3],[4,18,6,5],
            ....:           [17,19,8,18],[9,10,11,14],[10,12,13,11],
            ....:           [12,19,15,13],[20,16,14,15],[16,20,17,2]])
            sage: L.jones_polynomial()
            1

        The Ochiai unknot::

            sage: L = Link([[[1,-2,-3,-8,-12,13,-14,15,-7,-1,2,-4,10,11,-13,12,
            ....:             -11,-16,4,3,-5,6,-9,7,-15,14,16,-10,8,9,-6,5]],
            ....:           [-1,-1,1,1,1,1,-1,1,1,-1,1,-1,-1,-1,-1,-1]])
            sage: L.jones_polynomial()  # long time
            1

        Two unlinked unknots::

            sage: B = BraidGroup(4)
            sage: b = B([1, 3])
            sage: Link(b).jones_polynomial()
            -sqrt(t) - 1/sqrt(t)

        The Hopf link::

            sage: B = BraidGroup(2)
            sage: b = B([-1,-1])
            sage: Link(b).jones_polynomial()
            -1/sqrt(t) - 1/t^(5/2)

        Different representations of the trefoil and one of its mirror::

            sage: B = BraidGroup(2)
            sage: b = B([-1, -1, -1])
            sage: Link(b).jones_polynomial(skein_normalization=True)
            -A^-16 + A^-12 + A^-4
            sage: Link(b).jones_polynomial()
            1/t + 1/t^3 - 1/t^4
            sage: B = BraidGroup(3)
            sage: b = B([-1, -2, -1, -2])
            sage: Link(b).jones_polynomial(skein_normalization=True)
            -A^-16 + A^-12 + A^-4
            sage: R.<x> = LaurentPolynomialRing(GF(2))
            sage: Link(b).jones_polynomial(skein_normalization=True, variab=x)
            x^-16 + x^-12 + x^-4
            sage: B = BraidGroup(3)
            sage: b = B([1, 2, 1, 2])
            sage: Link(b).jones_polynomial(skein_normalization=True)
            A^4 + A^12 - A^16

        `K11n42` (the mirror of the "Kinoshita-Terasaka" knot) and `K11n34`
        (the mirror of the "Conway" knot) in [KnotAtlas]_::

            sage: B = BraidGroup(4)
            sage: K11n42 = Link(B([1, -2, 3, -2, 3, -2, -2, -1, 2, -3, -3, 2, 2]))
            sage: K11n34 = Link(B([1, 1, 2, -3, 2, -3, 1, -2, -2, -3, -3]))
            sage: bool(K11n42.jones_polynomial() == K11n34.jones_polynomial())
            True

        The two algorithms for computation give the same result when the
        trace closure of the braid representation is the link itself::

            sage: L = Link([[[-1, 2, -3, 4, 5, 1, -2, 6, 7, 3, -4, -7, -6, -5]],
            ....:           [-1, -1, -1, -1, 1, -1, 1]])
            sage: jonesrep = L.jones_polynomial(algorithm='jonesrep')
            sage: statesum = L.jones_polynomial(algorithm='statesum')
            sage: bool(jonesrep == statesum)
            True

        When we have thrown away unknots so that the trace closure of the
        braid is not necessarily the link itself, this is only true up to a
        power of the Jones polynomial of the unknot::

            sage: B = BraidGroup(3)
            sage: b = B([1])
            sage: L = Link(b)
            sage: b.components_in_closure()
            2
            sage: L.number_of_components()
            1
            sage: b.jones_polynomial()
            -sqrt(t) - 1/sqrt(t)
            sage: L.jones_polynomial()
            1
            sage: L.jones_polynomial(algorithm='statesum')
            1

        TESTS::

            sage: L = Link([])
            sage: L.jones_polynomial(algorithm='statesum')
            1

            sage: L.jones_polynomial(algorithm='other')
            Traceback (most recent call last):
            ...
            ValueError: bad value of algorithm

        Check that :trac:`31001` is fixed::

            sage: L.jones_polynomial()
            1
        """
        if algorithm == 'statesum':
            poly = self._bracket()
            t = poly.parent().gens()[0]
            writhe = self.writhe()
            jones = poly * (-t)**(-3 * writhe)
            # Switch to the variable A to have the result agree with the output
            # of the jonesrep algorithm
            A = LaurentPolynomialRing(ZZ, 'A').gen()
            jones = jones(A**-1)

            if skein_normalization:
                if variab is None:
                    return jones
                else:
                    return jones(variab)
            else:
                if variab is None:
                    variab = 't'
                # We force the result to be in the symbolic ring because of the expand
                return jones(SR(variab)**(ZZ(1)/ZZ(4))).expand()
        elif algorithm == 'jonesrep':
            braid = self.braid()
            # Special case for the trivial knot with no crossings
            if not braid.Tietze():
                if skein_normalization:
                    return LaurentPolynomialRing(ZZ, 'A').one()
                else:
                    return SR.one()
            return braid.jones_polynomial(variab, skein_normalization)

        raise ValueError("bad value of algorithm")

    @cached_method
    def _bracket(self):
        r"""
        Return the Kaufmann bracket polynomial of the diagram of ``self``.

        Note that this is not an invariant of the link, but of the diagram.
        In particular, it is not invariant under Reidemeister I moves.

        EXAMPLES::

            sage: L = Link([[[-1, 2, 3, -4, 5, -6, 7, 8, -2, -5, 6, 1, -8, -3, 4, -7]],
            ....:           [-1, -1, -1, -1, 1, 1, -1, 1]])
            sage: L._bracket()
            -t^-10 + 2*t^-6 - t^-2 + 2*t^2 - t^6 + t^10 - t^14
            sage: L = Link([[2, 1, 3, 4], [4, 3, 1, 2]])
            sage: L._bracket()
            -t^-4 - t^4
        """
        t = LaurentPolynomialRing(ZZ, 't').gen()
        pd_code = self.pd_code()
        if not pd_code:
            return t.parent().one()
        if len(pd_code) == 1:
            if pd_code[0][0] == pd_code[0][1]:
                return -t**(-3)
            else:
                return -t**3

        cross = pd_code[0]
        rest = [list(vertex) for vertex in pd_code[1:]]
        [a, b, c, d] = cross
        if a == b and c == d and len(rest) > 0:
            return (~t + t**(-5)) * Link(rest)._bracket()
        elif a == d and c == b and len(rest) > 0:
            return (t + t**5) * Link(rest)._bracket()
        elif a == b:
            for cross in rest:
                if d in cross:
                    cross[cross.index(d)] = c
            return -t**(-3) * Link(rest)._bracket()
        elif a == d:
            for cross in rest:
                if c in cross:
                    cross[cross.index(c)] = b
            return -t**3 * Link(rest)._bracket()
        elif c == b:
            for cross in rest:
                if d in cross:
                    cross[cross.index(d)] = a
            return -t**3 * Link(rest)._bracket()
        elif c == d:
            for cross in rest:
                if b in cross:
                    cross[cross.index(b)] = a
            return -t**(-3) * Link(rest)._bracket()
        else:
            rest_2 = [list(vertex) for vertex in rest]
            for cross in rest:
                if d in cross:
                    cross[cross.index(d)] = a
                if c in cross:
                    cross[cross.index(c)] = b
            for cross in rest_2:
                if d in cross:
                    cross[cross.index(d)] = c
                if b in cross:
                    cross[cross.index(b)] = a
            return t * Link(rest)._bracket() + ~t * Link(rest_2)._bracket()

    @cached_method
    def _isolated_components(self):
        r"""
        Return the PD codes of the isolated components of ``self``.

        Isolated components are links corresponding to subdiagrams that
        do not have any common crossing.

        EXAMPLES::

            sage: L = Link([[1, 1, 2, 2], [3, 3, 4, 4]])
            sage: L._isolated_components()
            [[[1, 1, 2, 2]], [[3, 3, 4, 4]]]
        """
        G = Graph()
        for c in self.pd_code():
            G.add_vertex(tuple(c))
        V = G.vertices()
        setV = [set(c) for c in V]
        for i in range(len(V) - 1):
            for j in range(i + 1, len(V)):
                if setV[i].intersection(setV[j]):
                    G.add_edge(V[i], V[j])
        return [[list(i) for i in j]
                for j in G.connected_components(sort=False)]

    @cached_method
    def homfly_polynomial(self, var1=None, var2=None, normalization='lm'):
        r"""
        Return the HOMFLY polynomial of ``self``.

        The HOMFLY polynomial `P(K)` of a link `K` is a Laurent polynomial
        in two variables defined using skein relations and for the unknot
        `U`, we have `P(U) = 1`.

        INPUT:

        - ``var1`` -- (default: ``'L'``) the first variable. If ``normalization``
          is set to ``az`` resp. ``vz`` the default is ``a`` resp. ``v``
        - ``var2`` -- (default: ``'M'``) the second variable. If ``normalization``
          is set to ``az`` resp. ``vz`` the default is ``z``
        - ``normalization`` -- (default: ``lm``) the system of coordinates
          and can be one of the following:

          * ``'lm'`` -- corresponding to the Skein relation
            `L\cdot P(K _+) + L^{-1}\cdot P(K _-) + M\cdot P(K _0) = 0`

          * ``'az'`` -- corresponding to the Skein relation
            `a\cdot P(K _+) - a^{-1}\cdot P(K _-) = z  \cdot P(K _0)`

          * ``'vz'`` -- corresponding to the Skein relation
            `v^{-1}\cdot P(K _+) - v\cdot P(K _-) = z  \cdot P(K _0)`

          where `P(K _+)`, `P(K _-)` and `P(K _0)` represent the HOMFLY
          polynomials of three links that vary only in one crossing;
          that is the positive, negative, or smoothed links respectively

        OUTPUT:

        A Laurent polynomial over the integers.

        .. NOTE::

            Use the ``'az'`` normalization to agree with the data
            in [KnotAtlas]_

            Use the ``'vz'`` normalization to agree with the data
            `KnotInfo <http://www.indiana.edu/~knotinfo/>`__.

        EXAMPLES:

        We give some examples::

            sage: g = BraidGroup(2).gen(0)
            sage: K = Knot(g^5)
            sage: K.homfly_polynomial()
            L^-4*M^4 - 4*L^-4*M^2 + 3*L^-4 - L^-6*M^2 + 2*L^-6

        The Hopf link::

            sage: L = Link([[1,3,2,4],[4,2,3,1]])
            sage: L.homfly_polynomial('x', 'y')
            -x^-1*y + x^-1*y^-1 + x^-3*y^-1

        Another version of the Hopf link where the orientation
        has been changed. Therefore we substitute `x \mapsto L^{-1}`
        and `y \mapsto M`::

            sage: L = Link([[1,4,2,3], [4,1,3,2]])
            sage: L.homfly_polynomial()
            L^3*M^-1 - L*M + L*M^-1
            sage: L = Link([[1,4,2,3], [4,1,3,2]])
            sage: L.homfly_polynomial(normalization='az')
            a^3*z^-1 - a*z - a*z^-1

        The figure-eight knot::

            sage: L = Link([[2,1,4,5], [5,6,7,3], [6,4,1,9], [9,2,3,7]])
            sage: L.homfly_polynomial()
            -L^2 + M^2 - 1 - L^-2
            sage: L.homfly_polynomial('a', 'z', 'az')
            a^2 - z^2 - 1 + a^-2

        The "monster" unknot::

            sage: L = Link([[3,1,2,4], [8,9,1,7], [5,6,7,3], [4,18,6,5],
            ....:           [17,19,8,18], [9,10,11,14], [10,12,13,11],
            ....:           [12,19,15,13], [20,16,14,15], [16,20,17,2]])
            sage: L.homfly_polynomial()
            1

        Comparison with KnotInfo::

            sage: KI, m = K.get_knotinfo(); KI, m
             (<KnotInfo.K5_1: '5_1'>, False)
            sage: K.homfly_polynomial(normalization='vz') == KI.homfly_polynomial()
            True

        The knot `9_6`::

            sage: B = BraidGroup(3)
            sage: K = Knot(B([-1,-1,-1,-1,-1,-1,-2,1,-2,-2]))
            sage: K.homfly_polynomial()
            L^10*M^4 - L^8*M^6 - 3*L^10*M^2 + 4*L^8*M^4 + L^6*M^6 + L^10
             - 3*L^8*M^2 - 5*L^6*M^4 - L^8 + 7*L^6*M^2 - 3*L^6
            sage: K.homfly_polynomial('a', 'z', normalization='az')
            -a^10*z^4 + a^8*z^6 - 3*a^10*z^2 + 4*a^8*z^4 + a^6*z^6 - a^10
             + 3*a^8*z^2 + 5*a^6*z^4 - a^8 + 7*a^6*z^2 + 3*a^6

        TESTS:

        This works with isolated components::

            sage: L = Link([[[1, -1], [2, -2]], [1, 1]])
            sage: L2 = Link([[1, 3, 2, 4], [2, 3, 1, 4]])
            sage: L2.homfly_polynomial()
            -L*M^-1 - L^-1*M^-1
            sage: L.homfly_polynomial()
            -L*M^-1 - L^-1*M^-1
            sage: L.homfly_polynomial(normalization='az')
            a*z^-1 - a^-1*z^-1
            sage: L2.homfly_polynomial('α', 'ζ', 'az')
            α*ζ^-1 - α^-1*ζ^-1
            sage: L.homfly_polynomial(normalization='vz')
            -v*z^-1 + v^-1*z^-1
            sage: L2.homfly_polynomial('ν', 'ζ', 'vz')
            -ν*ζ^-1 + ν^-1*ζ^-1

        Check that :trac:`30346` is fixed::

            sage: L = Link([])
            sage: L.homfly_polynomial()
            1

        REFERENCES:

        - :wikipedia:`HOMFLY_polynomial`
        - http://mathworld.wolfram.com/HOMFLYPolynomial.html
        """
        if not var1:
            if   normalization == 'az':
                var1 = 'a'
            elif normalization == 'vz':
                var1 = 'v'
            else:
                var1 = 'L'
        if not var2:
            if  normalization == 'lm':
                var2 = 'M'
            else:
                var2 = 'z'

        L = LaurentPolynomialRing(ZZ, [var1, var2])
        if len(self._isolated_components()) > 1:
            if normalization == 'lm':
                fact = L({(1, -1):-1, (-1, -1):-1})
            elif normalization == 'az':
                fact = L({(1, -1):1, (-1, -1):-1})
            elif normalization == 'vz':
                fact = L({(1, -1):-1, (-1, -1):1})
            else:
                raise ValueError('normalization must be either `lm`, `az` or `vz`')
            fact = fact ** (len(self._isolated_components())-1)
            for i in self._isolated_components():
                fact = fact * Link(i).homfly_polynomial(var1, var2, normalization)
            return fact
        s = '{}'.format(self.number_of_components())
        ogc = self.oriented_gauss_code()
        if not ogc[0]:
            return L.one()
        for comp in ogc[0]:
            s += ' {}'.format(len(comp))
            for cr in comp:
                s += ' {} {}'.format(abs(cr)-1, sign(cr))
        for i, cr in enumerate(ogc[1]):
            s += ' {} {}'.format(i, cr)
        from sage.libs.homfly import homfly_polynomial_dict
        dic = homfly_polynomial_dict(s)
        if normalization == 'lm':
            return L(dic)
        elif normalization == 'az':
            auxdic = {}
            for a in dic:
                if (a[0] + a[1]) % 4 == 0:
                    auxdic[a] = dic[a]
                else:
                    auxdic[a] = -dic[a]
            if self.number_of_components() % 2:
                return L(auxdic)
            else:
                return -L(auxdic)
        elif normalization == 'vz':
            h_az = self.homfly_polynomial(var1=var1, var2=var2, normalization='az')
            a, z = h_az.parent().gens()
            v = ~a
            return h_az.subs({a:v})
        else:
            raise ValueError('normalization must be either `lm`, `az` or `vz`')

    def _coloring_matrix(self, n):
        r"""
        Return the coloring matrix of ``self``.

        The coloring matrix is a matrix over a prime field
        whose right kernel gives the colorings of the diagram.

        INPUT:

        - ``n`` -- the number of colors to consider

        If ``n`` is not a prime number, it is replaced by the smallest
        prime number that is larger than ``n``.

        OUTPUT:

        a matrix over the smallest prime field with cardinality
        larger than or equal to ``n``.

        EXAMPLES::

            sage: K = Link([[[1, -2, 3, -1, 2, -3]], [1, 1, 1]])
            sage: K._coloring_matrix(3)
            [2 2 2]
            [2 2 2]
            [2 2 2]
            sage: K8 = Knot([[[1, -2, 4, -3, 2, -1, 3, -4]], [1, 1, -1, -1]])
            sage: K8._coloring_matrix(4)
            [2 0 4 4]
            [4 4 2 0]
            [0 4 4 2]
            [4 2 0 4]

        REFERENCES:

        - :wikipedia:`Fox_n-coloring`
        """
        from sage.arith.misc import next_prime
        from sage.rings.finite_rings.finite_field_constructor import FiniteField
        p = next_prime(n - 1)
        F = FiniteField(p)
        arcs = self.arcs(presentation='pd')
        di = len(arcs)
        M = matrix(F, di, di)
        crossings = self.pd_code()
        for i in range(di):
            crossing = crossings[i]
            for j in range(di):
                arc = arcs[j]
                if crossing[1] in arc:
                    M[i, j] += 2
                if crossing[0] in arc:
                    M[i, j] -= 1
                if crossing[2] in arc:
                    M[i, j] -= 1
        return M

    def is_colorable(self, n):
        r"""
        Return whether the link is ``n``-colorable.

        A link is ``n``-colorable if its arcs can be painted with
        ``n`` colours, labeled from ``0`` to ``n - 1``, in such a way
        that at any crossing, the average of the indices of the
        undercrossings equals twice the index of the overcrossing.

        INPUT:

        - ``n`` -- the number of colors to consider

        If ``n`` is not a prime number, it is replaced by the smallest
        prime number that is larger than ``n``.

        EXAMPLES:

        We show that the trefoil knot is 3-colorable::

            sage: K = Link([[[1, -2, 3, -1, 2, -3]], [1, 1, 1]])
            sage: K.is_colorable(3)
            True

        But the figure eight knot is not::

            sage: K8 = Link([[[1, -2, 4, -3, 2, -1, 3, -4]], [1, 1, -1, -1]])
            sage: K8.is_colorable(3)
            False

        REFERENCES:

        - :wikipedia:`Fox_n-coloring`

        - Chapter 3 of [Liv1993]_

        .. SEEALSO:: :meth:`colorings`
        """
        return self._coloring_matrix(n).nullity() > 1

    def colorings(self, n):
        r"""
        Return the ``n``-colorings of ``self``.

        INPUT:

        - ``n`` -- the number of colors to consider

        If ``n`` is not a prime number, it is replaced by the smallest
        prime number that is larger than ``n``.

        OUTPUT:

        a list with the colorings. Each coloring is represented as
        a dictionary that maps a tuple of the edges forming each arc
        (as in the PD code) to the index of the corresponding color.

        EXAMPLES::

            sage: K = Link([[[1, -2, 3, -1, 2, -3]], [1, 1, 1]])
            sage: K.colorings(3)
            [{(1, 2): 0, (3, 4): 1, (5, 6): 2},
             {(1, 2): 0, (3, 4): 2, (5, 6): 1},
             {(1, 2): 1, (3, 4): 0, (5, 6): 2},
             {(1, 2): 1, (3, 4): 2, (5, 6): 0},
             {(1, 2): 2, (3, 4): 0, (5, 6): 1},
             {(1, 2): 2, (3, 4): 1, (5, 6): 0}]
            sage: K.pd_code()
            [[4, 1, 5, 2], [2, 5, 3, 6], [6, 3, 1, 4]]
            sage: K.arcs('pd')
            [[1, 2], [3, 4], [5, 6]]

        REFERENCES:

        - :wikipedia:`Fox_n-coloring`

        - Chapter 3 of [Liv1993]_

        .. SEEALSO:: :meth:`is_colorable`
        """
        from sage.arith.misc import next_prime
        p = next_prime(n-1)
        M = self._coloring_matrix(n)
        K = M.right_kernel()
        res = set([])
        arcs = self.arcs('pd')
        for coloring in K:
            colors = sorted(set(coloring))
            if len(colors) == p:
                colors = {b: a for a, b in enumerate(colors)}
                res.add(tuple(colors[c] for c in coloring))
        return [{tuple(arc): col for arc, col in zip(arcs, c)}
                for c in sorted(res)]

    def plot(self, gap=0.1, component_gap=0.5, solver=None,
             color='blue', **kwargs):
        r"""
        Plot ``self``.

        INPUT:

        - ``gap`` -- (default: 0.1) the size of the blank gap left for
          the crossings

        - ``component_gap`` -- (default: 0.5) the gap between isolated
          components

        - ``solver`` -- the linear solver to use, see
          :class:`~sage.numerical.mip.MixedIntegerLinearProgram`.

        - ``color`` -- (default: 'blue') a color or a coloring (as returned
          by :meth:`colorings`.

        The usual keywords for plots can be used here too.

        EXAMPLES:

        We construct the simplest version of the unknot::

            sage: L = Link([[2, 1, 1, 2]])
            sage: L.plot()
            Graphics object consisting of ... graphics primitives

        .. PLOT::
            :width: 300 px

            B = BraidGroup(2)
            L = Link([[2, 1, 1, 2]])
            sphinx_plot(L.plot())

        We construct a more interesting example of the unknot::

            sage: L = Link([[2, 1, 4, 5], [3, 5, 6, 7], [4, 1, 9, 6], [9, 2, 3, 7]])
            sage: L.plot()
            Graphics object consisting of ... graphics primitives

        .. PLOT::
            :width: 300 px

            L = Link([[2,1,4,5], [3,5,6,7], [4,1,9,6], [9,2,3,7]])
            sphinx_plot(L.plot())

        The "monster" unknot::

            sage: L = Link([[3,1,2,4],[8,9,1,7],[5,6,7,3],[4,18,6,5],
            ....:           [17,19,8,18],[9,10,11,14],[10,12,13,11],
            ....:           [12,19,15,13],[20,16,14,15],[16,20,17,2]])
            sage: L.plot()
            Graphics object consisting of ... graphics primitives

        .. PLOT::
            :width: 300 px

            L = Link([[3,1,2,4],[8,9,1,7],[5,6,7,3],[4,18,6,5],
                      [17,19,8,18],[9,10,11,14],[10,12,13,11],
                      [12,19,15,13],[20,16,14,15],[16,20,17,2]])
            sphinx_plot(L.plot())

        The Ochiai unknot::

            sage: L = Link([[[1,-2,-3,-8,-12,13,-14,15,-7,-1,2,-4,10,11,-13,12,
            ....:             -11,-16,4,3,-5,6,-9,7,-15,14,16,-10,8,9,-6,5]],
            ....:           [-1,-1,1,1,1,1,-1,1,1,-1,1,-1,-1,-1,-1,-1]])
            sage: L.plot()
            Graphics object consisting of ... graphics primitives

        .. PLOT::
            :width: 300 px

            L = Link([[[1,-2,-3,-8,-12,13,-14,15,-7,-1,2,-4,10,11,-13,12,
                        -11,-16,4,3,-5,6,-9,7,-15,14,16,-10,8,9,-6,5]],
                      [-1,-1,1,1,1,1,-1,1,1,-1,1,-1,-1,-1,-1,-1]])
            sphinx_plot(L.plot())

        One of the representations of the trefoil knot::

            sage: L = Link([[1, 5, 2, 4], [5, 3, 6, 2], [3, 1, 4, 6]])
            sage: L.plot()
            Graphics object consisting of 14 graphics primitives

        .. PLOT::
            :width: 300 px

            L = Link([[1, 5, 2, 4], [5, 3, 6, 2], [3, 1, 4, 6]])
            sphinx_plot(L.plot())

        The figure-eight knot::

            sage: L = Link([[2, 1, 4, 5], [5, 6, 7, 3], [6, 4, 1, 9], [9, 2, 3, 7]])
            sage: L.plot()
            Graphics object consisting of ... graphics primitives

        .. PLOT::
            :width: 300 px

            L = Link([[2,1,4,5], [5,6,7,3], [6,4,1,9], [9,2,3,7]])
            sphinx_plot(L.plot())

        The knot `K11n121` in [KnotAtlas]_::

            sage: L = Link([[4,2,5,1], [10,3,11,4], [5,16,6,17], [7,12,8,13],
            ....:           [18,9,19,10], [2,11,3,12], [13,20,14,21], [15,6,16,7],
            ....:           [22,18,1,17], [8,19,9,20], [21,14,22,15]])
            sage: L.plot()
            Graphics object consisting of ... graphics primitives

        .. PLOT::
            :width: 300 px

            L = Link([[4,2,5,1], [10,3,11,4], [5,16,6,17], [7,12,8,13],
                      [18,9,19,10], [2,11,3,12], [13,20,14,21], [15,6,16,7],
                      [22,18,1,17], [8,19,9,20], [21,14,22,15]])
            sphinx_plot(L.plot())

        One of the representations of the Hopf link::

            sage: L = Link([[1, 4, 2, 3], [4, 1, 3, 2]])
            sage: L.plot()
            Graphics object consisting of ... graphics primitives

        .. PLOT::
            :width: 300 px

            L = Link([[1, 4, 2, 3], [4, 1, 3, 2]])
            sphinx_plot(L.plot())

        Plotting links with multiple isolated components::

            sage: L = Link([[[-1, 2, -3, 1, -2, 3], [4, -5, 6, -4, 5, -6]], [1, 1, 1, 1, 1, 1]])
            sage: L.plot()
            Graphics object consisting of ... graphics primitives

        .. PLOT::
            :width: 300 px

            L = Link([[[-1,2,-3,1,-2,3], [4,-5,6,-4,5,-6]], [1,1,1,1,1,1]])
            sphinx_plot(L.plot())

        If a coloring is passed, the different arcs are plotted with
        the corresponding colors::

            sage: B = BraidGroup(4)
            sage: b = B([1,2,3,1,2,-1,-3,2,3])
            sage: L = Link(b)
            sage: L.plot(color=L.colorings(3)[0])
            Graphics object consisting of ... graphics primitives

        .. PLOT::
            :width: 300 px

            B = BraidGroup(4)
            b = B([1, 2, 3, 1, 2, -1, -3, 2, 3])
            L = Link(b)
            sphinx_plot(L.plot(color=L.colorings(3)[0]))

        TESTS:

        Check that :trac:`20315` is fixed::

            sage: L = Link([[2,1,4,5], [5,6,7,3], [6,4,1,9], [9,2,3,7]])
            sage: L.plot(solver='GLPK')
            Graphics object consisting of ... graphics primitives
            sage: L.plot(solver='Coin')    # optional - sage_numerical_backends_coin
            Graphics object consisting of ... graphics primitives
            sage: L.plot(solver='CPLEX')   # optional - CPLEX
            Graphics object consisting of ... graphics primitives
            sage: L.plot(solver='Gurobi')  # optional - Gurobi
            Graphics object consisting of ... graphics primitives
        """
        if type(color) is not dict:
            coloring = {int(i): color for i in set(flatten(self.pd_code()))}
        else:
            from sage.plot.colors import rainbow
            ncolors = len(set(color.values()))
            arcs = self.arcs()
            if len(color) != len(arcs):
                raise ValueError("Number of entries in the color vector must match the number of arcs")
            rainb = rainbow(ncolors)
            coloring = {int(i): rainb[color[tuple(j)]] for j in arcs for i in j}
        comp = self._isolated_components()
        # Handle isolated components individually
        if len(comp) > 1:
            L1 = Link(comp[0])
            L2 = Link(flatten(comp[1:], max_level=1))
            P1 = L1.plot(gap, **kwargs)
            P2 = L2.plot(gap, **kwargs)
            xtra = P1.get_minmax_data()['xmax'] + component_gap - P2.get_minmax_data()['xmin']
            for P in P2:
                if hasattr(P, 'path'):
                    for p in P.path[0]:
                        p[0] += xtra
                    for p in P.vertices:
                        p[0] += xtra
                else:
                    P.xdata = [p + xtra for p in P.xdata]
            return P1 + P2

        if 'axes' not in kwargs:
            kwargs['axes'] = False
        if 'aspect_ratio' not in kwargs:
            kwargs['aspect_ratio'] = 1

        from sage.plot.line import line
        from sage.plot.bezier_path import bezier_path
        from sage.plot.circle import circle

        # Special case for the unknot
        if not self.pd_code():
            return circle((0,0), ZZ(1)/ZZ(2), color=color, **kwargs)

        # The idea is the same followed in spherogram, but using MLP instead of
        # network flows.
        # We start by computing a way to bend the edges left or right
        # such that the resulting regions are in fact closed regions
        # with straight angles, and using the minimal number of bends.
        regions = sorted(self.regions(), key=len)
        regions = regions[:-1]
        edges = list(set(flatten(self.pd_code())))
        edges.sort()
        MLP = MixedIntegerLinearProgram(maximization=False, solver=solver)
        # v will be the list of variables in the MLP problem. There will be
        # two variables for each edge: number of right bendings and number of
        # left bendings (at the end, since we are minimizing the total, only one
        # of each will be nonzero
        v = MLP.new_variable(nonnegative=True, integer=True)
        # one condition for each region
        for i in range(len(regions)):
            cond = 0
            r = regions[i]
            for e in r:
                if e > 0:
                    cond = cond + v[2*edges.index(e)] - v[2*edges.index(e) + 1]
                else:
                    cond = cond - v[2*edges.index(-e)] + v[2*edges.index(-e) + 1]
            MLP.add_constraint(cond == 4 - len(r))
        MLP.set_objective(MLP.sum(v.values()))
        MLP.solve()
        # we store the result in a vector s packing right bends as negative left ones
        values = MLP.get_values(v, convert=ZZ, tolerance=1e-3)
        s = [values[2*i] - values[2*i + 1]
             for i in range(len(edges))]
        # segments represents the different parts of the previous edges after bending
        segments = {e: [(e,i) for i in range(abs(s[edges.index(e)])+1)] for e in edges}
        pieces = {tuple(i): [i] for j in segments.values() for i in j}
        nregions = []
        for r in regions:
            nregion = []
            for e in r:
                if e > 0:
                    rev = segments[e][:-1]
                    sig = sign(s[edges.index(e)])
                    nregion += [[a, sig] for a in rev]
                    nregion.append([segments[e][-1], 1])
                else:
                    rev = segments[-e][1:]
                    rev.reverse()
                    sig = sign(s[edges.index(-e)])
                    nregion += [[a, -sig] for a in rev]
                    nregion.append([segments[-e][0], 1])
            nregions.append(nregion)
        N = max(segments) + 1
        segments = [i for j in segments.values() for i in j]
        badregions = [nr for nr in nregions if any(-1 == x[1] for x in nr)]
        while badregions:
            badregion = badregions[0]
            a = 0
            while badregion[a][1] != -1:
                a += 1
            c = -1
            b = a
            while c != 2:
                if b == len(badregion)-1:
                    b = 0
                else:
                    b += 1
                c += badregion[b][1]
            otherregion = [nr for nr in nregions
                           if any(badregion[b][0] == x[0] for x in nr)]
            if len(otherregion) == 1:
                otherregion = None
            elif otherregion[0] == badregion:
                otherregion = otherregion[1]
            else:
                otherregion = otherregion[0]
            N1 = N
            N = N + 2
            N2 = N1 + 1
            segments.append(N1)
            segments.append(N2)
            if type(badregion[b][0]) in (int, Integer):
                segmenttoadd = [x for x in pieces
                                if badregion[b][0] in pieces[x]]
                if len(segmenttoadd) > 0:
                    pieces[segmenttoadd[0]].append(N2)
            else:
                pieces[tuple(badregion[b][0])].append(N2)

            if a < b:
                r1 = badregion[:a] + [[badregion[a][0],0], [N1,1]] + badregion[b:]
                r2 = badregion[a+1:b] + [[N2,1],[N1,1]]
            else:
                r1 = badregion[b:a] + [[badregion[a][0],0], [N1,1]]
                r2 = badregion[:b] + [[N2,1],[N1,1]] + badregion[a+1:]

            if otherregion:
                c = [x for x in otherregion if badregion[b][0] == x[0]]
                c = otherregion.index(c[0])
                otherregion.insert(c+1, [N2,otherregion[c][1]])
                otherregion[c][1] = 0
            nregions.remove(badregion)
            nregions.append(r1)
            nregions.append(r2)
            badregions = [nr for nr in nregions if any(x[1] == -1 for x in nr)]
        MLP = MixedIntegerLinearProgram(maximization=False, solver=solver)
        v = MLP.new_variable(nonnegative=True, integer=True)
        for e in segments:
            MLP.set_min(v[e], 1)
        for r in nregions:
            horp = []
            horm = []
            verp = []
            verm = []
            direction = 0
            for se in r:
                if direction % 4 == 0:
                    horp.append(v[se[0]])
                elif direction == 1:
                    verp.append(v[se[0]])
                elif direction == 2:
                    horm.append(v[se[0]])
                elif direction == 3:
                    verm.append(v[se[0]])
                if se[1] == 1:
                    direction += 1
            MLP.add_constraint(MLP.sum(horp) - MLP.sum(horm) == 0)
            MLP.add_constraint(MLP.sum(verp) - MLP.sum(verm) == 0)
        MLP.set_objective(MLP.sum(v.values()))
        MLP.solve()
        v = MLP.get_values(v)
        lengths = {piece: sum(v[a] for a in pieces[piece]) for piece in pieces}
        image = line([], **kwargs)
        crossings = {tuple(self.pd_code()[0]): (0, 0, 0)}
        availables = self.pd_code()[1:]
        used_edges = []
        ims = line([], **kwargs)
        while len(used_edges) < len(edges):
            cross_keys = list(crossings.keys())
            i = 0
            j = 0
            while cross_keys[i][j] in used_edges:
                if j < 3:
                    j += 1
                else:
                    j = 0
                    i += 1
            c = cross_keys[i]
            e = c[j]
            kwargs['color'] = coloring[e]
            used_edges.append(e)
            direction = (crossings[c][2] - c.index(e)) % 4
            orien = self.orientation()[self.pd_code().index(list(c))]
            if s[edges.index(e)] < 0:
                turn = -1
            else:
                turn = 1
            lengthse = [lengths[(e,k)] for k in range(abs(s[edges.index(e)])+1)]
            if c.index(e) == 0 or (c.index(e) == 1 and orien == 1) or (c.index(e) == 3 and orien == -1):
                turn = -turn
                lengthse.reverse()
            tailshort = (c.index(e) % 2 == 0)
            x0 = crossings[c][0]
            y0 = crossings[c][1]
            im = []
            for l in lengthse:
                if direction == 0:
                    x1 = x0 + l
                    y1 = y0
                elif direction == 1:
                    x1 = x0
                    y1 = y0 + l
                elif direction == 2:
                    x1 = x0 - l
                    y1 = y0
                elif direction == 3:
                    x1 = x0
                    y1 = y0 - l
                im.append(([[x0, y0], [x1, y1]], l, direction))
                direction = (direction + turn) % 4
                x0 = x1
                y0 = y1
            direction = (direction - turn) % 4
            c2 = [ee for ee in availables if e in ee]
            if len(c2) == 1:
                availables.remove(c2[0])
                crossings[tuple(c2[0])] = (x1, y1, (direction + c2[0].index(e) + 2) % 4)
            c2 = [ee for ee in self.pd_code() if e in ee and ee != list(c)]
            if not c2:
                headshort = not tailshort
            else:
                headshort = (c2[0].index(e) % 2 == 0)
            a = deepcopy(im[0][0])
            b = deepcopy(im[-1][0])

            def delta(u, v):
                if u < v:
                    return -gap
                if u > v:
                    return gap
                return 0

            if tailshort:
                im[0][0][0][0] += delta(a[1][0], im[0][0][0][0])
                im[0][0][0][1] += delta(a[1][1], im[0][0][0][1])
            if headshort:
                im[-1][0][1][0] -= delta(b[1][0], im[-1][0][0][0])
                im[-1][0][1][1] -= delta(b[1][1], im[-1][0][0][1])
            l = line([], **kwargs)
            c = 0
            p = im[0][0][0]
            if len(im) == 4 and max(x[1] for x in im) == 1:
                l = bezier_path([[im[0][0][0], im[0][0][1], im[-1][0][0], im[-1][0][1]]], **kwargs)
                p = im[-1][0][1]
            else:
                while c < len(im)-1:
                    if im[c][1] > 1:
                        (a, b) = im[c][0]
                        if b[0] > a[0]:
                            e = [b[0] - 1, b[1]]
                        elif b[0] < a[0]:
                            e = [b[0] + 1, b[1]]
                        elif b[1] > a[1]:
                            e = [b[0], b[1] - 1]
                        elif b[1] < a[1]:
                            e = [b[0], b[1] + 1]
                        l += line((p, e), **kwargs)
                        p = e
                    if im[c+1][1] == 1 and c < len(im) - 2:
                        xr = round(im[c+2][0][1][0])
                        yr = round(im[c+2][0][1][1])
                        xp = xr - im[c+2][0][1][0]
                        yp = yr - im[c+2][0][1][1]
                        q = [p[0] + im[c+1][0][1][0] - im[c+1][0][0][0] - xp,
                             p[1] + im[c+1][0][1][1] - im[c+1][0][0][1] - yp]
                        l += bezier_path([[p, im[c+1][0][0], im[c+1][0][1], q]], **kwargs)
                        c += 2
                        p = q
                    else:
                        if im[c+1][1] == 1:
                            q = im[c+1][0][1]
                        else:
                            q = [im[c+1][0][0][0] + sign(im[c+1][0][1][0] - im[c+1][0][0][0]),
                                 im[c+1][0][0][1] + sign(im[c+1][0][1][1] - im[c+1][0][0][1])]
                        l += bezier_path([[p, im[c+1][0][0], q]], **kwargs)
                        p = q
                        c += 1
            l += line([p, im[-1][0][1]], **kwargs)
            image += l
            ims += sum(line(a[0], **kwargs) for a in im)
        return image


    def _markov_move_cmp(self, braid):
        r"""
        Return whether ``self`` can be transformed to the closure of ``braid``
        by a sequence of Markov moves.

        More precisely it is checked whether the braid of ``self`` is conjugated
        to the given braid in the following sense. If both braids have the same
        number of strands it is checked if they are conjugated to each other in
        their common braid group (Markov move I).  If the number of strands differs,
        the braid having less strands is extended by Markov moves II (appendening
        the largest generator or its inverse recursively) until a common braid
        group can be achieved, where conjugation is tested.

        Be aware, that a negative result does not ensure that ``self`` is not
        isotopic to the closure of ``braid``.

        EXAMPLES::

            sage: b = BraidGroup(4)((1, 2, -3, 2, 2, 2, 2, 2, 2, -1, 2, 3, 2))
            sage: L = Link([[2, 1, 4, 5], [5, 4, 6, 7], [7, 6, 8, 9], [9, 8, 10, 11],
            ....:           [11, 10, 12, 13], [13, 12, 14, 15], [15, 14, 16, 17],
            ....:           [3, 17, 18, 19], [16, 1, 21, 18], [19, 21, 2, 3]])
            sage: L._markov_move_cmp(b)  # both are isotopic to ``9_3``
            True
            sage: bL = L.braid(); bL
            s0^7*s1*s0^-1*s1
            sage: Lb = Link(b); Lb
            Link with 1 component represented by 13 crossings
            sage: Lb._markov_move_cmp(bL)
            True
            sage: L == Lb
            False
            sage: b.strands() > bL.strands()
            True

        REFERENCES:

        - :wikipedia:`Markov_theorem`
        """
        sb      = self.braid()
        sb_ind  = sb.strands()

        ob      = braid
        ob_ind  = ob.strands()

        if sb_ind == ob_ind:
            return sb.is_conjugated(ob)

        if sb_ind > ob_ind:
            # if the braid of self has more strands we have to perfom
            # Markov II moves
            B = sb.parent()
            g = B.gen(ob_ind-1)
            ob = B(ob)
            if sb_ind > ob_ind+1:
                # proceed by recursion
                res = self._markov_move_cmp(ob*g)
                if not res:
                    res = self._markov_move_cmp(ob*~g)
            else:
                res = sb.is_conjugated(ob*g)
                if not res:
                    res = sb.is_conjugated(ob*~g)
            return res
        else:
            L = Link(ob)
            return L._markov_move_cmp(sb)

    @cached_method
    def _knotinfo_matching_list(self):
        r"""
        Return a list of links from the KnotInfo and LinkInfo databases which match
        the properties of ``self`` as much as possible.

        OUTPUT:

        A tuple ``(l, proved)`` where ``l`` is the matching list and ``proved`` a boolean
        telling if the entries of ``l`` are checked to be isotopic to self or not.

        EXAMPLES::

            sage: from sage.knots.knotinfo import KnotInfo
            sage: KnotInfo.L5a1_0.inject()
            Defining L5a1_0
            sage: L5a1_0.link()._knotinfo_matching_list()
            ([<KnotInfo.L5a1_0: 'L5a1{0}'>], True)
            sage: Link(L5a1_0.braid())._knotinfo_matching_list()
            ([<KnotInfo.L5a1_0: 'L5a1{0}'>, <KnotInfo.L5a1_1: 'L5a1{1}'>], True)

        Care is needed for links having non irreducible HOMFLY-PT polynomials::

            sage: k4_1 = KnotInfo.K4_1.link()
            sage: k5_2 = KnotInfo.K5_2.link()
            sage: k = k4_1.connected_sum(k5_2)
            sage: k._knotinfo_matching_list()   # optional - database_knotinfo
            ([<KnotInfo.K9_12: '9_12'>], False)

        """
        from sage.knots.knotinfo import KnotInfoSeries
        cr  = len(self.pd_code())
        co  = self.number_of_components()

        # set the limits for the KnotInfoSeries
        if cr > 11 and co > 1:
            cr = 11
        if cr > 12:
            cr = 12

        Hp  = self.homfly_polynomial(normalization='vz')

        det = None
        if cr > 6:
            # for larger crossing numbers the KnotInfoSeries become very
            # large, as well. For better performance we restrict the cached
            # lists by the determinant and number of components.
            #
            # Since :meth:`determinant` is not implemented for proper links
            # we have to go back to the roots.
            ap = self.alexander_polynomial()
            det = Integer(abs(ap(-1)))

        is_knot = self.is_knot()
        if is_knot and cr < 11:
            S = KnotInfoSeries(cr, True, None)
            l = S.lower_list(oriented=True, comp=co, det=det, homfly=Hp)
        else:
            # the result of :meth:`is_alternating` depends on the specific
            # diagram of the link. For example ``K11a_2`` is an alternating
            # knot but ``Link(KnotInfo.K11a_2.braid()).is_alternating()``
            # gives ``False``. Therefore, we have to take both series
            # into consideration.
            Sa = KnotInfoSeries(cr, is_knot, True)
            Sn = KnotInfoSeries(cr, is_knot, False)
            la = Sa.lower_list(oriented=True, comp=co, det=det, homfly=Hp)
            ln = Sn.lower_list(oriented=True, comp=co, det=det, homfly=Hp)
            l = sorted(list(set(la + ln)))

        pdm = [[a[0], a[3], a[2], a[1]] for a in self.pd_code() ]
        br  = self.braid()
        br_ind = br.strands()

        res = []
        for L in l:
            if L.pd_notation() == pdm:
                # note that KnotInfo pd_notation works counter clockwise. Therefore,
                # to compensate this we compare with the mirrored pd_code. See also,
                # docstring of :meth:`link` of :class:`~sage.knots.knotinfo.KnotInfoBase`.
                return[L], True  # pd_notation is unique in the KnotInfo database

            if L.braid_index() <= br_ind:
                if self._markov_move_cmp(L.braid()):
                    res.append(L)

        if res:
            if len(res) > 1 or res[0].is_unique():
                return res, True
        return l, False

    def get_knotinfo(self, mirror_version=True, unique=True):
        r"""
        Identify this link as an item of the KnotInfo database (if possible).

        INPUT:

        - ``mirror_version`` -- boolean (default is ``True``). If set to ``False``
          the result of the method will be just the instance of :class:`~sage.knots.knotinfo.KnotInfoBase`
          (by default the result is a tuple of the instance and a boolean, see
          explanation of the output below)

        - ``unique`` -- boolean (default is ``True``). This only affects the case
          where a unique identification is not possible. If set to ``False`` you
          can obtain a matching list (see explanation of the output below)

        OUTPUT:

        A tuple ``(K, m)`` where ``K`` is an instance of :class:`~sage.knots.knotinfo.KnotInfoBase`
        and ``m`` a boolean (for chiral links) telling if ``self`` corresponds
        to the mirrored version of ``K`` or not. The value of ``m`` is ``None``
        for amphicheiral links and ``?`` if it cannot be determined uniquely
        and the keyword option ``unique=False`` is given.

        For proper links, if the orientation mutant cannot be uniquely determined,
        K will be a series of links gathering all links having the same unoriented
        name, that is an instance of :class:`~sage.knots.knotinfo.KnotInfoSeries`.

        If ``mirror_version`` is set to ``False`` then the result is just ``K``
        (that is: ``m`` is suppressed).

        If it is not possible to determine a unique result a ``NotImplementedError``
        will be raised. To avoid this you can set ``unique`` to ``False``. You
        will get a list of matching candidates instead.

        .. NOTE::

            The identification of proper links may fail to be unique due to the
            following fact: In opposite to the database for knots, there are pairs
            of oriented mutants of an unoriented link which are isotopic to each
            other. For example ``L5a1_0`` and ``L5a1_1`` is such a pair.

            This is because all combinatorial possible oriented mutants are
            listed with individual names regardless whether they are pairwise
            non isotopic or not. In such a case the identification is not
            unique and therefore a series of the links will be returned which
            gathers all having the same unoriented name.

            To obtain the individual oriented links being isotopic to ``self``
            use the keyword ``unique`` (see the examples for ``L2a1_1`` and
            ``L5a1_0`` below).

        EXAMPLES::

            sage: from sage.knots.knotinfo import KnotInfo
            sage: L = Link([[4,2,5,1], [10,3,11,4], [5,16,6,17], [7,12,8,13],
            ....:           [18,9,19,10], [2,11,3,12], [13,20,14,21], [15,6,16,7],
            ....:           [22,18,1,17], [8,19,9,20], [21,14,22,15]])
            sage: L.get_knotinfo()           # optional - database_knotinfo
            (<KnotInfo.K11n_121: '11n_121'>, True)

            sage: K = KnotInfo.K10_25        # optional - database_knotinfo
            sage: l = K.link()               # optional - database_knotinfo
            sage: l.get_knotinfo()           # optional - database_knotinfo
            (<KnotInfo.K10_25: '10_25'>, False)

        Knots with more than 12 and proper links having more than 11 crossings
        cannot be identified. In addition non prime links or even links whose
        HOMFLY-PT polynomial is not irreducible cannot be identified::

            sage: b, = BraidGroup(2).gens()
            sage: Link(b**13).get_knotinfo()
            Traceback (most recent call last):
            ...
            NotImplementedError: this knot having more than 12 crossings cannot be determined

            sage: Link([[1, 5, 2, 4], [3, 1, 4, 8], [5, 3, 6, 2], [6, 9, 7, 10], [10, 7, 9, 8]])
            Link with 2 components represented by 5 crossings
            sage: _.get_knotinfo()
            Traceback (most recent call last):
            ...
            NotImplementedError: this (possibly non prime) link cannot be determined

        Lets identify the monster unknot::

            sage: L = Link([[3,1,2,4], [8,9,1,7], [5,6,7,3], [4,18,6,5],
            ....:           [17,19,8,18], [9,10,11,14], [10,12,13,11],
            ....:           [12,19,15,13], [20,16,14,15], [16,20,17,2]])
            sage: L.get_knotinfo()
            (<KnotInfo.K0_1: '0_1'>, None)

        Usage of option ``mirror_version``::

            sage: L.get_knotinfo(mirror_version=False) == KnotInfo.K0_1
            True

        Usage of option ``unique``::

            sage: l = K.link(K.items.gauss_notation)  # optional - database_knotinfo
            sage: l.get_knotinfo()                    # optional - database_knotinfo
            Traceback (most recent call last):
            ...
            NotImplementedError: this link cannot be uniquely determined
            use keyword argument `unique` to obtain more details

            sage: l.get_knotinfo(unique=False)        # optional - database_knotinfo
            [(<KnotInfo.K10_25: '10_25'>, False), (<KnotInfo.K10_56: '10_56'>, False)]

            sage: k11  = KnotInfo.K11n_82.link()      # optional - database_knotinfo
            sage: k11m = k11.mirror_image()           # optional - database_knotinfo
            sage: k11mr = k11m.reverse()              # optional - database_knotinfo
            sage: k11mr.get_knotinfo()                # optional - database_knotinfo
            Traceback (most recent call last):
            ...
            NotImplementedError: mirror type of this link cannot be uniquely determined
            use keyword argument `unique` to obtain more details

            sage: k11mr.get_knotinfo(unique=False)    # optional - database_knotinfo
            [(<KnotInfo.K11n_82: '11n_82'>, '?')]

            sage: t = (1, -2, 1, 1, -2, 1, -2, -2)
            sage: l8 = Link(BraidGroup(3)(t))
            sage: l8.get_knotinfo()                   # optional - database_knotinfo
            Traceback (most recent call last):
            ...
            NotImplementedError: this link cannot be uniquely determined
            use keyword argument `unique` to obtain more details

            sage: l8.get_knotinfo(unique=False)       # optional - database_knotinfo
            [(<KnotInfo.L8a19_0_0: 'L8a19{0,0}'>, None),
             (<KnotInfo.L8a19_1_1: 'L8a19{1,1}'>, None)]

            sage: t = (2, -3, -3, -2, 3, 3, -2, 3, 1, -2, -2, 1)
            sage: l12 = Link(BraidGroup(5)(t))
            sage: l12.get_knotinfo()                  # optional - database_knotinfo
            Traceback (most recent call last):
            ...
            NotImplementedError: this link having more than 11 crossings cannot be uniquely determined
            use keyword argument `unique` to obtain more details

            sage: l12.get_knotinfo(unique=False)      # optional - database_knotinfo
            [(<KnotInfo.L10n36_0: 'L10n36{0}'>, '?'),
             (<KnotInfo.L10n36_1: 'L10n36{1}'>, None),
             (<KnotInfo.L10n59_0: 'L10n59{0}'>, None),
             (<KnotInfo.L10n59_1: 'L10n59{1}'>, None)]

        Furthermore, if the result is a complete  series of oriented links having
        the same unoriented name (according to the note above) the option can be
        used to achieve more detailed information::

            sage: L2a1 = Link(b**2)
            sage: L2a1.get_knotinfo()
            (Series of links L2a1, None)
            sage: L2a1.get_knotinfo(unique=False)
            [(<KnotInfo.L2a1_0: 'L2a1{0}'>, True), (<KnotInfo.L2a1_1: 'L2a1{1}'>, False)]

            sage: KnotInfo.L5a1_0.inject()
            Defining L5a1_0
            sage: l5 = Link(L5a1_0.braid())
            sage: l5.get_knotinfo()
            (Series of links L5a1, False)
            sage: _[0].inject()
            Defining L5a1
            sage: list(L5a1)
            [<KnotInfo.L5a1_0: 'L5a1{0}'>, <KnotInfo.L5a1_1: 'L5a1{1}'>]
            sage: l5.get_knotinfo(unique=False)
            [(<KnotInfo.L5a1_0: 'L5a1{0}'>, False), (<KnotInfo.L5a1_1: 'L5a1{1}'>, False)]

        Clarifying the series around the Perko pair (:wikipedia:`Perko_pair`)::

            sage: for i in range(160, 166):           # optional - database_knotinfo
            ....:     K = Knots().from_table(10, i)
            ....:     print('%s_%s' %(10, i), '--->', K.get_knotinfo())
            10_160 ---> (<KnotInfo.K10_160: '10_160'>, False)
            10_161 ---> (<KnotInfo.K10_161: '10_161'>, True)
            10_162 ---> (<KnotInfo.K10_162: '10_162'>, False)
            10_163 ---> (<KnotInfo.K10_163: '10_163'>, False)
            10_164 ---> (<KnotInfo.K10_164: '10_164'>, False)
            10_165 ---> (<KnotInfo.K10_165: '10_165'>, True)

        Clarifying ther Perko series against `SnapPy
        <https://snappy.math.uic.edu/index.html>`__::

            sage: import snappy                    # optional - snappy
            Plink failed to import tkinter.

            sage: from sage.knots.knotinfo import KnotInfoSeries
            sage: KnotInfoSeries(10, True, True)   # optional - database_knotinfo
            Series of knots K10
            sage: _.inject()                       # optional - database_knotinfo
            Defining K10
            sage: for i in range(160, 166):        # optional - database_knotinfo snappy
            ....:     K = K10(i)
            ....:     k = K.link(K.items.name, snappy=True)
            ....:     print(k, '--->', k.sage_link().get_knotinfo())
            <Link 10_160: 1 comp; 10 cross> ---> (<KnotInfo.K10_160: '10_160'>, False)
            <Link 10_161: 1 comp; 10 cross> ---> (<KnotInfo.K10_161: '10_161'>, True)
            <Link 10_162: 1 comp; 10 cross> ---> (<KnotInfo.K10_161: '10_161'>, False)
            <Link 10_163: 1 comp; 10 cross> ---> (<KnotInfo.K10_162: '10_162'>, False)
            <Link 10_164: 1 comp; 10 cross> ---> (<KnotInfo.K10_163: '10_163'>, False)
            <Link 10_165: 1 comp; 10 cross> ---> (<KnotInfo.K10_164: '10_164'>, False)

            sage: snappy.Link('10_166')            # optional - snappy
            <Link 10_166: 1 comp; 10 cross>
            sage: _.sage_link().get_knotinfo()     # optional - database_knotinfo snappy
            (<KnotInfo.K10_165: '10_165'>, True)

        Another pair of confusion (see the corresponding `Warning
        <http://katlas.math.toronto.edu/wiki/10_86>`__)::

           sage: Ks10_86 = snappy.Link('10_86')     # optional - snappy
           sage: Ks10_83 = snappy.Link('10_83')     # optional - snappy
           sage: Ks10_86.sage_link().get_knotinfo() # optional - snappy
           (<KnotInfo.K10_83: '10_83'>, True)
           sage: Ks10_83.sage_link().get_knotinfo() # optional - snappy
           (<KnotInfo.K10_86: '10_86'>, False)

        TESTS:

            sage: L = KnotInfo.L10a171_1_1_0         # optional - database_knotinfo
            sage: l = L.link(L.items.braid_notation) # optional - database_knotinfo
            sage: l.get_knotinfo(unique=False)       # optional - database_knotinfo
            [(<KnotInfo.L10a171_0_1_0: 'L10a171{0,1,0}'>, True),
             (<KnotInfo.L10a171_1_0_1: 'L10a171{1,0,1}'>, True),
             (<KnotInfo.L10a171_1_1_0: 'L10a171{1,1,0}'>, False),
             (<KnotInfo.L10a171_1_1_1: 'L10a171{1,1,1}'>, False)]
        """
        # ToDo: extension to non prime links in which case an element of the monoid
        # over :class:`KnotInfo` should be returned

        non_unique_hint = '\nuse keyword argument `unique` to obtain more details'
        def answer(L):
            r"""
            Return a single item of the KnotInfo database according to the keyword
            arguments ``mirror_version``.
            """
            if not mirror_version:
                return L

            chiral = True
            ach = L.is_amphicheiral()
            achp = L.is_amphicheiral(positive=True)
            if ach is None and achp is None:
                if unique:
                    raise NotImplementedError('this link cannot be uniquely determined (unknown chirality)%s' %non_unique_hint)
            elif  L.is_amphicheiral() or L.is_amphicheiral(positive=True):
                chiral = False

            if not chiral:
                mirrored = None
            elif proved_m and not proved_s and L in lm:
                mirrored = True
            elif proved_s and not proved_m and L in l:
                mirrored = False
            else:
                # nothing proved
                if L in ls and L in lm:
                    # In case of a chiral link this means that the HOMFLY-PT
                    # polynomial does not distinguish mirror images (see the above
                    # example ``k11m``).
                    if unique:
                        raise NotImplementedError('mirror type of this link cannot be uniquely determined%s' %non_unique_hint)
                    mirrored = '?'
                elif L in lm:
                    mirrored = True
                else:
                    mirrored = False

            return L, mirrored

        def answer_unori(S):
            r"""
            Return a series of oriented links having the same unoriented name
            according to the keyword ``mirror_version``.
            """
            if not mirror_version:
                return S

            mirrored = [answer(L)[1] for L in S]
            if all(mirrored):
                # all matching links are mirrored to self
                return S, True
            if any(i == '?' for i in mirrored):
                # unknown chirality for a matching link
                return S, '?'
            if any(i is None for i in mirrored):
                # an amphicheiral link matches
                return S, None
            if not any(mirrored):
                # no matching link is mirrored to self
                return S, False
            # finally both mirror types match
            return S, None

        def answer_list(l):
            r"""
            Return a list of items of the KnotInfo database according to the keyword
            argument ``unique``.
            """
            if not unique:
                return sorted([answer(L) for L in l])

            if len(l) == 1:
                return answer(l[0])

            if not l[0].is_knot():
                S = l[0].series(oriented=True)
                if set(list(S)) == set(l):
                    return answer_unori(S)

            raise NotImplementedError('this link cannot be uniquely determined%s' %non_unique_hint)


        self_m = self.mirror_image()
        ls, proved_s = self._knotinfo_matching_list()
        lm, proved_m = self_m._knotinfo_matching_list()
        l = list(set(ls + lm))

        if l and not unique:
            return answer_list(l)

        if proved_s and proved_m:
            return answer_list(l)

        if proved_s:
            return answer_list(ls)

        if proved_m:
            return answer_list(lm)

        # here we come if we cannot be sure about the found result

        uniq_txt = ('', '')
        if l:
            uniq_txt = (' uniquely', non_unique_hint)

        cr = len(self.pd_code())
        if self.is_knot() and cr > 12:
            # we cannot not be sure if this link is recorded in the KnotInfo database
            raise NotImplementedError('this knot having more than 12 crossings cannot be%s determined%s' %uniq_txt)

        if not self.is_knot() and cr > 11:
            # we cannot not be sure if this link is recorded in the KnotInfo database
            raise NotImplementedError('this link having more than 11 crossings cannot be%s determined%s' %uniq_txt)

        H = self.homfly_polynomial(normalization='vz')

        if sum(exp for f, exp in H.factor()) > 1:
            # we cannot be sure if this is a prime link (see the example for the connected
            # sum of K4_1 and K5_2 in the doctest of :meth:`_knotinfo_matching_list`)
            raise NotImplementedError('this (possibly non prime) link cannot be%s determined%s' %uniq_txt)

        if not l:
            from sage.features.databases import DatabaseKnotInfo
            DatabaseKnotInfo().require()
            return l

        return answer_list(l)


    def is_isotopic(self, other):
        r"""
        Check whether ``self`` is isotopic to ``other``.

        INPUT:

        - ``other`` -- another instance of :class:`Link`

        EXAMPLES::

            sage: l1 = Link([[2, 9, 3, 10], [4, 13, 5, 14], [6, 11, 7, 12],
            ....:            [8, 1, 9, 2], [10, 7, 11, 8], [12, 5, 13, 6],
            ....:            [14, 3, 1, 4]])
            sage: l2 = Link([[1, 8, 2, 9], [9, 2, 10, 3], [3, 14, 4, 1],
            ....:            [13, 4, 14, 5], [5, 12, 6, 13], [11, 6, 12, 7],
            ....:            [7, 10, 8, 11]])
            sage: l1.is_isotopic(l2)
            True

            sage: l3 = l2.mirror_image()
            sage: l1.is_isotopic(l3)
            False

            sage: from sage.knots.knotinfo import KnotInfo
            sage: L = KnotInfo.L7a7_0_0             # optional - database_knotinfo
            sage: L.series(oriented=True).inject()  # optional - database_knotinfo
            Defining L7a7
            sage: L == L7a7(0)                      # optional - database_knotinfo
            True
            sage: l = L.link()                      # optional - database_knotinfo
            sage: l.is_isotopic(L7a7(1).link())     # optional - database_knotinfo
            Traceback (most recent call last):
            ...
            NotImplementedError: comparison not possible!
            sage: l.is_isotopic(L7a7(2).link())     # optional - database_knotinfo
            True
            sage: l.is_isotopic(L7a7(3).link())     # optional - database_knotinfo
            False
        """
        from sage.misc.verbose import verbose
        if not isinstance(other, Link):
            verbose('other is not a link')
            return False

        if self == other:
            # surely isotopic
            verbose('identified by representation')
            return True

        if self.homfly_polynomial() != other.homfly_polynomial():
            # surely non isotopic
            verbose('different Homfly-PT polynomials')
            return False

        if self._markov_move_cmp(other.braid()):
            # surely isotopic
            verbose('identified via Markov moves')
            return True

        try:
            ki, m = self.get_knotinfo()
            verbose('KnotInfo self: %s mirrored %s' %(ki, m))
            try:
                if ki.is_unique():
                    try:
                        kio = other.get_knotinfo()
                        verbose('KnotInfo other: %s mirrored %s' %kio)
                        return  (ki, m) == kio
                    except NotImplementedError:
                        pass
            except AttributeError:
                # ki is a series
                pass
        except NotImplementedError:
            pass

        raise NotImplementedError('comparison not possible!')<|MERGE_RESOLUTION|>--- conflicted
+++ resolved
@@ -1924,9 +1924,6 @@
             sage: B = BraidGroup(3)
             sage: L = Link(B([1, -2, 1, -2]))
             sage: L.conway_polynomial()
-<<<<<<< HEAD
-            -t + 1 ?
-=======
             -t^2 + 1
             sage: Link([[1, 5, 2, 4], [3, 9, 4, 8], [5, 1, 6, 10],
             ....:       [7, 3, 8, 2], [9, 7, 10, 6]])
@@ -1937,7 +1934,6 @@
             sage: L = Link(B([1,3]))
             sage: L.conway_polynomial()
             0
->>>>>>> 9f0bbf35
 
         .. SEEALSO:: :meth:`alexander_polynomial`
         """
@@ -1959,10 +1955,6 @@
             M = max(alex.exponents())
             coeff = alex[M]
             alex -= coeff * binom**M
-<<<<<<< HEAD
-            M = M // 2
-=======
->>>>>>> 9f0bbf35
             conway += coeff * t_poly**M 
         return conway
 
