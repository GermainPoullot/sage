--- conflicted
+++ resolved
@@ -3807,13 +3807,8 @@
 
             sage: from sage.coding.binary_code import *
             sage: BC = BinaryCodeClassifier()
-<<<<<<< HEAD
-            sage: B = BinaryCode(codes.ExtendedBinaryGolayCode().generator_matrix())
-            sage: B.apply_permutation(list(range(24,-1,-1)))
-=======
             sage: B = BinaryCode(codes.GolayCode(GF(2)).generator_matrix())
             sage: B.apply_permutation(range(24,-1,-1))
->>>>>>> 2db3057e
             sage: B
             Binary [24,12] linear code, generator matrix
             [011000111010100000000000]
