# -*- coding: utf-8 -*-
r"""
Database of strongly regular graphs

This module manages a database associating to a set of four integers
`(v,k,\lambda,\mu)` a strongly regular graphs with these parameters, when one
exists.

Using Andries Brouwer's `database of strongly regular graphs
<https://www.win.tue.nl/~aeb/graphs/srg/srgtab.html>`__, it can also return
non-existence results. Note that some constructions are missing, and that some
strongly regular graphs that exist in the database cannot be automatically built
by Sage. Help us if you know any.
An outline of the implementation can be found in [CP2016]_.

.. NOTE::

    Any missing/incorrect information in the database must be reported to
    `Andries E. Brouwer <https://www.win.tue.nl/~aeb/>`__ directly, in order to
    have a unique and updated source of information.

REFERENCES:

[BL1984]_

Functions
---------
"""

import json
import os

from libc.math cimport sqrt, floor
from libc.stdint cimport uint_fast32_t

from sage.arith.misc import divisors, is_prime_power, is_square
from sage.categories.sets_cat import EmptySetError
from sage.graphs.graph import Graph
from sage.misc.cachefunc import cached_function
from sage.misc.lazy_import import LazyImport
from sage.misc.unknown import Unknown
from sage.rings.sum_of_squares cimport two_squares_c

orthogonal_array = LazyImport('sage.combinat.designs.orthogonal_arrays', 'orthogonal_array')
balanced_incomplete_block_design = LazyImport('sage.combinat.designs.bibd', 'balanced_incomplete_block_design')
GF = LazyImport('sage.rings.finite_rings.finite_field_constructor', 'GF')
Matrix = LazyImport('sage.matrix.constructor', 'Matrix')
LinearCode = LazyImport('sage.coding.linear_code', 'LinearCode')

cdef dict _brouwer_database = None
_small_srg_database = None


@cached_function
def is_paley(int v, int k, int l, int mu):
    r"""
    Test whether some Paley graph is `(v,k,\lambda,\mu)`-strongly regular.

    INPUT:

    - ``v,k,l,mu`` (integers)

    OUTPUT:

    A tuple ``t`` such that ``t[0](*t[1:])`` builds the requested graph if one
    exists, and ``None`` otherwise.

    EXAMPLES::

        sage: from sage.graphs.strongly_regular_db import is_paley
        sage: t = is_paley(13,6,2,3); t
        (..., 13)
        sage: g = t[0](*t[1:]); g                                                       # needs sage.rings.finite_rings
        Paley graph with parameter 13: Graph on 13 vertices
        sage: g.is_strongly_regular(parameters=True)                                    # needs sage.rings.finite_rings
        (13, 6, 2, 3)
        sage: t = is_paley(5,5,5,5); t
    """
    if (v % 4 == 1 and is_prime_power(v) and
            k == (v - 1)//2 and
            l == (v - 5)//4 and
            mu == (v - 1)//4):
        from sage.graphs.generators.families import PaleyGraph
        return (PaleyGraph, v)


@cached_function
def is_mathon_PC_srg(int v, int k, int l, int mu):
    r"""
    Test whether some Mathon's Pseudocyclic s.r.g. is `(v,k,\lambda,\mu)`-strongly regular.

    INPUT:

    - ``v,k,l,mu`` (integers)

    OUTPUT:

    A tuple ``t`` such that ``t[0](*t[1:])`` builds the requested graph if one
    exists, and ``None`` otherwise.

    .. TODO::

        The current implementation only gives a subset of all possible graphs that can be
        obtained using this construction. A  full implementation should rely on a database
        of conference matrices (or, equivalently, on a database of s.r.g.'s with parameters
        `(4t+1,2t,t-1,t)`. Currently we make an extra assumption that `4t+1` is a prime power.
        The first case where we miss a construction is `t=11`, where we could (recursively)
        use the graph for `t=1` to construct a graph on 83205 vertices.

    EXAMPLES::

        sage: from sage.graphs.strongly_regular_db import is_mathon_PC_srg
        sage: t = is_mathon_PC_srg(45,22,10,11); t                                      # needs sage.libs.pari
        (..., 1)
        sage: g = t[0](*t[1:]); g                                                       # needs sage.libs.pari
        Mathon's PC SRG on 45 vertices: Graph on 45 vertices
        sage: g.is_strongly_regular(parameters=True)                                    # needs sage.libs.pari
        (45, 22, 10, 11)

    TESTS::

        sage: t = is_mathon_PC_srg(5,5,5,5); t                                          # needs sage.libs.pari
        sage: mu = 1895  # t=5 case -- the construction cannot work                     # needs sage.libs.pari
        sage: t = is_mathon_PC_srg(4*mu+1,2*mu,mu-1,mu); t                              # needs sage.libs.pari
    """
    cdef int t
    if (v % 4 == 1 and
            k == (v - 1)//2 and
            l == (v - 5)//4 and
            mu == (v - 1)//4):
        from sage.rings.integer_ring import ZZ
        K = ZZ['x']
        x = K.gen()
        rpoly = (w for w in (x*(4*x*(4*x - 1) - 1) - mu).roots() if w[0] > 0)
        try:
            t = next(rpoly)[0]
            if (is_prime_power(4*t - 1) and
                    is_prime_power(4*t + 1)):  # extra assumption in TODO!
                from sage.graphs.generators.families import \
                                    MathonPseudocyclicStronglyRegularGraph
                return (MathonPseudocyclicStronglyRegularGraph, t)
        except StopIteration:
            pass


@cached_function
def is_muzychuk_S6(int v, int k, int l, int mu):
    r"""
    Test whether some Muzychuk S6 graph is (v, k, l, mu)-strongly regular.

    Tests whether a :func:`~sage.graphs.graph_generators.GraphGenerators.MuzychukS6Graph`
    has parameters (v, k, l, mu).

    INPUT:

    - ``v, k, l, mu`` (integers)

    OUTPUT:

    A tuple ``t`` such that ``t[0](*t[1:])`` builds the required graph if it exists,
    and ``None`` otherwise.

    EXAMPLES::

        sage: # needs sage.libs.pari
        sage: from sage.graphs.strongly_regular_db import is_muzychuk_S6
        sage: t = is_muzychuk_S6(378, 116, 34, 36)
        sage: G = t[0](*t[1:]); G
        Muzychuk S6 graph with parameters (3,3): Graph on 378 vertices
        sage: G.is_strongly_regular(parameters=True)
        (378, 116, 34, 36)
        sage: t = is_muzychuk_S6(5, 5, 5, 5); t
    """
    cdef int n, d
    from sage.rings.integer_ring import ZZ
    n_list = [n for n in range(l - 1) if ZZ(n).is_prime_power()]
    for n in n_list:
        d = 2
        while n**d * ((n**d - 1)//(n - 1) + 1) <= v:
            if (v == n**d * ((n**d - 1)//(n - 1) + 1) and
                    k == n**(d - 1)*(n**d - 1)//(n - 1) - 1 and
                    l == mu - 2 and
                    mu == n**(d - 1) * (n**(d - 1) - 1)//(n - 1)):
                from sage.graphs.generators.families import MuzychukS6Graph
                return (MuzychukS6Graph, n, d)
            d += 1


@cached_function
def is_orthogonal_array_block_graph(int v, int k, int l, int mu):
    r"""
    Test whether some (pseudo)Orthogonal Array graph is `(v,k,\lambda,\mu)`-strongly regular.

    We know how to construct graphs with parameters of an Orthogonal Array (`OA(m,n)`),
    also known as Latin squares graphs `L_m(n)`, in several cases where no orthogonal
    array is known, or even in some cases for which they are known not to exist.

    Such graphs are usually called pseudo-Latin squares graphs. Namely, Sage
    can construct a graph with parameters of an `OA(m,n)`-graph whenever there
    exists a skew-Hadamard matrix of order `n+1`, and `m=(n+1)/2` or
    `m=(n-1)/2`. The construction in the former case is due to Goethals-Seidel
    [BL1984]_, and in the latter case due to Pasechnik [Pas1992]_.

    INPUT:

    - ``v,k,l,mu`` (integers)

    OUTPUT:

    A tuple ``t`` such that ``t[0](*t[1:])`` builds the requested graph if one
    exists, and ``None`` otherwise.

    EXAMPLES::

        sage: # needs sage.combinat sage.modules
        sage: from sage.graphs.strongly_regular_db import is_orthogonal_array_block_graph
        sage: t = is_orthogonal_array_block_graph(64, 35, 18, 20); t
        (..., 5, 8)
        sage: g = t[0](*t[1:]); g
        OA(5,8): Graph on 64 vertices
        sage: g.is_strongly_regular(parameters=True)
        (64, 35, 18, 20)
        sage: t = is_orthogonal_array_block_graph(225,98,43,42); t
        (..., 4)
        sage: g = t[0](*t[1:]); g
        Pasechnik Graph_4: Graph on 225 vertices
        sage: g.is_strongly_regular(parameters=True)
        (225, 98, 43, 42)
        sage: t = is_orthogonal_array_block_graph(225,112,55,56); t
        (..., 4)
        sage: g = t[0](*t[1:]); g
        skewhad^2_4: Graph on 225 vertices
        sage: g.is_strongly_regular(parameters=True)
        (225, 112, 55, 56)

        sage: t = is_orthogonal_array_block_graph(5,5,5,5); t                           # needs sage.combinat sage.modules
    """
    # notations from
    # https://www.win.tue.nl/~aeb/graphs/OA.html
    from sage.combinat.matrices.hadamard_matrix import skew_hadamard_matrix
    try:
        m, n = latin_squares_graph_parameters(v, k, l, mu)
    except Exception:
        return
    if orthogonal_array(m, n, existence=True) is True:
        from sage.graphs.generators.intersection import OrthogonalArrayBlockGraph
        return (lambda m, n: OrthogonalArrayBlockGraph(m, n), m, n)

    elif n > 2 and skew_hadamard_matrix(n+1, existence=True) is True:
        if m == (n + 1)/2:
            from sage.graphs.generators.families import SquaredSkewHadamardMatrixGraph as G
        elif m == (n - 1)//2:
            from sage.graphs.generators.families import PasechnikGraph as G
        else:
            return
        return (G, (n+1)//4)


@cached_function
def is_johnson(int v, int k, int l, int mu):
    r"""
    Test whether some Johnson graph is `(v,k,\lambda,\mu)`-strongly regular.

    INPUT:

    - ``v,k,l,mu`` (integers)

    OUTPUT:

    A tuple ``t`` such that ``t[0](*t[1:])`` builds the requested graph if one
    exists, and ``None`` otherwise.

    EXAMPLES::

        sage: from sage.graphs.strongly_regular_db import is_johnson
        sage: t = is_johnson(10,6,3,4); t
        (..., 5)
        sage: g = t[0](*t[1:]); g
        Johnson graph with parameters 5,2: Graph on 10 vertices
        sage: g.is_strongly_regular(parameters=True)
        (10, 6, 3, 4)

        sage: t = is_johnson(5,5,5,5); t
    """
    # Using notations of https://www.win.tue.nl/~aeb/graphs/Johnson.html
    #
    # J(n,m) has parameters v = m(m – 1)/2, k = 2(m – 2), λ = m – 2, μ = 4.
    m = l + 2
    if (mu == 4 and
            k == 2*(m - 2) and
            v == m*(m - 1)//2):
        from sage.graphs.generators.families import JohnsonGraph
        return (lambda m: JohnsonGraph(m, 2), m)


@cached_function
def is_steiner(int v, int k, int l, int mu):
    r"""
    Test whether some Steiner graph is `(v,k,\lambda,\mu)`-strongly regular.

    A Steiner graph is the intersection graph of a Steiner set system. For more
    information, see https://www.win.tue.nl/~aeb/graphs/S.html.

    INPUT:

    - ``v,k,l,mu`` (integers)

    OUTPUT:

    A tuple ``t`` such that ``t[0](*t[1:])`` builds the requested graph if one
    exists, and ``None`` otherwise.

    EXAMPLES::

        sage: from sage.graphs.strongly_regular_db import is_steiner
        sage: t = is_steiner(26,15,8,9); t
        (..., 13, 3)
        sage: g = t[0](*t[1:]); g
        Intersection Graph: Graph on 26 vertices
        sage: g.is_strongly_regular(parameters=True)
        (26, 15, 8, 9)

        sage: t = is_steiner(5,5,5,5); t
    """
    # Using notations from https://www.win.tue.nl/~aeb/graphs/S.html
    #
    # The block graph of a Steiner 2-design S(2,m,n) has parameters:
    # v = n(n-1)/m(m-1), k = m(n-m)/(m-1), λ = (m-1)^2 + (n-1)/(m–1)–2, μ = m^2.
    if mu <= 1 or not is_square(mu):
        return
    m = int(sqrt(mu))
    n = (k*(m - 1))//m + m

    if (v == (n*(n - 1))/(m*(m - 1)) and
            k == m*(n - m)/(m - 1) and
            l == (m - 1)**2 + (n - 1)/(m - 1) - 2 and
            balanced_incomplete_block_design(n, m, existence=True) is True):
        from sage.graphs.generators.intersection import IntersectionGraph
        return (lambda n, m: IntersectionGraph([frozenset(b) for b in balanced_incomplete_block_design(n, m)]), n, m)


@cached_function
def is_affine_polar(int v, int k, int l, int mu):
    r"""
    Test whether some Affine Polar graph is `(v,k,\lambda,\mu)`-strongly regular.

    For more information, see https://www.win.tue.nl/~aeb/graphs/VO.html.

    INPUT:

    - ``v,k,l,mu`` (integers)

    OUTPUT:

    A tuple ``t`` such that ``t[0](*t[1:])`` builds the requested graph if one
    exists, and ``None`` otherwise.

    EXAMPLES::

        sage: from sage.graphs.strongly_regular_db import is_affine_polar
        sage: t = is_affine_polar(81,32,13,12); t                                       # needs sage.rings.finite_rings
        (..., 4, 3)
        sage: g = t[0](*t[1:]); g                                                       # needs sage.rings.finite_rings
        Affine Polar Graph VO^+(4,3): Graph on 81 vertices
        sage: g.is_strongly_regular(parameters=True)                                    # needs sage.rings.finite_rings
        (81, 32, 13, 12)

        sage: t = is_affine_polar(5,5,5,5); t
    """
    # Using notations from https://www.win.tue.nl/~aeb/graphs/VO.html
    #
    # VO+(2e,q) has parameters: v = q^(2e), k = (q^(e−1) + 1)(q^e − 1), λ =
    # q(q^(e−2) + 1)(q^(e−1) − 1) + q − 2, μ = q^(e−1)(q^(e−1) + 1)
    #
    # VO−(2e,q) has parameters v = q^(2e), k = (q^(e−1) - 1)(q^e + 1), λ =
    # q(q^(e−2) - 1)(q^(e−1) + 1) + q − 2, μ = q^(e−1)(q^(e−1) - 1)
    if not is_square(v) or not is_prime_power(v):
        return
    prime, power = is_prime_power(v, get_data=True)
    if power % 2:
        return
    for e in divisors(power/2):
        q = prime**(power//(2*e))
        assert v == q**(2*e)
        if (k == (q**(e - 1) + 1)*(q**e - 1) and
                l == q*(q**(e - 2) + 1)*(q**(e - 1) - 1) + q - 2 and
                mu == q**(e - 1)*(q**(e - 1) + 1)):
            from sage.graphs.generators.classical_geometries import AffineOrthogonalPolarGraph
            return (lambda d, q: AffineOrthogonalPolarGraph(d, q, sign='+'), 2*e, q)
        if (k == (q**(e - 1) - 1)*(q**e + 1) and
                l == q*(q**(e - 2) - 1)*(q**(e - 1) + 1) + q - 2 and
                mu == q**(e - 1)*(q**(e - 1) - 1)):
            from sage.graphs.generators.classical_geometries import AffineOrthogonalPolarGraph
            return (lambda d, q: AffineOrthogonalPolarGraph(d, q, sign='-'), 2*e, q)


@cached_function
def is_orthogonal_polar(int v, int k, int l, int mu):
    r"""
    Test whether some Orthogonal Polar graph is `(v,k,\lambda,\mu)`-strongly regular.

    For more information, see https://www.win.tue.nl/~aeb/graphs/srghub.html.

    INPUT:

    - ``v,k,l,mu`` (integers)

    OUTPUT:

    A tuple ``t`` such that ``t[0](*t[1:])`` builds the requested graph if one
    exists, and ``None`` otherwise.

    EXAMPLES::

        sage: from sage.graphs.strongly_regular_db import is_orthogonal_polar
        sage: t = is_orthogonal_polar(85, 20, 3, 5); t
        (<function OrthogonalPolarGraph at ...>, 5, 4, '')
        sage: g = t[0](*t[1:]); g                                                       # needs sage.rings.finite_rings
        Orthogonal Polar Graph O(5, 4): Graph on 85 vertices
        sage: g.is_strongly_regular(parameters=True)                                    # needs sage.rings.finite_rings
        (85, 20, 3, 5)

        sage: t = is_orthogonal_polar(5,5,5,5); t                                       # needs sage.rings.finite_rings

    TESTS:

    All of ``O(2m+1,q)``, ``O^+(2m,q)`` and ``O^-(2m,q)`` appear::

        sage: is_orthogonal_polar(85, 20, 3, 5)
        (<function OrthogonalPolarGraph at ...>, 5, 4, '')
        sage: is_orthogonal_polar(119,54,21,27)
        (<function OrthogonalPolarGraph at ...>, 8, 2, '-')
        sage: is_orthogonal_polar(130,48,20,16)                                         # needs sage.rings.finite_rings
        (<function OrthogonalPolarGraph at ...>, 6, 3, '+')

    """
    r, s = eigenvalues(v, k, l, mu)
    if r is None:
        return
    q_pow_m_minus_one = -s-1 if abs(s) > r else r+1

    if is_prime_power(q_pow_m_minus_one):
        prime, power = is_prime_power(q_pow_m_minus_one, get_data=True)
        for d in divisors(power):
            q = prime**d
            m = (power//d) + 1

            # O(2m+1,q)
            if (v == (q**(2*m) - 1)//(q - 1) and
                    k == q*(q**(2*m - 2) - 1)//(q - 1) and
                    l == q**2*(q**(2*m - 4) - 1)//(q - 1) + q - 1 and
                    mu == (q**(2*m - 2) - 1)//(q - 1)):
                from sage.graphs.generators.classical_geometries import OrthogonalPolarGraph
                return (OrthogonalPolarGraph, 2*m+1, q, "")

            # O^+(2m,q)
            if (v == (q**(2*m - 1) - 1)//(q - 1) + q**(m - 1) and
                    k == q*(q**(2*m - 3) - 1)//(q - 1) + q**(m - 1) and
                    k == q**(2*m - 3) + l + 1 and
                    mu == k//q):
                from sage.graphs.generators.classical_geometries import OrthogonalPolarGraph
                return (OrthogonalPolarGraph, 2*m, q, "+")

            # O^+(2m+1,q)
            if (v == (q**(2*m - 1) - 1)//(q - 1) - q**(m - 1) and
                    k == q*(q**(2*m - 3) - 1)//(q - 1) - q**(m - 1) and
                    k == q**(2*m - 3) + l + 1 and
                    mu == k//q):
                from sage.graphs.generators.classical_geometries import OrthogonalPolarGraph
                return (OrthogonalPolarGraph, 2*m, q, "-")


@cached_function
def is_goethals_seidel(int v, int k, int l, int mu):
    r"""
    Test whether some
    :func:`~sage.graphs.graph_generators.GraphGenerators.GoethalsSeidelGraph` graph is
    `(v,k,\lambda,\mu)`-strongly regular.

    INPUT:

    - ``v,k,l,mu`` (integers)

    OUTPUT:

    A tuple ``t`` such that ``t[0](*t[1:])`` builds the requested graph if one
    exists, and ``None`` otherwise.

    EXAMPLES::

        sage: from sage.graphs.strongly_regular_db import is_goethals_seidel
        sage: t = is_goethals_seidel(28, 15, 6, 10); t                                  # needs sage.combinat sage.modules
        [<function GoethalsSeidelGraph at ...>, 3, 3]
        sage: g = t[0](*t[1:]); g                                                       # needs sage.combinat sage.modules
        Graph on 28 vertices
        sage: g.is_strongly_regular(parameters=True)                                    # needs sage.combinat sage.modules
        (28, 15, 6, 10)

        sage: t = is_goethals_seidel(256, 135, 70, 72); t                               # needs sage.combinat sage.modules
        [<function GoethalsSeidelGraph at ...>, 2, 15]
        sage: g = t[0](*t[1:]); g                                                       # needs sage.combinat sage.modules
        Graph on 256 vertices
        sage: g.is_strongly_regular(parameters=True)                                    # needs sage.combinat sage.modules
        (256, 135, 70, 72)

        sage: t = is_goethals_seidel(5,5,5,5); t                                        # needs sage.combinat sage.modules

    TESTS::

        sage: for p in [(16, 9, 4, 6), (28, 15, 6, 10),                                 # needs sage.combinat sage.modules
        ....:           (64, 35, 18, 20), (120, 63, 30, 36),
        ....:           (144, 77, 40, 42), (256, 135, 70, 72), (400, 209, 108, 110),
        ....:           (496, 255, 126, 136), (540, 275, 130, 150), (576, 299, 154, 156),
        ....:           (780, 399, 198, 210), (784, 405, 208, 210), (976, 495, 238, 264)]:
        ....:     print(is_goethals_seidel(*p))
        [<function GoethalsSeidelGraph at ...>, 2, 3]
        [<function GoethalsSeidelGraph at ...>, 3, 3]
        [<function GoethalsSeidelGraph at ...>, 2, 7]
        [<function GoethalsSeidelGraph at ...>, 3, 7]
        [<function GoethalsSeidelGraph at ...>, 2, 11]
        [<function GoethalsSeidelGraph at ...>, 2, 15]
        [<function GoethalsSeidelGraph at ...>, 2, 19]
        [<function GoethalsSeidelGraph at ...>, 3, 15]
        [<function GoethalsSeidelGraph at ...>, 5, 11]
        [<function GoethalsSeidelGraph at ...>, 2, 23]
        [<function GoethalsSeidelGraph at ...>, 3, 19]
        [<function GoethalsSeidelGraph at ...>, 2, 27]
        [<function GoethalsSeidelGraph at ...>, 5, 15]
    """
    from sage.combinat.designs.bibd import balanced_incomplete_block_design
    from sage.combinat.matrices.hadamard_matrix import hadamard_matrix

    # here we guess the parameters v_bibd,k_bibd and r_bibd of the block design
    #
    # - the number of vertices v is equal to v_bibd*(r_bibd+1)
    # - the degree k of the graph is equal to k=(v+r_bibd-1)/2

    r_bibd = k - (v - 1 - k)
    v_bibd = v//(r_bibd + 1)
    k_bibd = (v_bibd - 1)//r_bibd + 1 if r_bibd > 0 else -1

    if (v == v_bibd*(r_bibd + 1) and
            2*k == v + r_bibd - 1 and
            4*l == -2*v + 6*k - v_bibd - k_bibd and
            hadamard_matrix(r_bibd + 1, existence=True) is True and
            balanced_incomplete_block_design(v_bibd, k_bibd, existence=True) is True):
        from sage.graphs.generators.families import GoethalsSeidelGraph
        return [GoethalsSeidelGraph, k_bibd, r_bibd]


@cached_function
def is_NOodd(int v, int k, int l, int mu):
    r"""
    Test whether some NO^e(2n+1,q) graph is `(v,k,\lambda,\mu)`-strongly regular.

    Here `q>2`, for in the case `q=2` this graph is complete. For more
    information, see
    :func:`sage.graphs.graph_generators.GraphGenerators.NonisotropicOrthogonalPolarGraph`
    and Sect. 7.C of [BL1984]_.

    INPUT:

    - ``v,k,l,mu`` (integers)

    OUTPUT:

    A tuple ``t`` such that ``t[0](*t[1:])`` builds the requested graph if one
    exists, and ``None`` otherwise.

    EXAMPLES::

        sage: from sage.graphs.strongly_regular_db import is_NOodd
        sage: t = is_NOodd(120, 51, 18, 24); t                                          # needs sage.libs.pari
        (<function NonisotropicOrthogonalPolarGraph at ...>, 5, 4, '-')
        sage: g = t[0](*t[1:]); g                                                       # needs sage.libs.pari
        NO^-(5, 4): Graph on 120 vertices
        sage: g.is_strongly_regular(parameters=True)                                    # needs sage.libs.pari
        (120, 51, 18, 24)

    TESTS:

    All of ``NO^+(2m+1,q)`` and ``NO^-(2m+1,q)`` appear::

        sage: # needs sage.libs.pari
        sage: t = is_NOodd(120, 51, 18, 24); t
        (<function NonisotropicOrthogonalPolarGraph at ...>, 5, 4, '-')
        sage: t = is_NOodd(136, 75, 42, 40); t
        (<function NonisotropicOrthogonalPolarGraph at ...>, 5, 4, '+')
        sage: t = is_NOodd(378, 260, 178, 180); t
        (<function NonisotropicOrthogonalPolarGraph at ...>, 7, 3, '+')
        sage: t = is_NOodd(45, 32, 22, 24); t
        (<function NonisotropicOrthogonalPolarGraph at ...>, 5, 3, '+')
        sage: t = is_NOodd(351, 224, 142, 144); t
        (<function NonisotropicOrthogonalPolarGraph at ...>, 7, 3, '-')
        sage: t = is_NOodd(325, 144, 68, 60); t
        (<function NonisotropicOrthogonalPolarGraph at ...>, 5, 5, '+')
        sage: t = is_NOodd(300, 104, 28, 40); t
        (<function NonisotropicOrthogonalPolarGraph at ...>, 5, 5, '-')
        sage: t = is_NOodd(5,5,5,5); t
    """
    cdef int n, q
    r, s = eigenvalues(v, k, l, mu)  # -eq^(n-1)-1 and eq^(n-1)(q-2)-1; q=3 is special case
    if r is None:
        return
    r += 1
    s += 1
    if abs(r) > abs(s):
        (r, s) = (s, r)  # r=-eq^(n-1) s= eq^(n-1)(q-2)
    q = 2 - s//r
    p, t = is_prime_power(q, get_data=True)
    pp, kk = is_prime_power(abs(r), get_data=True)
    if p == pp and t:
        n = kk//t + 1
        e = 1 if v == (q**n)*(q**n + 1)//2 else -1
        if (v == (q**n)*(q**n + e)//2 and
                k == (q**n - e)*(q**(n - 1) + e) and
                l == 2*(q**(2*n - 2) - 1) + e*q**(n - 1)*(q - 1) and
                mu == 2*q**(n - 1)*(q**(n - 1) + e)):
            from sage.graphs.generators.classical_geometries import NonisotropicOrthogonalPolarGraph
            return (NonisotropicOrthogonalPolarGraph, 2*n + 1, q, '+' if e == 1 else '-')


@cached_function
def is_NOperp_F5(int v, int k, int l, int mu):
    r"""
    Test whether some NO^e,perp(2n+1,5) graph is `(v,k,\lambda,\mu)`-strongly regular.

    For more information, see
    :func:`sage.graphs.graph_generators.GraphGenerators.NonisotropicOrthogonalPolarGraph`
    and Sect. 7.D of [BL1984]_.

    INPUT:

    - ``v,k,l,mu`` (integers)

    OUTPUT:

    A tuple ``t`` such that ``t[0](*t[1:])`` builds the requested graph if one
    exists, and ``None`` otherwise.

    EXAMPLES::

        sage: from sage.graphs.strongly_regular_db import is_NOperp_F5
        sage: t = is_NOperp_F5(10, 3, 0, 1); t                                          # needs sage.libs.pari
        (<function NonisotropicOrthogonalPolarGraph at ...>, 3, 5, '-', 1)
        sage: g = t[0](*t[1:]); g                                                       # needs sage.libs.pari
        NO^-,perp(3, 5): Graph on 10 vertices
        sage: g.is_strongly_regular(parameters=True)                                    # needs sage.libs.pari
        (10, 3, 0, 1)

    TESTS:

    All of ``NO^+,perp(2m+1,5)`` and ``NO^-,perp(2m+1,5)`` appear::

        sage: t = is_NOperp_F5(325, 60, 15, 10); t                                      # needs sage.libs.pari
        (<function NonisotropicOrthogonalPolarGraph at ...>, 5, 5, '+', 1)
        sage: t = is_NOperp_F5(300, 65, 10, 15); t                                      # needs sage.libs.pari
        (<function NonisotropicOrthogonalPolarGraph at ...>, 5, 5, '-', 1)
        sage: t = is_NOperp_F5(5,5,5,5); t                                              # needs sage.libs.pari
    """
    cdef int n
    r, s = eigenvalues(v, k, l, mu)  # 2*e*5**(n-1), -e*5**(n-1); note exceptional case n=1
    if r is None:
        return
    if abs(r) < abs(s):
        (r, s) = (s, r)
    e = 1 if s < 0 else -1
    p, n = is_prime_power(abs(s), get_data=True)
    if (5 == p and n) or (abs(r) == 2 and abs(s) == 1):
        n += 1
        if (v == (5**n)*(5**n + e)//2 and
                k == (5**n - e)*5**(n - 1)//2 and
                l == 5**(n - 1)*(5**(n - 1) + e)//2 and
                mu == 5**(n - 1)*(5**(n - 1) - e)//2):
            from sage.graphs.generators.classical_geometries import NonisotropicOrthogonalPolarGraph
            return (NonisotropicOrthogonalPolarGraph, 2*n + 1, 5, '+' if e == 1 else '-', 1)


@cached_function
def is_NO_F2(int v, int k, int l, int mu):
    r"""
    Test whether some NO^e,perp(2n,2) graph is `(v,k,\lambda,\mu)`-strongly regular.

    For more information, see
    :func:`sage.graphs.graph_generators.GraphGenerators.NonisotropicOrthogonalPolarGraph`.

    INPUT:

    - ``v,k,l,mu`` (integers)

    OUTPUT:

    A tuple ``t`` such that ``t[0](*t[1:])`` builds the requested graph if one
    exists, and ``None`` otherwise.

    EXAMPLES::

        sage: from sage.graphs.strongly_regular_db import is_NO_F2
        sage: t = is_NO_F2(10, 3, 0, 1); t                                              # needs sage.libs.pari
        (<function NonisotropicOrthogonalPolarGraph at ...>, 4, 2, '-')
        sage: g = t[0](*t[1:]); g                                                       # needs sage.libs.pari
        NO^-(4, 2): Graph on 10 vertices
        sage: g.is_strongly_regular(parameters=True)                                    # needs sage.libs.pari
        (10, 3, 0, 1)

    TESTS:

    All of ``NO^+(2m,2)`` and ``NO^-(2m,2)`` appear::

        sage: t = is_NO_F2(36, 15, 6, 6); t                                             # needs sage.libs.pari
        (<function NonisotropicOrthogonalPolarGraph at ...>, 6, 2, '-')
        sage: t = is_NO_F2(28, 15, 6, 10); t                                            # needs sage.libs.pari
        (<function NonisotropicOrthogonalPolarGraph at ...>, 6, 2, '+')
        sage: t = is_NO_F2(5,5,5,5); t                                                  # needs sage.libs.pari
    """
    cdef int n, e, p
    p, n = is_prime_power(k+1, get_data=True)  # k+1==2**(2*n-2)
    if 2 == p and n and not n % 2:
        n = (n+2)//2
        e = (2**(2*n-1)-v)//2**(n-1)
        if (abs(e) == 1 and
                v == 2**(2*n - 1) - e*2**(n - 1) and
                k == 2**(2*n - 2) - 1 and
                l == 2**(2*n - 3) - 2 and
                mu == 2**(2*n - 3) + e*2**(n - 2)):
            from sage.graphs.generators.classical_geometries import NonisotropicOrthogonalPolarGraph
            return (NonisotropicOrthogonalPolarGraph, 2*n, 2, '+' if e == 1 else '-')


@cached_function
def is_NO_F3(int v, int k, int l, int mu):
    r"""
    Test whether some NO^e,perp(2n,3) graph is `(v,k,\lambda,\mu)`-strongly regular.

    For more information, see
    :func:`sage.graphs.graph_generators.GraphGenerators.NonisotropicOrthogonalPolarGraph`.

    INPUT:

    - ``v,k,l,mu`` (integers)

    OUTPUT:

    A tuple ``t`` such that ``t[0](*t[1:])`` builds the requested graph if one
    exists, and ``None`` otherwise.

    EXAMPLES::

        sage: from sage.graphs.strongly_regular_db import is_NO_F3
        sage: t = is_NO_F3(15, 6, 1, 3); t                                              # needs sage.libs.pari
        (<function NonisotropicOrthogonalPolarGraph at ...>, 4, 3, '-')
        sage: g = t[0](*t[1:]); g                                                       # needs sage.libs.pari
        NO^-(4, 3): Graph on 15 vertices
        sage: g.is_strongly_regular(parameters=True)                                    # needs sage.libs.pari
        (15, 6, 1, 3)

    TESTS:

    All of ``NO^+(2m,3)`` and ``NO^-(2m,3)`` appear::

        sage: t = is_NO_F3(126, 45, 12, 18); t                                          # needs sage.libs.pari
        (<function NonisotropicOrthogonalPolarGraph at ...>, 6, 3, '-')
        sage: t = is_NO_F3(117, 36, 15, 9); t                                           # needs sage.libs.pari
        (<function NonisotropicOrthogonalPolarGraph at ...>, 6, 3, '+')
        sage: t = is_NO_F3(5,5,5,5); t                                                  # needs sage.libs.pari
    """
    cdef int n, e, p
    r, s = eigenvalues(v, k, l, mu)  # e*3**(n-1), -e*3**(n-2)
    if r is None:
        return
    if abs(r) < abs(s):
        (r, s) = (s, r)
    e = 1 if r > 0 else -1
    p, n = is_prime_power(abs(r), get_data=True)
    if 3 == p and n:
        n += 1
        if (v == 3**(n - 1)*(3**n - e)//2 and
                k == 3**(n - 1)*(3**(n - 1) - e)//2 and
                l == 3**(n - 2)*(3**(n - 1) + e)//2 and
                mu == 3**(n - 1)*(3**(n - 2) - e)//2):
            from sage.graphs.generators.classical_geometries import NonisotropicOrthogonalPolarGraph
            return (NonisotropicOrthogonalPolarGraph, 2*n, 3, '+' if e == 1 else '-')


@cached_function
def is_NU(int v, int k, int l, int mu):
    r"""
    Test whether some NU(n,q)-graph, is `(v,k,\lambda,\mu)`-strongly regular.

    Note that n>2; for n=2 there is no s.r.g. For more information, see
    :func:`sage.graphs.graph_generators.GraphGenerators.NonisotropicUnitaryPolarGraph`
    and series C14 in [Hub1975]_.

    INPUT:

    - ``v,k,l,mu`` (integers)

    OUTPUT:

    A tuple ``t`` such that ``t[0](*t[1:])`` builds the requested graph if one
    exists, and ``None`` otherwise.

    EXAMPLES::

        sage: from sage.graphs.strongly_regular_db import is_NU
        sage: t = is_NU(40, 27, 18, 18); t                                              # needs sage.libs.pari
        (<function NonisotropicUnitaryPolarGraph at ...>, 4, 2)
        sage: g = t[0](*t[1:]); g                                                       # needs sage.libs.pari
        NU(4, 2): Graph on 40 vertices
        sage: g.is_strongly_regular(parameters=True)                                    # needs sage.libs.pari
        (40, 27, 18, 18)

    TESTS::

        sage: # needs sage.libs.pari
        sage: t = is_NU(176, 135, 102, 108); t
        (<function NonisotropicUnitaryPolarGraph at ...>, 5, 2)
        sage: t = is_NU(540, 224, 88, 96); t
        (<function NonisotropicUnitaryPolarGraph at ...>, 4, 3)
        sage: t = is_NU(208, 75, 30, 25); t
        (<function NonisotropicUnitaryPolarGraph at ...>, 3, 4)
        sage: t = is_NU(5,5,5,5); t
    """
    cdef int n, q, e               # special cases: n=3 or q=2
    r, s = eigenvalues(v, k, l, mu)  # r,s = eq^{n-2} - 1, -e(q^2-q-1)q^{n-3} - 1, e=(-1)^n
    if r is None:
        return
    r += 1
    s += 1
    if abs(r) > abs(s):
        (r, s) = (s, r)
    p, t = is_prime_power(abs(r), get_data=True)
    if p == 2:  # it can be that q=2, then we'd have r>s now
        pp, kk = is_prime_power(abs(s), get_data=True)
        if pp == 2 and kk > 0:
            (r, s) = (s, r)
            p, t = is_prime_power(abs(r), get_data=True)
    if r == 1:
        return
    kr = k//(r-1)  # eq^{n-1}+1
    e = 1 if kr > 0 else -1
    q = (kr-1)//r
    pp, kk = is_prime_power(q, get_data=True)
    if p == pp and kk:
        n = t//kk + 2
        if (v == q**(n - 1)*(q**n - e)//(q + 1) and
                k == (q**(n - 1) + e)*(q**(n - 2) - e) and
                l == q**(2*n - 5)*(q + 1) - e*q**(n - 2)*(q - 1) - 2 and
                mu == q**(n - 3)*(q + 1)*(q**(n - 2) - e)):
            from sage.graphs.generators.classical_geometries import NonisotropicUnitaryPolarGraph
            return (NonisotropicUnitaryPolarGraph, n, q)


@cached_function
def is_haemers(int v, int k, int l, int mu):
    r"""
    Test whether some HaemersGraph graph is `(v,k,\lambda,\mu)`-strongly regular.

    For more information, see
    :func:`~sage.graphs.graph_generators.GraphGenerators.HaemersGraph`.

    INPUT:

    - ``v,k,l,mu`` (integers)

    OUTPUT:

    A tuple ``t`` such that ``t[0](*t[1:])`` builds the requested graph if one
    exists, and ``None`` otherwise.

    EXAMPLES::

        sage: from sage.graphs.strongly_regular_db import is_haemers
        sage: t = is_haemers(96, 19, 2, 4); t                                           # needs sage.libs.pari
        (<function HaemersGraph at ...>, 4)
        sage: g = t[0](*t[1:]); g                                                       # needs sage.libs.pari
        Haemers(4): Graph on 96 vertices
        sage: g.is_strongly_regular(parameters=True)                                    # needs sage.libs.pari
        (96, 19, 2, 4)

    TESTS::

        sage: t = is_haemers(5,5,5,5); t                                                # needs sage.libs.pari
    """
    cdef int q, n, p
    p, n = is_prime_power(mu, get_data=True)
    q = mu
    if 2 == p and n:
        if (v == q**2*(q + 2) and
                k == q*(q + 1) - 1 and
                l == q - 2):
            from sage.graphs.generators.classical_geometries import HaemersGraph
            return (HaemersGraph, q)


@cached_function
def is_cossidente_penttila(int v, int k, int l, int mu):
    r"""
    Test whether some CossidentePenttilaGraph graph is `(v,k,\lambda,\mu)`-strongly regular.

    For more information, see
    :func:`~sage.graphs.graph_generators.GraphGenerators.CossidentePenttilaGraph`.

    INPUT:

    - ``v,k,l,mu`` (integers)

    OUTPUT:

    A tuple ``t`` such that ``t[0](*t[1:])`` builds the requested graph if one
    exists, and ``None`` otherwise.

    EXAMPLES::

        sage: from sage.graphs.strongly_regular_db import is_cossidente_penttila
        sage: t =  is_cossidente_penttila(378, 52, 1, 8); t                             # needs sage.libs.pari
        (<function CossidentePenttilaGraph at ...>, 5)
<<<<<<< HEAD
        sage: g = t[0](*t[1:]); g                      # optional - gap_package_design
        CossidentePenttila(5): Graph on 378 vertices
        sage: g.is_strongly_regular(parameters=True)   # optional - gap_package_design
=======
        sage: g = t[0](*t[1:]); g               # optional - gap_packages               # needs sage.libs.pari
        CossidentePenttila(5): Graph on 378 vertices
        sage: g.is_strongly_regular(parameters=True)    # optional - gap_packages, needs sage.libs.pari
>>>>>>> 0fd59670
        (378, 52, 1, 8)

    TESTS::

        sage: t =  is_cossidente_penttila(56,10,0,2); t                                 # needs sage.libs.pari
        (<function CossidentePenttilaGraph at ...>, 3)
        sage: t =  is_cossidente_penttila(1376,150,2,18); t                             # needs sage.libs.pari
        (<function CossidentePenttilaGraph at ...>, 7)
        sage: t = is_cossidente_penttila(5,5,5,5); t                                    # needs sage.libs.pari
    """
    cdef int q, n, p
    q = 2*l + 3
    p, n = is_prime_power(q, get_data=True)
    if 2 < p and n:
        if (v == (q**3 + 1)*(q + 1)//2 and
                k == (q**2 + 1)*(q - 1)//2 and
                mu == (q - 1)**2//2):
            from sage.graphs.generators.classical_geometries import CossidentePenttilaGraph
            return (CossidentePenttilaGraph, q)


@cached_function
def is_complete_multipartite(int v, int k, int l, int mu):
    r"""
    Test whether some complete multipartite graph is `(v,k,\lambda,\mu)`-strongly regular.

    Any complete multipartite graph with parts of the same size is strongly regular.

    INPUT:

    - ``v,k,l,mu`` (integers)

    OUTPUT:

    A tuple ``t`` such that ``t[0](*t[1:])`` builds the requested graph if one
    exists, and ``None`` otherwise.

    EXAMPLES::

        sage: from sage.graphs.strongly_regular_db import is_complete_multipartite
        sage: t = is_complete_multipartite(12,8,4,8); t
        (<cyfunction is_complete_multipartite.<locals>.CompleteMultipartiteSRG at ...>,
         3,
         4)
        sage: g = t[0](*t[1:]); g
        Multipartite Graph with set sizes [4, 4, 4]: Graph on 12 vertices
        sage: g.is_strongly_regular(parameters=True)
        (12, 8, 4, 8)

    TESTS::

        sage: t = is_complete_multipartite(5,5,5,5); t
        sage: t = is_complete_multipartite(11,8,4,8); t
        sage: t = is_complete_multipartite(20,16,12,16)
        sage: g = t[0](*t[1:]); g
        Multipartite Graph with set sizes [4, 4, 4, 4, 4]: Graph on 20 vertices
        sage: g.is_strongly_regular(parameters=True)
        (20, 16, 12, 16)
    """
    if v > k:
        r = v//(v - k)  # number of parts (of size v-k each)
        if l == (v - k)*(r - 2) and k == mu and v == r*(v - k):
            from sage.graphs.generators.basic import CompleteMultipartiteGraph

            def CompleteMultipartiteSRG(nparts, partsize):
                return CompleteMultipartiteGraph([partsize] * nparts)
            return (CompleteMultipartiteSRG, r, v - k)


@cached_function
def is_polhill(int v, int k, int l, int mu):
    r"""
    Test whether some graph from [Pol2009]_ is `(1024,k,\lambda,\mu)`-strongly
    regular.

    .. NOTE::

        This function does not actually explore *all* strongly regular graphs
        produced in [Pol2009]_, but only those on 1024 vertices.

        John Polhill offered his help if we attempt to write a code to guess,
        given `(v,k,\lambda,\mu)`, which of his construction must be applied to
        find the graph.

    INPUT:

    - ``v,k,l,mu`` (integers)

    OUTPUT:

    A tuple ``t`` such that ``t[0](*t[1:])`` builds the requested graph if the
    parameters match, and ``None`` otherwise.

    EXAMPLES::

        sage: # needs sage.rings.finite_rings
        sage: from sage.graphs.strongly_regular_db import is_polhill
        sage: t = is_polhill(1024, 231,  38,  56); t
        [<cyfunction is_polhill.<locals>.<lambda> at ...>]
<<<<<<< HEAD
        sage: g = t[0](*t[1:]); g                       # not tested (too long)
=======
        sage: g = t[0](*t[1:]); g               # not tested (too long)
>>>>>>> 0fd59670
        Graph on 1024 vertices
        sage: g.is_strongly_regular(parameters=True)    # not tested (too long)
        (1024, 231, 38, 56)
        sage: t = is_polhill(1024, 264,  56,  72); t
        [<cyfunction is_polhill.<locals>.<lambda> at ...>]
        sage: t = is_polhill(1024, 297,  76,  90); t
        [<cyfunction is_polhill.<locals>.<lambda> at ...>]
        sage: t = is_polhill(1024, 330,  98, 110); t
        [<cyfunction is_polhill.<locals>.<lambda> at ...>]
        sage: t = is_polhill(1024, 462, 206, 210); t
        [<cyfunction is_polhill.<locals>.<lambda> at ...>]
    """
    if (v, k, l, mu) not in [(1024, 231,  38,  56),
                             (1024, 264,  56,  72),
                             (1024, 297,  76,  90),
                             (1024, 330,  98, 110),
                             (1024, 462, 206, 210)]:
        return

    from itertools import product
    from sage.categories.cartesian_product import cartesian_product
    from sage.rings.finite_rings.integer_mod_ring import IntegerModRing
    from copy import copy

    def additive_cayley(vertices):
        g = Graph()
        g.add_vertices(vertices[0].parent())
        edges = [(x, x + vv)
                 for vv in set(vertices)
                 for x in g]
        g.add_edges(edges)
        g.relabel()
        return g

    # D is a Partial Difference Set of (Z4)^2, see section 2.
    G = cartesian_product([IntegerModRing(4), IntegerModRing(4)])
    D = [[(2, 0), (0, 1), (0, 3), (1, 1), (3, 3)],
         [(1, 0), (3, 0), (0, 2), (1, 3), (3, 1)],
         [(1, 2), (3, 2), (2, 1), (2, 3), (2, 2)]]
    D = [[G(e) for e in x] for x in D]

    # The K_i are hyperplanes partitionning the nonzero elements of
    # GF(2^s)^2. See section 6.
    s = 3
    G1 = GF(2**s,'x')
    Gp = cartesian_product([G1, G1])
    K = [Gp((x, 1)) for x in G1] + [Gp((1, 0))]
    K = [[x for x in Gp if x[0]*uu + x[1]*vv == 0] for (uu, vv) in K]

    # We now define the P_{i,j}. see section 6.

    P = {}
    P[0,1] = list(xrange((-1) + 1                  , 2**(s-2)+1))
    P[1,1] = list(xrange((-1) + 2**(s-2)+2         , 2**(s-1)+1))
    P[2,1] = list(xrange((-1) + 2**(s-1)+2         , 2**(s-1)+2**(s-2)+1))
    P[3,1] = list(xrange((-1) + 2**(s-1)+2**(s-2)+2, 2**(s)+1))

    P[0,2] = list(xrange((-1) + 2**(s-2)+2         , 2**(s-1)+2))
    P[1,2] = list(xrange((-1) + 2**(s-1)+3         , 2**(s-1)+2**(s-2)+2))
    P[2,2] = list(xrange((-1) + 2**(s-1)+2**(s-2)+3, 2**(s)+1)) + [0]
    P[3,2] = list(xrange((-1) + 2                  , 2**(s-2)+1))

    P[0,3] = list(xrange((-1) + 2**(s-1)+3         , 2**(s-1)+2**(s-2)+3))
    P[1,3] = list(xrange((-1) + 2**(s-1)+2**(s-2)+4, 2**(s)+1)) + [0,1]
    P[2,3] = list(xrange((-1) + 3                  , 2**(s-2)+2))
    P[3,3] = list(xrange((-1) + 2**(s-2)+3         , 2**(s-1)+2))

    P[0,4] = list(xrange((-1) + 2**(s-1)+2**(s-2)+4, 2**(s)+1))
    P[1,4] = list(xrange((-1) + 3                  , 2**(s-2)+1)) + [2**(s-1)+1,2**(s-1)+2**(s-2)+2]
    P[2,4] = list(xrange((-1) + 2**(s-2)+3         , 2**(s-1)+1)) + [2**(s-1)+2**(s-2)+1,1]
    P[3,4] = list(xrange((-1) + 2**(s-1)+3         , 2**(s-1)+2**(s-2)+1)) + [2**(s-2)+1,0]

    R = {x: copy(P[x]) for x in P}

    for x in P:
        P[x] = [K[i] for i in P[x]]
        P[x] = set(sum(P[x], [])).difference([Gp((0, 0))])

    P[1, 4].add(Gp((0, 0)))
    P[2, 4].add(Gp((0, 0)))
    P[3, 4].add(Gp((0, 0)))

    # We now define the R_{i,j}. see *end* of section 6.

    R[0,3] = list(xrange((-1) + 2**(s-1)+3         , 2**(s-1)+2**(s-2)+2))
    R[1,3] = list(xrange((-1) + 2**(s-1)+2**(s-2)+4, 2**(s)+1)) + [0,1,2**(s-1)+2**(s-2)+2]
    R[0,4] = list(xrange((-1) + 2**(s-1)+2**(s-2)+4, 2**(s)+1)) + [2**(s-1)+2**(s-2)+2]
    R[1,4] = list(xrange((-1) + 3                  , 2**(s-2)+1)) + [2**(s-1)+1]

    for x in R:
        R[x] = [K[i] for i in R[x]]
        R[x] = set(sum(R[x], [])).difference([Gp((0, 0))])

    R[1, 3].add(Gp((0, 0)))
    R[2, 4].add(Gp((0, 0)))
    R[3, 4].add(Gp((0, 0)))

    # Dabcd = Da, Db, Dc, Dd (cf. p273)
    # D1234 = D1, D2, D3, D4 (cf. p276)
    Dabcd = []
    D1234 = []

    Gprod = cartesian_product([G, Gp])
    for DD,PQ in [(Dabcd, P), (D1234, R)]:
        for i in range(1, 5):
            Dtmp = [product([G.zero()], PQ[0, i]),
                    product(D[0], PQ[1, i]),
                    product(D[1], PQ[2, i]),
                    product(D[2], PQ[3, i])]
            Dtmp = map(set, Dtmp)
            Dtmp = [Gprod(e) for e in sum(map(list, Dtmp), [])]
            DD.append(Dtmp)

    # Now that we have the data, we can return the graphs.
    if k == 231:
        return [lambda: additive_cayley(Dabcd[0])]
    if k == 264:
        return [lambda: additive_cayley(D1234[2])]
    if k == 297:
        return [lambda: additive_cayley(D1234[0] + D1234[1] + D1234[2]).complement()]
    if k == 330:
        return [lambda: additive_cayley(Dabcd[0] + Dabcd[1] + Dabcd[2]).complement()]
    if k == 462:
        return [lambda: additive_cayley(Dabcd[0] + Dabcd[1])]


def is_RSHCD(int v, int k, int l, int mu):
    r"""
    Test whether some RSHCD graph is `(v,k,\lambda,\mu)`-strongly regular.

    For more information, see :func:`SRG_from_RSHCD`.

    INPUT:

    - ``v,k,l,mu`` (integers)

    OUTPUT:

    A tuple ``t`` such that ``t[0](*t[1:])`` builds the requested graph if one
    exists, and ``None`` otherwise.

    EXAMPLES::

        sage: from sage.graphs.strongly_regular_db import is_RSHCD
        sage: t = is_RSHCD(64,27,10,12); t                                              # needs sage.combinat sage.modules
        [<built-in function SRG_from_RSHCD>, 64, 27, 10, 12]
        sage: g = t[0](*t[1:]); g                                                       # needs sage.combinat sage.modules
        Graph on 64 vertices
        sage: g.is_strongly_regular(parameters=True)                                    # needs sage.combinat sage.modules
        (64, 27, 10, 12)
    """
    if SRG_from_RSHCD(v, k, l, mu, existence=True) is True:
        return [SRG_from_RSHCD, v, k, l, mu]


def SRG_from_RSHCD(v, k, l, mu, existence=False, check=True):
    r"""
    Return a `(v,k,l,mu)`-strongly regular graph from a RSHCD

    This construction appears in 8.D of [BL1984]_. For more information, see
    :func:`~sage.combinat.matrices.hadamard_matrix.regular_symmetric_hadamard_matrix_with_constant_diagonal`.

    INPUT:

    - ``v,k,l,mu`` (integers)

    - ``existence`` (boolean) -- whether to return a graph or to test if Sage
      can build such a graph.

    - ``check`` (boolean) -- whether to check that output is correct before
      returning it. As this is expected to be useless (but we are cautious
      guys), you may want to disable it whenever you want speed. Set to ``True``
      by default.

    EXAMPLES:

    some graphs ::

        sage: from sage.graphs.strongly_regular_db import SRG_from_RSHCD
        sage: SRG_from_RSHCD(784, 0, 14, 38, existence=True)                            # needs sage.combinat sage.modules
        False
        sage: SRG_from_RSHCD(784, 377, 180, 182, existence=True)                        # needs sage.combinat sage.modules
        True
        sage: SRG_from_RSHCD(144, 65, 28, 30)                                           # needs sage.combinat sage.modules
        Graph on 144 vertices

    an example with vertex-transitive automorphism group, found during the
    implementation of the case `v=324` ::

        sage: # long time, needs sage.combinat sage.modules
        sage: G = SRG_from_RSHCD(324,152,70,72)
        sage: a = G.automorphism_group()
        sage: a.order()
        2592
        sage: len(a.orbits())
        1

    TESTS::

        sage: SRG_from_RSHCD(784, 0, 14, 38)                                            # needs sage.combinat sage.modules
        Traceback (most recent call last):
        ...
        ValueError: I do not know how to build a (784, 0, 14, 38)-SRG from a RSHCD
    """
    from sage.combinat.matrices.hadamard_matrix import regular_symmetric_hadamard_matrix_with_constant_diagonal

    def sgn(x):
        return 1 if x >= 0 else -1
    n = v
    a = (n-4*mu)//2
    e = 2*k - n + 1 + a
    t = abs(a//2)

    if (e**2 == 1 and
            k == (n-1-a+e)/2 and
            l == (n-2*a)/4 - (1-e) and
            mu== (n-2*a)/4 and
            regular_symmetric_hadamard_matrix_with_constant_diagonal(n, sgn(a)*e, existence=True) is True):
        if existence:
            return True
        from sage.matrix.constructor import identity_matrix as I
        from sage.matrix.constructor import ones_matrix as J

        H = regular_symmetric_hadamard_matrix_with_constant_diagonal(n, sgn(a)*e)
        if list(H.column(0)[1:]).count(1) == k:
            H = -H
        G = Graph((J(n) - I(n) - H + H[0, 0]*I(n)) / 2,
                  loops=False, multiedges=False, format="adjacency_matrix")
        if check:
            assert G.is_strongly_regular(parameters=True) == (v, k, l, mu)
        return G

    if existence:
        return False
    raise ValueError("I do not know how to build a {}-SRG from a RSHCD".format((v, k, l, mu)))


@cached_function
def is_unitary_polar(int v, int k, int l, int mu):
    r"""
    Test whether some Unitary Polar graph is `(v,k,\lambda,\mu)`-strongly regular.

    For more information, see https://www.win.tue.nl/~aeb/graphs/srghub.html.

    INPUT:

    - ``v,k,l,mu`` (integers)

    OUTPUT:

    A tuple ``t`` such that ``t[0](*t[1:])`` builds the requested graph if one
    exists, and ``None`` otherwise.

    EXAMPLES::

        sage: from sage.graphs.strongly_regular_db import is_unitary_polar
        sage: t = is_unitary_polar(45, 12, 3, 3); t                                     # needs sage.libs.pari
        (<function UnitaryPolarGraph at ...>, 4, 2)
        sage: g = t[0](*t[1:]); g                                                       # needs sage.libs.pari
        Unitary Polar Graph U(4, 2); GQ(4, 2): Graph on 45 vertices
        sage: g.is_strongly_regular(parameters=True)                                    # needs sage.libs.pari
        (45, 12, 3, 3)

        sage: t = is_unitary_polar(5,5,5,5); t                                          # needs sage.libs.pari

    TESTS:

    All the ``U(n,q)`` appear::

        sage: # needs sage.libs.pari
        sage: t = is_unitary_polar(45, 12, 3, 3); t
        (<function UnitaryPolarGraph at ...>, 4, 2)
        sage: t = is_unitary_polar(165, 36, 3, 9); t
        (<function UnitaryPolarGraph at ...>, 5, 2)
        sage: t = is_unitary_polar(693, 180, 51, 45); t
        (<function UnitaryPolarGraph at ...>, 6, 2)
        sage: t = is_unitary_polar(1105, 80, 15, 5); t
        (<function UnitaryPolarGraph at ...>, 4, 4)
    """
    r, s = eigenvalues(v, k, l, mu)
    if r is None:
        return
    q = k//mu
    if q*mu != k or q < 2:
        return
    p, t = is_prime_power(q, get_data=True)
    if p**t != q or t % 2:
        return
    # at this point we know that we should have U(n,q) for some n and q=p^t, t even
    if r > 0:
        q_pow_d_minus_one = r+1
    else:
        q_pow_d_minus_one = -s-1
    ppp, ttt = is_prime_power(q_pow_d_minus_one, get_data=True)
    d = ttt//t + 1
    if ppp != p or (d-1)*t != ttt:
        return
    t //= 2
    # U(2d+1,q); write q^(1/2) as p^t
    if (v == (q**d - 1)*((q**d)*p**t + 1)//(q - 1) and
            k == q*(q**(d-1) - 1)*((q**d)//(p**t) + 1)//(q - 1) and
            l == q*q*(q**(d-2)-1)*((q**(d-1))//(p**t) + 1)//(q - 1) + q - 1):
        from sage.graphs.generators.classical_geometries import UnitaryPolarGraph
        return (UnitaryPolarGraph, 2*d+1, p**t)

    # U(2d,q);
    if (v == (q**d - 1)*((q**d)//(p**t) + 1)//(q - 1) and
            k == q*(q**(d-1) - 1)*((q**(d-1))//(p**t) + 1)//(q - 1) and
            l == q*q*(q**(d-2)-1)*((q**(d-2))//(p**t) + 1)//(q - 1) + q - 1):
        from sage.graphs.generators.classical_geometries import UnitaryPolarGraph
        return (UnitaryPolarGraph, 2*d, p**t)


@cached_function
def is_unitary_dual_polar(int v, int k, int l, int mu):
    r"""
    Test whether some Unitary Dual Polar graph is `(v,k,\lambda,\mu)`-strongly regular.

    This must be the U_5(q) on totally isotropic lines.
    For more information, see https://www.win.tue.nl/~aeb/graphs/srghub.html.

    INPUT:

    - ``v,k,l,mu`` (integers)

    OUTPUT:

    A tuple ``t`` such that ``t[0](*t[1:])`` builds the requested graph if one
    exists, and ``None`` otherwise.

    EXAMPLES::

        sage: # needs sage.libs.pari
        sage: from sage.graphs.strongly_regular_db import is_unitary_dual_polar
        sage: t = is_unitary_dual_polar(297, 40, 7, 5); t
        (<function UnitaryDualPolarGraph at ...>, 5, 2)
        sage: g = t[0](*t[1:]); g
        Unitary Dual Polar Graph DU(5, 2); GQ(8, 4): Graph on 297 vertices
        sage: g.is_strongly_regular(parameters=True)
        (297, 40, 7, 5)
        sage: t = is_unitary_dual_polar(5,5,5,5); t

    TESTS::

        sage: is_unitary_dual_polar(6832, 270, 26, 10)                                  # needs sage.libs.pari
        (<function UnitaryDualPolarGraph at ...>, 5, 3)
    """
    r, s = eigenvalues(v, k, l, mu)
    if r is None:
        return
    q = mu - 1
    if q < 2:
        return
    p, t = is_prime_power(q, get_data=True)
    if p**t != q or t % 2:
        return
    if (r < 0 and q != -r - 1) or (s < 0 and q != -s - 1):
        return
    t //= 2
    # we have correct mu, negative eigenvalue, and q=p^(2t)
    if (v == (q**2*p**t + 1)*(q*p**t + 1) and
            k == q*p**t*(q + 1) and
            l == k - 1 - q**2*p**t):
        from sage.graphs.generators.classical_geometries import UnitaryDualPolarGraph
        return (UnitaryDualPolarGraph, 5, p**t)


@cached_function
def is_GQqmqp(int v, int k, int l, int mu):
    r"""
    Test whether some `GQ(q-1,q+1)` or `GQ(q+1,q-1)`-graph is `(v,k,\lambda,\mu)`-srg.

    INPUT:

    - ``v,k,l,mu`` (integers)

    OUTPUT:

    A tuple ``t`` such that ``t[0](*t[1:])`` builds the requested graph if one
    exists, and ``None`` otherwise.

    EXAMPLES::

        sage: # needs sage.libs.pari
        sage: from sage.graphs.strongly_regular_db import is_GQqmqp
        sage: t = is_GQqmqp(27,10,1,5); t
        (<function AhrensSzekeresGeneralizedQuadrangleGraph at ...>, 3, False)
        sage: g = t[0](*t[1:]); g
        AS(3); GQ(2, 4): Graph on 27 vertices
        sage: t = is_GQqmqp(45,12,3,3); t
        (<function AhrensSzekeresGeneralizedQuadrangleGraph at ...>, 3, True)
        sage: g = t[0](*t[1:]); g
        AS(3)*; GQ(4, 2): Graph on 45 vertices
        sage: g.is_strongly_regular(parameters=True)
        (45, 12, 3, 3)
        sage: t = is_GQqmqp(16,6,2,2); t
        (<function T2starGeneralizedQuadrangleGraph at ...>, 2, True)
        sage: g = t[0](*t[1:]); g
        T2*(O,2)*; GQ(3, 1): Graph on 16 vertices
        sage: g.is_strongly_regular(parameters=True)
        (16, 6, 2, 2)
        sage: t = is_GQqmqp(64,18,2,6); t
        (<function T2starGeneralizedQuadrangleGraph at ...>, 4, False)
        sage: g = t[0](*t[1:]); g
        T2*(O,4); GQ(3, 5): Graph on 64 vertices
        sage: g.is_strongly_regular(parameters=True)
        (64, 18, 2, 6)

    TESTS::

        sage: # needs sage.libs.pari
        sage: (S,T) = (127,129)
        sage: t = is_GQqmqp((S+1)*(S*T+1), S*(T+1), S-1, T+1); t
        (<function T2starGeneralizedQuadrangleGraph at ...>, 128, False)
        sage: (S,T) = (129,127)
        sage: t = is_GQqmqp((S+1)*(S*T+1), S*(T+1), S-1, T+1); t
        (<function T2starGeneralizedQuadrangleGraph at ...>, 128, True)
        sage: (S,T) = (124,126)
        sage: t = is_GQqmqp((S+1)*(S*T+1), S*(T+1), S-1, T+1); t
        (<function AhrensSzekeresGeneralizedQuadrangleGraph at ...>, 125, False)
        sage: (S,T) = (126,124)
        sage: t = is_GQqmqp((S+1)*(S*T+1), S*(T+1), S-1, T+1); t
        (<function AhrensSzekeresGeneralizedQuadrangleGraph at ...>, 125, True)
        sage: t = is_GQqmqp(5,5,5,5); t
    """
    # do we have GQ(s,t)? we must have mu=t+1, s=l+1,
    # v=(s+1)(st+1), k=s(t+1)
    S = l + 1
    T = mu - 1
    q = (S+T)//2
    p, w = is_prime_power(q, get_data=True)
    if (v == (S+1)*(S*T+1) and
            k == S*(T+1) and
            q == p**w and
            (S+T)//2 == q):
        if p % 2 == 0:
            from sage.graphs.generators.classical_geometries\
                    import T2starGeneralizedQuadrangleGraph as F
        else:
            from sage.graphs.generators.classical_geometries\
                    import AhrensSzekeresGeneralizedQuadrangleGraph as F
        if (S, T) == (q-1, q+1):
            return (F, q, False)
        elif (S, T) == (q+1, q-1):
            return (F, q, True)


@cached_function
def is_twograph_descendant_of_srg(int v, int k0, int l, int mu):
    r"""
    Test whether some descendant graph of a s.r.g. is `(v,k_0,\lambda,\mu)`-s.r.g.

    We check whether there can exist `(v+1,k,\lambda^*,\mu^*)`-s.r.g. `G` so
    that ``self`` is a descendant graph of the regular two-graph specified
    by `G`.
    Specifically, we must have that `v+1=2(2k-\lambda^*-\mu^*)`, and
    `k_0=2(k-\mu^*)`, `\lambda=k+\lambda^*-2\mu^*`, `\mu=k-\mu^*`, which give 2
    independent linear conditions, say `k-\mu^*=\mu` and
    `\lambda^*-\mu^*=\lambda-\mu`.  Further, there is a quadratic relation
    `2 k^2-(v+1+4 \mu) k+ 2 v \mu=0`.

    If we can construct such `G` then we return a function to build a
    `(v,k_0,\lambda,\mu)`-s.r.g.  For more information,
    see 10.3 in https://www.win.tue.nl/~aeb/2WF02/spectra.pdf

    INPUT:

    - ``v,k0,l,mu`` (integers)

    OUTPUT:

    A tuple ``t`` such that ``t[0](*t[1:])`` builds the requested graph if one
    exists and is known, and ``None`` otherwise.

    EXAMPLES::

        sage: from sage.graphs.strongly_regular_db import is_twograph_descendant_of_srg
        sage: t = is_twograph_descendant_of_srg(27, 10, 1, 5); t                        # needs sage.rings.finite_rings
        (<cyfunction is_twograph_descendant_of_srg.<locals>.la at...
        sage: g = t[0](*t[1:]); g                                                       # needs sage.rings.finite_rings
        descendant of complement(Johnson graph with parameters 8,2) at {0, 1}: Graph on 27 vertices
        sage: g.is_strongly_regular(parameters=True)                                    # needs sage.rings.finite_rings
        (27, 10, 1, 5)
        sage: t = is_twograph_descendant_of_srg(5,5,5,5); t

    TESTS::

        sage: graphs.strongly_regular_graph(279, 150, 85, 75, existence=True)           # needs sage.combinat
        True
        sage: graphs.strongly_regular_graph(279, 150, 85, 75).is_strongly_regular(parameters=True)  # optional - gap_package_design internet
        (279, 150, 85, 75)
    """
    cdef int b, k, s
    if k0 != 2*mu or not v % 2:
        return
    b = v+1+4*mu
    D = sqrt(b**2-16*v*mu)
    if int(D) == D:
        for kf in [(-D+b)//4, (D+b)//4]:
            k = int(kf)
            if (k == kf and
                    strongly_regular_graph(v+1, k, l - 2*mu + k, k - mu,  existence=True) is True):
                try:
                    g = strongly_regular_graph_lazy(v+1, k, l - 2*mu + k)  # Sage might not know how to build g

                    def la(*gr):
                        from sage.combinat.designs.twographs import twograph_descendant
                        gg = g[0](*gr)
                        if (gg.name() is None) or (gg.name() == ''):
                            gg = Graph(gg, name=str((v+1, k, l - 2*mu + k, k - mu))+"-strongly regular graph")
                        return twograph_descendant(gg, next(gg.vertex_iterator()),
                                                   name=True)
                    return (la, *g[1:])
                except RuntimeError:
                    pass
    return


@cached_function
def is_taylor_twograph_srg(int v, int k, int l, int mu):
    r"""
    Test whether some Taylor two-graph SRG is `(v,k,\lambda,\mu)`-strongly regular.

    For more information, see §7E of [BL1984]_.

    INPUT:

    - ``v,k,l,mu`` (integers)

    OUTPUT:

    A tuple ``t`` such that ``t[0](*t[1:])`` builds the requested graph
    :func:`TaylorTwographSRG
    <sage.graphs.graph_generators.GraphGenerators.TaylorTwographSRG>` if the
    parameters match, and ``None`` otherwise.

    EXAMPLES::

        sage: # needs sage.libs.pari
        sage: from sage.graphs.strongly_regular_db import is_taylor_twograph_srg
        sage: t = is_taylor_twograph_srg(28, 15, 6, 10); t
        (<function TaylorTwographSRG at ...>, 3)
        sage: g = t[0](*t[1:]); g
        Taylor two-graph SRG: Graph on 28 vertices
        sage: g.is_strongly_regular(parameters=True)
        (28, 15, 6, 10)
        sage: t = is_taylor_twograph_srg(5,5,5,5); t

    TESTS::

        sage: is_taylor_twograph_srg(730, 369, 168, 205)                                # needs sage.libs.pari
        (<function TaylorTwographSRG at ...>, 9)

    """
    r, s = eigenvalues(v, k, l, mu)
    if r is None:
        return
    p, t = is_prime_power(v-1, get_data=True)
    if p**t+1 != v or t % 3 != 0 or p % 2 == 0:
        return
    q = p**(t//3)
    if (k, l, mu) == (q*(q**2+1)//2, (q**2+3)*(q-1)//4, (q**2+1)*(q+1)//4):
        from sage.graphs.generators.classical_geometries import TaylorTwographSRG
        return (TaylorTwographSRG, q)
    return


def is_switch_skewhad(int v, int k, int l, int mu):
    r"""
    Test whether some ``switch skewhad^2+*`` is `(v,k,\lambda,\mu)`-strongly regular.

    The ``switch skewhad^2+*`` graphs appear on `Andries Brouwer's database
    <https://www.win.tue.nl/~aeb/graphs/srg/srgtab.html>`__ and are built by
    adding an isolated vertex to the complement of
    :func:`~sage.graphs.graph_generators.GraphGenerators.SquaredSkewHadamardMatrixGraph`,
    and a :meth:`Seidel switching <Graph.seidel_switching>` a set of disjoint
    `n`-cocliques.

    INPUT:

    - ``v,k,l,mu`` (integers)

    OUTPUT:

    A tuple ``t`` such that ``t[0](*t[1:])`` builds the requested graph if the
    parameters match, and ``None`` otherwise.

    EXAMPLES::

        sage: graphs.strongly_regular_graph(226, 105, 48, 49)                           # needs sage.combinat sage.modules
        switch skewhad^2+*_4: Graph on 226 vertices

    TESTS::

        sage: from sage.graphs.strongly_regular_db import is_switch_skewhad
        sage: t = is_switch_skewhad(5,5,5,5); t                                         # needs sage.combinat sage.modules

    """
    from sage.combinat.matrices.hadamard_matrix import skew_hadamard_matrix
    from sage.graphs.generators.families import SwitchedSquaredSkewHadamardMatrixGraph
    cdef int n
    r, s = eigenvalues(v, k, l, mu)
    if r is None:
        return
    if r < s:
        r, s = s, r
    n = -s // 2
    if (int(r) == 2*n-1 and
            v == (4*n-1)**2 + 1 and
            k == (4*n-1)*(2*n-1) and
            skew_hadamard_matrix(4*n, existence=True) is True):
        return (SwitchedSquaredSkewHadamardMatrixGraph, n)


def is_switch_OA_srg(int v, int k, int l, int mu):
    r"""
    Test whether some *switch* `OA(k,n)+*` is `(v,k,\lambda,\mu)`-strongly regular.

    The "switch* `OA(k,n)+*` graphs appear on `Andries Brouwer's database
    <https://www.win.tue.nl/~aeb/graphs/srg/srgtab.html>`__ and are built by
    adding an isolated vertex to a
    :meth:`~sage.graphs.graph_generators.GraphGenerators.OrthogonalArrayBlockGraph`,
    and a :meth:`Seidel switching <Graph.seidel_switching>` a set of disjoint
    `n`-cocliques.

    INPUT:

    - ``v,k,l,mu`` (integers)

    OUTPUT:

    A tuple ``t`` such that ``t[0](*t[1:])`` builds the requested graph if the
    parameters match, and ``None`` otherwise.

    EXAMPLES::

<<<<<<< HEAD
        sage: graphs.strongly_regular_graph(170, 78, 35, 36)  # indirect doctest
=======
        sage: graphs.strongly_regular_graph(170, 78, 35, 36) # indirect doctest         # needs sage.combinat sage.modules
>>>>>>> 0fd59670
        Graph on 170 vertices

    TESTS::

        sage: from sage.graphs.strongly_regular_db import is_switch_OA_srg
        sage: t = is_switch_OA_srg(5,5,5,5); t
        sage: t = is_switch_OA_srg(170, 78, 35, 36)                                     # needs sage.schemes
        sage: t[0](*t[1:]).is_strongly_regular(parameters=True)                         # needs sage.schemes
        (170, 78, 35, 36)
        sage: t = is_switch_OA_srg(290, 136,  63,  64)                                  # needs sage.schemes
        sage: t[0](*t[1:]).is_strongly_regular(parameters=True)                         # needs sage.schemes
        (290, 136, 63, 64)
        sage: is_switch_OA_srg(626, 300, 143, 144)                                      # needs sage.schemes
        (<cyfunction is_switch_OA_srg.<locals>.switch_OA_srg at ..., 12, 25)
        sage: is_switch_OA_srg(842, 406, 195, 196)                                      # needs sage.schemes
        (<cyfunction is_switch_OA_srg.<locals>.switch_OA_srg at ..., 14, 29)
    """
    cdef int n_2_p_1 = v
    cdef int n = <int> floor(sqrt(n_2_p_1 - 1))

    if n*n != n_2_p_1 - 1:  # is it a square?
        return None

    cdef int c = k//n
    if (k % n or l != c*c-1 or k != 1+(c-1)*(c+1)+(n-c)*(n-c-1) or
            orthogonal_array(c+1, n, existence=True, resolvable=True) is not True):
        return None

    def switch_OA_srg(c, n):
        OA = [tuple(x) for x in orthogonal_array(c+1, n, resolvable=True)]
        g = Graph([OA, lambda x, y: any(xx == yy for xx, yy in zip(x, y))],
                  loops=False)
        g.add_vertex(0)
        g.seidel_switching(OA[:c*n])
        return g

    return (switch_OA_srg, c, n)


def is_nowhere0_twoweight(int v, int k, int l, int mu):
    r"""
    Test whether some graph of nowhere 0 words is `(v,k,\lambda,\mu)`-strongly regular.

    Test whether a :meth:`~sage.graphs.graph_generators.GraphGenerators.Nowhere0WordsTwoWeightCodeGraph`
    is `(v,k,\lambda,\mu)`-strongly regular.

    INPUT:

    - ``v,k,l,mu`` (integers)

    OUTPUT:

    A tuple ``t`` such that ``t[0](*t[1:])`` builds the requested graph if the
    parameters match, and ``None`` otherwise.

    EXAMPLES::

        sage: graphs.strongly_regular_graph(196, 60, 14, 20)                            # needs sage.combinat sage.modules
        Nowhere0WordsTwoWeightCodeGraph(8): Graph on 196 vertices

    TESTS::

        sage: from sage.graphs.strongly_regular_db import is_nowhere0_twoweight
        sage: t = is_nowhere0_twoweight(1800, 728, 268, 312); t                         # needs sage.libs.pari
        (<function Nowhere0WordsTwoWeightCodeGraph at ...>, 16)
        sage: t = is_nowhere0_twoweight(5,5,5,5); t                                     # needs sage.libs.pari

    """
    from sage.graphs.generators.classical_geometries import Nowhere0WordsTwoWeightCodeGraph
    cdef int q
    r, s = eigenvalues(v, k, l, mu)
    if r is None:
        return
    if r < s:
        r, s = s, r
    q = r*2
    if (q > 4 and is_prime_power(q) and not r % 2 and
            v == r*(q-1)**2 and
            4*k == q*(q-2)*(q-3) and
            8*mu == q*(q-3)*(q-4)):
        return (Nowhere0WordsTwoWeightCodeGraph, q)


cdef eigenvalues(int v, int k, int l, int mu):
    r"""
    Return the eigenvalues of a (v,k,l,mu)-strongly regular graph.

    If the set of parameters is not feasible, or if they correspond to a
    conference graph, the function returns ``(None,None)``. Otherwise
    it returns the pair [r,s] of eigenvalues, satisfying r>s.

    INPUT:

    - ``v,k,l,mu`` (integers)

    """
    # See 1.3.1 of [Distance-regular graphs]
    b = (mu-l)
    c = (mu-k)
    D = b**2-4*c
    if not is_square(D):
        return [None, None]
    return [(-b+sqrt(D))/2.0,
            (-b-sqrt(D))/2.0]


def eigenmatrix(int v, int k, int l, int mu):
    r"""
    Return the first eigenmatrix of a `(v,k,l,mu)`-strongly regular graph.

    The adjacency matrix `A` of an s.r.g. commutes with the adjacency matrix
    `A'=J-A-I` of its complement (here `J` is all-1 matrix, and `I` the identity
    matrix).  Thus, they can be simultaneously diagonalized and so `A` and `A'`
    share eigenspaces.

    The eigenvalues of `J` are `v` with multiplicity 1, and 0 with multiplicity
    `v-1`. Thus the eigenvalue of `A'` corresponding to the 1-dimension
    `k`-eigenspace of `A` is `v-k-1`.  Respectively, the eigenvalues of `A'`
    corresponding to `t`-eigenspace of `A`, with `t` unequal to `k`, equals
    `-t-1`. The 1st eigenmatrix `P` of the C-algebra `C[A]` generated by `A`
    encodes this eigenvalue information in its three columns;
    the 2nd (resp. 3rd)
    column contains distinct eigenvalues of `A` (resp. of `A'`), and the 1st
    column contains the corresponding eigenvalues of `I`. The matrix `vP^{-1}`
    is called the 2nd eigenvalue matrix of `C[A]`.

    The most interesting feature of `vP^{-1}` is that it is the 1st eigenmatrix
    of the dual of `C[A]` if the dual is generated by the adjacency matrix of a
    strongly regular graph. See [BH2012]_ and [BI1984]_ for details.

    If the set of parameters is not feasible, or if they correspond to a
    conference graph, the function returns ``None``. Its output is stable, assuming
    that the eigenvalues r,s used satisfy r>s; this holds for the current
    implementation of eigenvalues().

    INPUT:

    - ``v,k,l,mu`` (integers)

    EXAMPLES:

    Petersen's graph's C-algebra does not have a dual coming from an s.r.g.::

        sage: from sage.graphs.strongly_regular_db import eigenmatrix
        sage: P = eigenmatrix(10,3,0,1); P                                              # needs sage.modules
        [ 1  3  6]
        [ 1  1 -2]
        [ 1 -2  1]
        sage: 10*P^-1                                                                   # needs sage.modules
        [   1    5    4]
        [   1  5/3 -8/3]
        [   1 -5/3  2/3]

    The line graph of `K_{3,3}` is self-dual::

        sage: P = eigenmatrix(9,4,1,2); P                                               # needs sage.modules
        [ 1  4  4]
        [ 1  1 -2]
        [ 1 -2  1]
        sage: 9*P^-1                                                                    # needs sage.modules
        [ 1  4  4]
        [ 1  1 -2]
        [ 1 -2  1]

    A strongly regular graph with a non-isomorphic dual coming from another
    strongly regular graph::

        sage: # needs sage.modules
        sage: graphs.strongly_regular_graph(243,220,199,200, existence=True)            # needs sage.combinat
        True
        sage: graphs.strongly_regular_graph(243,110,37,60, existence=True)              # needs sage.combinat
        True
        sage: P = eigenmatrix(243,220,199,200); P
        [  1 220  22]
        [  1   4  -5]
        [  1  -5   4]
        sage: 243*P^-1
        [  1 110 132]
        [  1   2  -3]
        [  1 -25  24]
        sage: 243*P^-1==eigenmatrix(243,110,37,60)
        True

    TESTS::

        sage: eigenmatrix(5,5,5,-5)
    """
    from sage.rings.integer_ring import ZZ
    r, s = eigenvalues(v, k, l, mu)
    if r is not None:
        return Matrix(ZZ, [[1, k, v-k-1], [1, r, -r-1], [1, s, -s-1]])


cpdef latin_squares_graph_parameters(int v, int k, int l,int mu):
    r"""
    Check whether (v,k,l,mu)-strongly regular graph has parameters of an `L_g(n)` s.r.g.

    Also known as pseudo-OA(n,g) case, i.e. s.r.g. with parameters of an OA(n,g)-graph.
    Return g and n, if they exist. See Sect. 9.1 of [BH2012]_ for details.

    INPUT:

    - ``v,k,l,mu`` -- (integers) parameters of the graph

    OUTPUT:

    - ``(g, n)`` -- parameters of an `L_g(n)` graph, or `None`

    TESTS::

        sage: from sage.graphs.strongly_regular_db import latin_squares_graph_parameters
        sage: latin_squares_graph_parameters(9,4,1,2)
        (2, 3)
        sage: latin_squares_graph_parameters(5,4,1,2)
    """
    cdef int g, n
    r, s = eigenvalues(v, k, l, mu)
    if r is None:
        return
    if r < s:
        r, s = s, r
    g = -s
    n = r+g
    if v == n**2 and k == g*(n-1) and l == (g-1)*(g-2)+n-2 and mu == g*(g-1):
        return g, n
    return


def _H_3_cayley_graph(L):
    r"""
    return the `L`-Cayley graph of the group `H_3` from Prop. 12 in [JK2003]_.

    INPUT:

    - the list of words for the generating set in the format ["abc",...,"xyz"] for
      a,b,...,z being integers between 0 and 4.

    TESTS::

        sage: from sage.graphs.strongly_regular_db import _H_3_cayley_graph
        sage: _H_3_cayley_graph(["100","110","130","140","200","230","240","300"])      # needs sage.groups
        Graph on 100 vertices
    """
    from sage.groups.free_group import FreeGroup
    from sage.groups.finitely_presented import FinitelyPresentedGroup
    G = FreeGroup('x,y,z')
    x, y, z = G.gens()
    rels = (x**5, y**5, z**4, x*y*x**(-1)*y**(-1), z*x*z**(-1)*x**(-2), z*y*z**(-1)*y**(-2))
    G = FinitelyPresentedGroup(G, rels)
    x, y, z = G.gens()
    H = G.as_permutation_group()
    L = [[int(u) for u in x] for x in L]
    x, y, z = (H.gen(0), H.gen(1), H.gen(2))
    L = [H(x**xx*y**yy*z**zz) for xx, yy, zz in L]
    return Graph(H.cayley_graph(generators=L, simple=True))


def SRG_100_44_18_20():
    r"""
    Return a `(100, 44, 18, 20)`-strongly regular graph.

    This graph is built as a Cayley graph, using the construction for `\Delta_1`
    with group `H_3` presented in Table 8.1 of [JK2003]_

    EXAMPLES::

        sage: from sage.graphs.strongly_regular_db import SRG_100_44_18_20
        sage: G = SRG_100_44_18_20()                    # long time
        sage: G.is_strongly_regular(parameters=True)    # long time
        (100, 44, 18, 20)
    """
    L = ['100', '110', '130', '140', '200', '230', '240', '300', '310', '320',
         '400', '410', '420', '440', '041', '111', '221', '231', '241', '321',
         '331', '401', '421', '441', '002', '042', '112', '122', '142', '212',
         '232', '242', '322', '342', '033', '113', '143', '223', '303', '333',
         '343', '413', '433', '443']
    return _H_3_cayley_graph(L)


def SRG_100_45_20_20():
    r"""
    Return a `(100, 45, 20, 20)`-strongly regular graph.

    This graph is built as a Cayley graph, using the construction for `\Gamma_3`
    with group `H_3` presented in Table 8.1 of [JK2003]_.

    EXAMPLES::

        sage: from sage.graphs.strongly_regular_db import SRG_100_45_20_20
        sage: G = SRG_100_45_20_20()                    # long time
        sage: G.is_strongly_regular(parameters=True)    # long time
        (100, 45, 20, 20)
    """
    L = ['120', '140', '200', '210', '201', '401', '411', '321', '002', '012',
         '022', '042', '303', '403', '013', '413', '240', '031', '102', '323',
         '300', '231', '132', '133', '310', '141', '142', '233', '340', '241',
         '202', '333', '410', '341', '222', '433', '430', '441', '242', '302',
         '312', '322', '332', '442', '143']
    return _H_3_cayley_graph(L)


def SRG_105_32_4_12():
    r"""
    Return a `(105, 32, 4, 12)`-strongly regular graph.

    The vertices are the flags of the projective plane of order 4. Two flags
    `(a,A)` and `(b,B)` are adjacent if the point `a` is on the line `B` or
    the point `b` is  on the line `A`, and `a \neq b`, `A \neq B`. See
    Theorem 2.7 in [GS1970]_, and [Coo2006]_.

    EXAMPLES::

        sage: from sage.graphs.strongly_regular_db import SRG_105_32_4_12
        sage: G = SRG_105_32_4_12(); G                                                  # needs sage.rings.finite_rings
        Aut L(3,4) on flags: Graph on 105 vertices
        sage: G.is_strongly_regular(parameters=True)                                    # needs sage.rings.finite_rings
        (105, 32, 4, 12)
    """
    from sage.combinat.designs.block_design import ProjectiveGeometryDesign
    P = ProjectiveGeometryDesign(2, 1, GF(4, 'a'))
    IG = P.incidence_graph().line_graph()
    a = IG.automorphism_group()
    h = a.stabilizer(a.domain()[0])
    o = next(x for x in h.orbits() if len(x) == 32)[0]
    e = a.orbit((a.domain()[0], o), action="OnSets")
    G = Graph()
    G.add_edges(e)
    G.name('Aut L(3,4) on flags')
    return G


def SRG_120_77_52_44():
    r"""
    Return a `(120,77,52,44)`-strongly regular graph.

    To build this graph, we first build a `2-(21,7,12)` design, by removing two
    points from the :func:`~sage.combinat.designs.block_design.WittDesign` on 23
    points. We then build the intersection graph of blocks with intersection
    size 3.

    EXAMPLES::

        sage: from sage.graphs.strongly_regular_db import SRG_120_77_52_44
        sage: G = SRG_120_77_52_44()                    # optional - gap_package_design
        sage: G.is_strongly_regular(parameters=True)    # optional - gap_package_design
        (120, 77, 52, 44)
    """
    from sage.combinat.designs.block_design import WittDesign
    from sage.combinat.designs.incidence_structures import IncidenceStructure
    W = WittDesign(23)
    H = IncidenceStructure([x for x in W if 22 not in x and 21 not in x])
    g = H.intersection_graph(3)
    g.name('PG(2,2)s in PG(2,4)')
    return g


def SRG_144_39_6_12():
    r"""
    Return a `(144,39,6,12)`-strongly regular graph.

    This graph is obtained as an orbit of length 2808 on sets of cardinality 2
    (among 2 such orbits) of the group `PGL_3(3)` acting on the (right) cosets of
    a subgroup of order 39.

    EXAMPLES::

        sage: from sage.graphs.strongly_regular_db import SRG_144_39_6_12
        sage: G = SRG_144_39_6_12()                                                     # needs sage.libs.gap
        sage: G.is_strongly_regular(parameters=True)                                    # needs sage.libs.gap
        (144, 39, 6, 12)
    """
    from sage.libs.gap.libgap import libgap
    g = libgap.ProjectiveGeneralLinearGroup(3, 3)
    ns = g.Normalizer(g.SylowSubgroup(13))
    G = g.Action(g.RightCosets(ns), libgap.OnRight)
    H = G.Stabilizer(1)
    for o in H.Orbits():
        if len(o) != 39:
            continue
        h = Graph()
        h.add_edges(G.Orbit([1, o[0]], libgap.OnSets))
        if h.is_strongly_regular():
            h.relabel()
            h.name('PGL_3(3) on cosets of 13:3')
            return h


def SRG_176_49_12_14():
    r"""
    Return a `(176,49,12,14)`-strongly regular graph.

    This graph is built from the symmetric Higman-Sims design. In
    [Bro1982]_, it is explained that there exists an involution
    `\sigma` exchanging the points and blocks of the Higman-Sims design, such
    that each point is mapped on a block that contains it (i.e. `\sigma` is a
    'polarity with all universal points'). The graph is then built by making two
    vertices `u,v` adjacent whenever `v\in \sigma(u)`.

    EXAMPLES::

        sage: from sage.graphs.strongly_regular_db import SRG_176_49_12_14
        sage: G = SRG_176_49_12_14()                    # long time, optional - gap_package_design
        sage: G.is_strongly_regular(parameters=True)    # long time, optional - gap_package_design
        (176, 49, 12, 14)
    """
    from sage.combinat.designs.database import HigmanSimsDesign
    d = HigmanSimsDesign()
    g = d.incidence_graph(labels=True)
    ag = g.automorphism_group().conjugacy_classes_representatives()

    # Looking for an involution that maps a point of the design to one of the
    # blocks that contains it. It is called a polarity with only absolute
    # points.
    for aut in ag:
        try:
            0 in aut(0)
        except TypeError:
            continue
        if (aut.order() == 2 and
                all(i in aut(i) for i in d.ground_set())):
            g = Graph()
            g.add_edges(((u, v) for u in d.ground_set() for v in aut(u)), loops=False)
            g.name('Higman symmetric 2-design')
            return g


def SRG_176_105_68_54():
    r"""
    Return a `(176, 105, 68, 54)`-strongly regular graph.

    To build this graph, we first build a `2-(22,7,16)` design, by removing one
    point from the :func:`~sage.combinat.designs.block_design.WittDesign` on 23
    points. We then build the intersection graph of blocks with intersection
    size 3. Known as S.7 in [Hub1975]_.

    EXAMPLES::

        sage: from sage.graphs.strongly_regular_db import SRG_176_105_68_54
        sage: G = SRG_176_105_68_54()                   # optional - gap_package_design
        sage: G.is_strongly_regular(parameters=True)    # optional - gap_package_design
        (176, 105, 68, 54)
    """
    from sage.combinat.designs.block_design import WittDesign
    from sage.combinat.designs.incidence_structures import IncidenceStructure
    W = WittDesign(23)
    H = IncidenceStructure([x for x in W if 22 not in x])
    g = H.intersection_graph(3)
    g.name('Witt 3-(22,7,4)')
    return g


def SRG_210_99_48_45():
    r"""
    Return a strongly regular graph with parameters `(210, 99, 48, 45)`

    This graph is from Example 4.2 in [KPRWZ2010]_. One considers the action of
    the symmetric group `S_7` on the 210 digraphs isomorphic to the
    disjoint union of `K_1` and the circulant 6-vertex digraph
    ``digraphs.Circulant(6,[1,4])``. It has 16 orbitals; the package [FK1991]_
    found a megring of them, explicitly described in [KPRWZ2010]_, resulting in
    this graph.

    EXAMPLES::

        sage: from sage.graphs.strongly_regular_db import SRG_210_99_48_45
        sage: g = SRG_210_99_48_45()                                                    # needs sage.libs.gap
        sage: g.is_strongly_regular(parameters=True)                                    # needs sage.libs.gap
        (210, 99, 48, 45)
    """
    from sage.libs.gap.libgap import libgap
    from sage.combinat.permutation import Permutation

    def ekg(g0):
        # return arcs of the Cayley digraph of <g> on {g,g^4}
        g = Permutation(g0)
        return libgap.Set([(x, g(x)) for x in range(1, 8)] +
                          [(x, g(g(g(g(x))))) for x in range(1, 8)])

    kd = list(map(ekg,
                  [(7, 1, 2, 3, 4, 5), (7, 1, 3, 4, 5, 6),
                   (7, 3, 4, 5, 6, 2), (7, 1, 4, 3, 5, 6),
                   (7, 3, 1, 4, 5, 6), (7, 2, 4, 3, 5, 6),
                   (7, 3, 2, 4, 5, 1), (7, 2, 4, 3, 5, 1)]))
    s = libgap.SymmetricGroup(7)
    O = s.Orbit(kd[0], libgap.OnSetsTuples)
    sa = s.Action(O, libgap.OnSetsTuples)
    G = Graph()
    for g in kd[1:]:
        G.add_edges(libgap.Orbit(sa, [libgap.Position(O, kd[0]),
                                      libgap.Position(O, g)], libgap.OnSets))
    G.name('merging of S_7 on Circulant(6,[1,4])s')
    return G


def SRG_243_110_37_60():
    r"""
    Return a `(243, 110, 37, 60)`-strongly regular graph.

    Consider the orthogonal complement of the
    :func:`~sage.coding.code_constructions.TernaryGolayCode`, which has 243
    words. On them we define a graph, in which two words are adjacent
    whenever their Hamming distance is 9. This construction appears in
    [GS1975]_.

    .. NOTE::

        A strongly regular graph with the same parameters is also obtained from
        the database of 2-weight codes.

    EXAMPLES::

        sage: from sage.graphs.strongly_regular_db import SRG_243_110_37_60
        sage: G = SRG_243_110_37_60()                                                   # needs sage.modules sage.rings.finite_rings
        sage: G.is_strongly_regular(parameters=True)                                    # needs sage.modules sage.rings.finite_rings
        (243, 110, 37, 60)
    """
    from sage.coding.golay_code import GolayCode
    M = GolayCode(GF(3), False).generator_matrix()
    V = list(M.right_kernel())
    g = Graph([list(xrange(len(V))), lambda x, y: (V[x] - V[y]).hamming_weight() == 9])
    g.name('Ternary Golay code')
    return g


def SRG_253_140_87_65():
    r"""
    Return a `(253, 140, 87, 65)`-strongly regular graph.

    To build this graph, we first build the
    :func:`~sage.combinat.designs.block_design.WittDesign` on 23 points which is
    a `2-(23,7,21)` design. We then build the intersection graph of blocks with
    intersection size 3. Known as S.6 in [Hub1975]_.

    EXAMPLES::

        sage: from sage.graphs.strongly_regular_db import SRG_253_140_87_65
        sage: G = SRG_253_140_87_65()                   # optional - gap_package_design
        sage: G.is_strongly_regular(parameters=True)    # optional - gap_package_design
        (253, 140, 87, 65)
    """
    from sage.combinat.designs.block_design import WittDesign
    from sage.combinat.designs.incidence_structures import IncidenceStructure
    W = WittDesign(23)
    g = W.intersection_graph(3)
    g.name('Witt 4-(23,7,1)')
    return g


def SRG_196_91_42_42():
    r"""
    Return a `(196,91,42,42)`-strongly regular graph.

    This strongly regular graph is built following the construction provided in
    Corollary 8.2.27 of [IS2006]_.

    EXAMPLES::

        sage: from sage.graphs.strongly_regular_db import SRG_196_91_42_42
        sage: G = SRG_196_91_42_42()
        sage: G.is_strongly_regular(parameters=True)
        (196, 91, 42, 42)
    """
    from sage.rings.finite_rings.integer_mod_ring import IntegerModRing
    from sage.graphs.generators.intersection import IntersectionGraph
    k = 7
    R = IntegerModRing(91)
    A = list(map(R, [0, 10, 27, 28, 31, 43, 50]))
    B = list(map(R, [0, 11, 20, 25, 49, 55, 57]))
    H = list(map(R, [13 * i for i in range(k)]))
    U = list(map(frozenset, [[x + z for x in A] for z in R]))
    V = list(map(frozenset, [[x + z for x in B] for z in R]))
    W = list(map(frozenset, [[x + z for x in H] for z in R]))
    G = IntersectionGraph(U + V + W)

    G.seidel_switching(U)

    G.add_edges((-1, x) for x in U)
    G.relabel(perm={u: i for i, u in enumerate(G)})
    G.name('RSHCD+')
    return G


def SRG_220_84_38_28():
    r"""
    Return a `(220, 84, 38, 28)`-strongly regular graph.

    This graph is obtained from the
    :meth:`~IncidenceStructure.intersection_graph` of a
    :func:`~sage.combinat.designs.database.BIBD_45_9_8`. This construction
    appears in VII.11.2 from [DesignHandbook]_

    EXAMPLES::

        sage: from sage.graphs.strongly_regular_db import SRG_220_84_38_28
        sage: g=SRG_220_84_38_28()
        sage: g.is_strongly_regular(parameters=True)
        (220, 84, 38, 28)
    """
    from sage.combinat.designs.database import BIBD_45_9_8
    from sage.combinat.designs.incidence_structures import IncidenceStructure
    G = IncidenceStructure(BIBD_45_9_8()).intersection_graph(3)
    G.relabel()
    G.name('Tonchev: quasisymmetric 2-(45,9,8)')
    return G


def SRG_276_140_58_84():
    r"""
    Return a `(276, 140, 58, 84)`-strongly regular graph.

    The graph is built from
    :meth:`~sage.graphs.graph_generators.GraphGenerators.McLaughlinGraph`, with
    an added isolated vertex. We then perform a
    :meth:`~Graph.seidel_switching` on a set of 28 disjoint 5-cliques, which
    exist by cf. [HT1996]_.

    EXAMPLES::

        sage: from sage.graphs.strongly_regular_db import SRG_276_140_58_84
        sage: g = SRG_276_140_58_84()                   # long time, optional - gap_package_design
        sage: g.is_strongly_regular(parameters=True)    # long time, optional - gap_package_design
        (276, 140, 58, 84)
    """
    from sage.graphs.generators.smallgraphs import McLaughlinGraph
    g = McLaughlinGraph()
    C = [[ 0,  72,  87, 131, 136], [ 1,  35,  61, 102, 168], [ 2,  32,  97, 125, 197], [ 3,  22,  96, 103, 202],
         [ 4,  46,  74, 158, 229], [ 5,  83,  93, 242, 261], [ 6,  26,  81, 147, 176], [ 7,  42,  63, 119, 263],
         [ 8,  49,  64, 165, 227], [ 9,  70,  85, 208, 273], [10,  73,  92, 230, 268], [11,  54,  95, 184, 269],
         [12,  55,  62, 185, 205], [13,  51,  65, 162, 254], [14,  78,  88, 231, 274], [15,  40,  59, 117, 252],
         [16,  24,  71, 137, 171], [17,  39,  43, 132, 163], [18,  57,  79, 175, 271], [19,  68,  80, 217, 244],
         [20,  75,  98, 239, 267], [21,  33,  56, 113, 240], [23, 127, 152, 164, 172], [25, 101, 128, 183, 264],
         [27, 129, 154, 160, 201], [28, 126, 144, 161, 228], [29, 100, 133, 204, 266], [30, 108, 146, 200, 219]]
    g.add_vertex(-1)
    g.seidel_switching(sum(C, []))
    g.relabel()
    g.name('Haemers-Tonchev')
    return g


def SRG_280_135_70_60():
    r"""
    Return a strongly regular graph with parameters `(280, 135, 70, 60)`.

    This graph is built from the action of `J_2` on the cosets of a `3.PGL(2,9)`-subgroup.

    EXAMPLES::

        sage: from sage.graphs.strongly_regular_db import SRG_280_135_70_60
        sage: g=SRG_280_135_70_60()                     # long time, optional - internet
        sage: g.is_strongly_regular(parameters=True)    # long time, optional - internet
        (280, 135, 70, 60)
    """
    from sage.libs.gap.libgap import libgap
    from sage.graphs.graph import Graph

    libgap.load_package("AtlasRep")
    # A representation of J2 acting on a 3.PGL(2,9) it contains.
    J2 = libgap.AtlasGroup("J2", libgap.NrMovedPoints, 280)
    edges = J2.Orbit([1, 2], libgap.OnSets)
    g = Graph()
    g.add_edges(edges)
    g.relabel()
    g.name('J_2 on cosets of 3.PGL(2,9)')
    return g


def SRG_280_117_44_52():
    r"""
    Return a strongly regular graph with parameters `(280, 117, 44, 52)`.

    This graph is built according to a very pretty construction of Mathon and
    Rosa [MR1985]_:

        The vertices of the graph `G` are all partitions of a set of 9 elements
        into `\{\{a,b,c\},\{d,e,f\},\{g,h,i\}\}`. The cross-intersection of two
        such partitions `P=\{P_1,P_2,P_3\}` and `P'=\{P'_1,P'_2,P'_3\}` being
        defined as `\{P_i \cap P'_j: 1\leq i,j\leq 3\}`, two vertices of `G` are
        set to be adjacent if the cross-intersection of their respective
        partitions does not contain exactly 7 nonempty sets.

    EXAMPLES::

        sage: from sage.graphs.strongly_regular_db import SRG_280_117_44_52
        sage: g=SRG_280_117_44_52()
        sage: g.is_strongly_regular(parameters=True)
        (280, 117, 44, 52)
    """
    from sage.graphs.hypergraph_generators import hypergraphs

    # V is the set of partitions {{a,b,c},{d,e,f},{g,h,i}} of {0,...,8}
    H = hypergraphs.CompleteUniform(9, 3)
    g = H.intersection_graph()
    V = g.complement().cliques_maximal()
    V = [frozenset(u) for u in V]

    # G is the graph defined on V in which two vertices are adjacent when they
    # corresponding partitions cross-intersect on 7 nonempty sets
    G = Graph([V, lambda x, y:
               sum(any(xxx in yy for xxx in xx) for xx in x for yy in y) != 7],
              loops=False)
    G.name('Mathon-Rosa')
    return G


def strongly_regular_from_two_weight_code(L):
    r"""
    Return a strongly regular graph from a two-weight code.

    A code is said to be a *two-weight* code the weight of its nonzero codewords
    (i.e. their number of nonzero coordinates) can only be one of two integer
    values `w_1,w_2`. It is said to be *projective* if the minimum weight of the
    dual code is `\geq 3`. A strongly regular graph can be built from a
    two-weight projective code with weights `w_1,w_2` (assuming `w_1<w_2`) by
    adding an edge between any two codewords whose difference has weight
    `w_1`. For more information, see [LS1981]_ or [Del1972]_.

    INPUT:

    - ``L`` -- a two-weight linear code, or its generating matrix.

    EXAMPLES::

        sage: from sage.graphs.strongly_regular_db import strongly_regular_from_two_weight_code
        sage: x = ("100022021001111",
        ....:      "010011211122000",
        ....:      "001021112100011",
        ....:      "000110120222220")
        sage: M = Matrix(GF(3),[list(l) for l in x])                                    # needs sage.modules sage.rings.finite_rings
        sage: G = strongly_regular_from_two_weight_code(LinearCode(M))                  # needs sage.modules sage.rings.finite_rings
        sage: G.is_strongly_regular(parameters=True)                                    # needs sage.modules sage.rings.finite_rings
        (81, 50, 31, 30)
    """
    from sage.structure.element import is_Matrix
    if is_Matrix(L):
        L = LinearCode(L)
    V = [tuple(l) for l in L]
    w1, w2 = sorted(set(sum(map(bool, x)) for x in V).difference([0]))
    G = Graph([V, lambda u, v: sum(uu!=vv for uu, vv in zip(u, v)) == w1])
    G.relabel()
    G.name('two-weight code: '+str(L))
    return G


def SRG_416_100_36_20():
    r"""
    Return a `(416,100,36,20)`-strongly regular graph.

    This graph is obtained as an orbit on sets of cardinality 2
    (among 2 that exists) of the group `G_2(4)`.
    This graph is isomorphic to the subgraph of the from :meth:`Suzuki Graph
    <sage.graphs.graph_generators.GraphGenerators.SuzukiGraph>` induced on
    the neighbors of a vertex. Known as S.14 in [Hub1975]_.

    EXAMPLES::

        sage: from sage.graphs.strongly_regular_db import SRG_416_100_36_20
        sage: g = SRG_416_100_36_20()                   # long time, optional - internet
        sage: g.is_strongly_regular(parameters=True)    # long time, optional - internet
        (416, 100, 36, 20)
    """
    from sage.libs.gap.libgap import libgap
    libgap.load_package("AtlasRep")
    g=libgap.AtlasGroup("G2(4)", libgap.NrMovedPoints, 416)
    h = Graph()
    h.add_edges(g.Orbit([1, 5],libgap.OnSets))
    h.relabel()
    h.name('G_2(4) on cosets of HS')
    return h


def SRG_560_208_72_80():
    r"""
    Return a `(560,208,72,80)`-strongly regular graph

    This graph is obtained as the union of 4 orbits of sets of cardinality 2
    (among the 13 that exist) of the group `Sz(8)`.

    EXAMPLES::

        sage: from sage.graphs.strongly_regular_db import SRG_560_208_72_80
        sage: g = SRG_560_208_72_80()                   # not tested (~2s)
        sage: g.is_strongly_regular(parameters=True)    # not tested (~2s)
        (560, 208, 72, 80)
    """
    from sage.libs.gap.libgap import libgap
    libgap.load_package("AtlasRep")
    g=libgap.AtlasGroup("Sz8", libgap.NrMovedPoints, 560)

    h = Graph()
    h.add_edges(g.Orbit([1, 2],libgap.OnSets))
    h.add_edges(g.Orbit([1, 4],libgap.OnSets))
    h.add_edges(g.Orbit([1, 8],libgap.OnSets))
    h.add_edges(g.Orbit([1, 27],libgap.OnSets))
    h.relabel()
    h.name('Sz(8)-graph')
    return h


def strongly_regular_from_two_intersection_set(M):
    r"""
    Return a strongly regular graph from a 2-intersection set.

    A set of points in the projective geometry `PG(k,q)` is said to be a
    2-intersection set if it intersects every hyperplane in either `h_1` or
    `h_2` points, where `h_1,h_2\in \\NN`.

    From a 2-intersection set `S` can be defined a strongly-regular graph in the
    following way:

    - Place the points of `S` on a hyperplane `H` in `PG(k+1,q)`

    - Define the graph `G` on all points of `PG(k+1,q)\backslash H`

    - Make two points of `V(G)=PG(k+1,q)\backslash H` adjacent if the line going
      through them intersects `S`

    For more information, see e.g. [CD2013]_ where this explanation has been
    taken from.

    INPUT:

    - `M` -- a `|S| \times k` matrix with entries in `F_q` representing the points of
      the 2-intersection set. We assume that the first non-zero entry of each row is
      equal to `1`, that is, they give points in homogeneous coordinates.

    The implementation does not check that `S` is actually a 2-intersection set.

    EXAMPLES::

        sage: from sage.graphs.strongly_regular_db import strongly_regular_from_two_intersection_set
        sage: S = Matrix([(0,0,1),(0,1,0)] + [(1,x^2,x) for x in GF(4,'b')])            # needs sage.modules sage.rings.finite_rings
        sage: g = strongly_regular_from_two_intersection_set(S); g                      # needs sage.modules sage.rings.finite_rings
        two-intersection set in PG(3,4): Graph on 64 vertices
        sage: g.is_strongly_regular(parameters=True)                                    # needs sage.modules sage.rings.finite_rings
        (64, 18, 2, 6)
    """
    from itertools import product
    from sage.rings.rational_field import QQ
    K = M.base_ring()
    k = M.ncols()
    g = Graph()

    M = [list(p) for p in M]

    # For every point in F_q^{k+1} not on the hyperplane of M
    for u in [tuple(x) for x in product(K,repeat=k)]:
        # For every v point of M
        for v in M:
            # u is adjacent with all vertices on a uv line.
            g.add_edges([[u, tuple([u[i] + qq*v[i] for i in range(k)])]
                         for qq in K if not qq==K.zero()])
    g.relabel()
    e = QQ((1,k))
    qq = g.num_verts()**e
    g.name('two-intersection set in PG('+str(k)+','+str(qq)+')')
    return g


def SRG_120_63_30_36():
    r"""
    Return a `(120,63,30,36)`-strongly regular graph

    It is the distance-2 graph of :meth:`JohnsonGraph(10,3)
    <sage.graphs.graph_generators.GraphGenerators.JohnsonGraph>`.

    EXAMPLES::

        sage: from sage.graphs.strongly_regular_db import SRG_120_63_30_36
        sage: G =  SRG_120_63_30_36()
        sage: G.is_strongly_regular(parameters=True)
        (120, 63, 30, 36)
    """
    from sage.graphs.generators.families import JohnsonGraph
    return JohnsonGraph(10, 3).distance_graph([2])


def SRG_126_25_8_4():
    r"""
    Return a `(126,25,8,4)`-strongly regular graph

    It is the distance-(1 or 4) graph of :meth:`JohnsonGraph(9,4)
    <sage.graphs.graph_generators.GraphGenerators.JohnsonGraph>`.

    EXAMPLES::

        sage: from sage.graphs.strongly_regular_db import SRG_126_25_8_4
        sage: G =  SRG_126_25_8_4()
        sage: G.is_strongly_regular(parameters=True)
        (126, 25, 8, 4)
    """
    from sage.graphs.generators.families import JohnsonGraph
    return JohnsonGraph(9, 4).distance_graph([1, 4])


def SRG_175_72_20_36():
    r"""
    Return a `(175,72,20,36)`-strongly regular graph

    This graph is obtained from the line graph of
    :meth:`~sage.graphs.graph_generators.GraphGenerators.HoffmanSingletonGraph`. Setting
    two vertices to be adjacent if their distance in the line graph is exactly
    2 yields the graph. For more information, see 10.B.(iv) in [BL1984]_ and
    https://www.win.tue.nl/~aeb/graphs/McL.html.

    EXAMPLES::

        sage: from sage.graphs.strongly_regular_db import SRG_175_72_20_36
        sage: G = SRG_175_72_20_36()
        sage: G.is_strongly_regular(parameters=True)
        (175, 72, 20, 36)
    """
    from sage.graphs.generators.smallgraphs import HoffmanSingletonGraph
    return HoffmanSingletonGraph().line_graph().distance_graph([2])


def SRG_176_90_38_54():
    r"""
    Return a `(176,90,38,54)`-strongly regular graph

    This graph is obtained from
    :func:`~sage.graphs.strongly_regular_db.SRG_175_72_20_36`
    by attaching a isolated vertex and doing Seidel switching
    with respect to disjoint union of 18 maximum cliques, following
    a construction by W.Haemers given in Sect.10.B.(vi) of [BL1984]_.

    EXAMPLES::

        sage: from sage.graphs.strongly_regular_db import SRG_176_90_38_54
        sage: G = SRG_176_90_38_54(); G
        a Seidel switching of Distance graph for distance 2 in : Graph on 176 vertices
        sage: G.is_strongly_regular(parameters=True)
        (176, 90, 38, 54)
    """
    g = SRG_175_72_20_36()
    g.relabel(range(175))
    # c=filter(lambda x: len(x)==5, g.cliques_maximal())
    # r=flatten(Hypergraph(c).packing()[:18]) # takes 3s, so we put the answer here
    r = [0, 1, 2, 3, 4, 5, 6, 7, 8, 9, 10, 11, 12, 13, 14, 15, 16, 17, 18, 19,
         20, 21, 22, 23, 24, 25, 28, 29, 32, 38, 39, 41, 42, 43, 47, 49, 50, 51,
         52, 53, 55, 57, 61, 63, 65, 67, 69, 72, 75, 77, 79, 81, 84, 87, 88, 89,
         92, 95, 96, 97, 99, 101, 102, 104, 105, 107, 112, 114, 117, 118, 123,
         125, 129, 132, 139, 140, 141, 144, 146, 147, 153, 154, 162, 165, 166,
         167, 170, 172, 173, 174]
    g.add_vertex()
    g.seidel_switching(r)
    g.name('a Seidel switching of ' + g.name())
    return g


def SRG_630_85_20_10():
    r"""
    Return a `(630,85,20,10)`-strongly regular graph

    This graph is the line graph of `pg(5,18,2)`; its point graph is
    :func:`~sage.graphs.strongly_regular_db.SRG_175_72_20_36`.
    One selects a subset of 630 maximum cliques in the latter following
    a construction by W.Haemers given in Sect.10.B.(v) of [BL1984]_.

    EXAMPLES::

        sage: from sage.graphs.strongly_regular_db import SRG_630_85_20_10
        sage: G = SRG_630_85_20_10()                    # long time
        sage: G.is_strongly_regular(parameters=True)    # long time
        (630, 85, 20, 10)
    """
    from sage.graphs.generators.intersection import IntersectionGraph
    from sage.graphs.generators.smallgraphs import HoffmanSingletonGraph
    hs = HoffmanSingletonGraph()
    P = list(range(5)) + list(range(30, 35))  # a Petersen in hs
    mc = [0, 1, 5, 6, 12, 13, 16, 17, 22, 23, 29, 33, 39, 42, 47]
    assert(hs.subgraph(mc).is_regular(k=0))  # a maximum coclique
    assert(hs.subgraph(P).is_regular(k=3))
    h = hs.automorphism_group().stabilizer(mc, action="OnSets")
    l = h.orbit(tuple((x[0], x[1]) for x in hs.subgraph(P).matching()),
                "OnSetsSets")
    return IntersectionGraph(l)


def SRG_126_50_13_24():
    r"""
    Return a `(126,50,13,24)`-strongly regular graph

    This graph is a subgraph of
    :meth:`~sage.graphs.strongly_regular_db.SRG_175_72_20_36`.
    This construction, due to Goethals, is given in §10B.(vii) of [BL1984]_.

    EXAMPLES::

        sage: from sage.graphs.strongly_regular_db import SRG_126_50_13_24
        sage: G = SRG_126_50_13_24(); G
        Goethals graph: Graph on 126 vertices
        sage: G.is_strongly_regular(parameters=True)
        (126, 50, 13, 24)
    """
    from sage.graphs.strongly_regular_db import SRG_175_72_20_36
    from sage.graphs.generators.smallgraphs import HoffmanSingletonGraph
    hs = HoffmanSingletonGraph()
    s = set(hs.vertices(sort=False)).difference(hs.neighbors(0) + [0])
    g = SRG_175_72_20_36().subgraph(hs.edge_boundary(s, s))
    g.name('Goethals graph')
    return g


def SRG_1288_792_476_504():
    r"""
    Return a `(1288, 792, 476, 504)`-strongly regular graph.

    This graph is built on the words of weight 12 in the
    :func:`~sage.coding.code_constructions.BinaryGolayCode`. Two of them are
    then made adjacent if their symmetric difference has weight 12 (cf
    [BE1992]_).

    .. SEEALSO::

        :func:`strongly_regular_from_two_weight_code` -- build a strongly regular graph from
        a two-weight code.

    EXAMPLES::

        sage: from sage.graphs.strongly_regular_db import SRG_1288_792_476_504
<<<<<<< HEAD
        sage: G = SRG_1288_792_476_504()                # long time
        sage: G.is_strongly_regular(parameters=True)    # long time
=======
        sage: G = SRG_1288_792_476_504()        # long time                             # needs sage.rings.finite_rings
        sage: G.is_strongly_regular(parameters=True)    # long time                     # needs sage.rings.finite_rings
>>>>>>> 0fd59670
        (1288, 792, 476, 504)
    """
    from sage.coding.golay_code import GolayCode
    C = GolayCode(GF(2), False)
    C = [[i for i,v in enumerate(c) if v]
         for c in C]
    C = [s for s in C if len(s) == 12]
    G = Graph([[frozenset(c) for c in C],
               lambda x, y: len(x.symmetric_difference(y)) == 12])
    G.relabel()
    G.name('binary Golay code')
    return G


cdef bint seems_feasible(int v, int k, int l, int mu):
    r"""
    Check if the set of parameters seems feasible.

    INPUT:

    - ``v,k,l,mu`` (integers)

    TESTS:

    :trac:`32306` is fixed::

        sage: from sage.graphs.strongly_regular_db import strongly_regular_graph
        sage: strongly_regular_graph(16384, 8256, 4160, 4160, existence=True)           # needs sage.combinat sage.modules
        True
    """
    cdef uint_fast32_t tmp[2]

    if (v < 0 or k <= 0 or l < 0 or mu < 0 or
            k >= v - 1 or l >= k or mu > k or
            v - 2*k + mu - 2 < 0 or  # lambda of complement graph >=0
            v - 2*k + l < 0 or       # μ of complement graph >= 0
            mu*(v - k - 1) != k*(k - l - 1)):
        return False

    if mu == k:  # complete multipartite graph
        r = v//(v-k)  # number of parts (of size v-k each)
        return (l == (v-k)*(r-2) and v == r*(v-k))

    if mu == 0:  # the complement of a complete multipartite graph
        r = v//(k+1)  # number of parts (of size k+1 each)
        return (l == k-1 and v == r*(k+1))

    # Conference graphs. Only possible if 'v' is a sum of two squares (3.A of
    # [BL1984]_)
    if (v-1)*(mu-l)-2*k == 0:
        return two_squares_c(v, tmp)

    rr, ss = eigenvalues(v, k, l, mu)
    if rr is None:
        return False
    r, s = rr, ss

    # p.87 of [BL1984]_
    # "Integrality condition"
    if ((s+1)*(k-s)*k) % (mu*(s-r)) or ((r+1)*(k-r)*k) % (mu*(s-r)):
        return False

    # Theorem 21.3 of [WilsonACourse] or
    # 3.B of [BL1984]_
    # (Krein conditions)
    if (r+1)*(k+r+2*r*s) > (k+r)*(s+1)**2 or (s+1)*(k+s+2*r*s) > (k+s)*(r+1)**2:
        return False

    # multiplicity of eigenvalues 'r,s' (f=lambda_r, g=lambda_s)
    #
    # They are integers (checked by the 'integrality condition').
    f = -k*(s+1)*(k-s)//(mu*(r-s))
    g = k*(r+1)*(k-r)//(mu*(r-s))
    if 1 + f + g != v:  # the only other eigenvalue, k, has multiplicity 1
        return False

    # 3.C of [BL1984]_
    # (Absolute bound)
    if 2*v > f*(f+3) or 2*v > g*(g+3):
        return False

    # 3.D of [BL1984]_
    # (Claw bound)
    if (mu != s**2 and
            mu != s*(s+1) and
            2*(r+1) > s*(s+1)*(mu+1)):
        return False

    # 3.E of [BL1984]_
    # (the Case μ=1)
    if mu == 1:
        if k % (l+1) or (v*k) % ((l+1)*(l+2)):
            return False

    # 3.F of [BL1984]_
    # (the Case μ=2)
    if mu == 2 and 2*k < l*(l + 3) and k % (l + 1):
        return False

    return True


def strongly_regular_graph(int v, int k, int l, int mu=-1, bint existence=False, bint check=True):
    r"""
    Return a `(v,k,\lambda,\mu)`-strongly regular graph.

    This function relies partly on Andries Brouwer's `database of strongly
    regular graphs <https://www.win.tue.nl/~aeb/graphs/srg/srgtab.html>`__. See
    the documentation of :mod:`sage.graphs.strongly_regular_db` for more
    information.

    INPUT:

    - ``v,k,l,mu`` (integers) -- note that ``mu``, if unspecified, is
      automatically determined from ``v,k,l``.

    - ``existence`` (boolean;``False``) -- instead of building the graph,
      return:

        - ``True`` -- meaning that a `(v,k,\lambda,\mu)`-strongly regular graph
          exists.

        - ``Unknown`` -- meaning that Sage does not know if such a strongly
          regular graph exists (see :mod:`sage.misc.unknown`).

        - ``False`` -- meaning that no such strongly regular graph exists.

    - ``check`` -- (boolean) Whether to check that output is correct before
      returning it. As this is expected to be useless (but we are cautious
      guys), you may want to disable it whenever you want speed. Set to
      ``True`` by default.

    EXAMPLES:

    Petersen's graph from its set of parameters::

        sage: graphs.strongly_regular_graph(10,3,0,1,existence=True)
        True
        sage: graphs.strongly_regular_graph(10,3,0,1)
        complement(Johnson graph with parameters 5,2): Graph on 10 vertices

    Now without specifying `\mu`::

        sage: graphs.strongly_regular_graph(10,3,0)
        complement(Johnson graph with parameters 5,2): Graph on 10 vertices

    An obviously infeasible set of parameters::

        sage: graphs.strongly_regular_graph(5,5,5,5,existence=True)
        False
        sage: graphs.strongly_regular_graph(5,5,5,5)
        Traceback (most recent call last):
        ...
        ValueError: There exists no (5, 5, 5, 5)-strongly regular graph

    An set of parameters proved in a paper to be infeasible::

        sage: graphs.strongly_regular_graph(324,57,0,12,existence=True)                 # needs sage.combinat sage.modules
        False
        sage: graphs.strongly_regular_graph(324,57,0,12)                                # needs sage.combinat sage.modules
        Traceback (most recent call last):
        ...
        EmptySetError: Andries Brouwer's database reports that no (324, 57, 0,
        12)-strongly regular graph exists. Comments: <a
        href="srgtabrefs.html#GavrilyukMakhnev05">Gavrilyuk & Makhnev</a> ...

    A set of parameters unknown to be realizable in Andries Brouwer's database::

        sage: graphs.strongly_regular_graph(324,95,22,30,existence=True)                # needs sage.combinat
        Unknown
        sage: graphs.strongly_regular_graph(324,95,22,30)                               # needs sage.combinat
        Traceback (most recent call last):
        ...
        RuntimeError: Andries Brouwer's database reports that no
        (324, 95, 22, 30)-strongly regular graph is known to exist.
        Comments:

    A large unknown set of parameters (not in Andries Brouwer's database)::

        sage: graphs.strongly_regular_graph(1394,175,0,25,existence=True)               # needs sage.combinat
        Unknown
        sage: graphs.strongly_regular_graph(1394,175,0,25)                              # needs sage.combinat
        Traceback (most recent call last):
        ...
        RuntimeError: Sage cannot figure out if a (1394, 175, 0, 25)-strongly
        regular graph exists.

    Test the Claw bound (see 3.D of [BL1984]_)::

        sage: graphs.strongly_regular_graph(2058,242,91,20,existence=True)
        False

    TESTS:

    Check that :trac:`26513` is fixed::

        sage: graphs.strongly_regular_graph(539, 288, 162, 144)                         # needs sage.combinat
        descendant of (540, 264, 138, 120)-strongly regular graph at ... 539 vertices
        sage: graphs.strongly_regular_graph(539, 250, 105, 125)                         # needs sage.combinat
        descendant of (540, 275, 130, 150)-strongly regular graph at ... 539 vertices
        sage: graphs.strongly_regular_graph(209, 100, 45, 50)                           # needs sage.libs.pari
        descendant of complement(merging of S_7 on Circulant(6,[1,4])s) at ... 209 vertices


    Check that all of our constructions are correct - you will need gap_packages spkg installed::

        sage: from sage.graphs.strongly_regular_db import apparently_feasible_parameters
        sage: for p in sorted(apparently_feasible_parameters(1300)):   # not tested, optional gap_package_design
        ....:     if graphs.strongly_regular_graph(*p,existence=True) is True:
        ....:         try:
        ....:             _ = graphs.strongly_regular_graph(*p)
        ....:             print(p, "built successfully")
        ....:         except RuntimeError as e:
        ....:             if 'Brouwer' not in str(e):
        ....:                 raise

    `\mu=0` behaves correctly (:trac:`19712`)::

        sage: graphs.strongly_regular_graph(10,2,1)
        Traceback (most recent call last):
        ...
        ValueError: There exists no (10, 2, 1, 0)-strongly regular graph
        sage: graphs.strongly_regular_graph(12,3,2)
        complement(Multipartite Graph with set sizes [4, 4, 4]): Graph on 12 vertices
        sage: graphs.strongly_regular_graph(6,3,0)
        Multipartite Graph with set sizes [3, 3]: Graph on 6 vertices
    """
    if mu == -1:
        mu = k*(k - l - 1)//(v - k - 1)
    g = strongly_regular_graph_lazy(v, k, l, mu=mu, existence=existence)
    if existence is True:
        return g
    G = g[0](*g[1:])
    if check and (v, k, l, mu) != G.is_strongly_regular(parameters=True):
        params = (v, k, l, mu)
        raise RuntimeError(f"Sage built an incorrect {params}-SRG.")
    return G


def strongly_regular_graph_lazy(int v, int k, int l, int mu=-1, bint existence=False):
    r"""
    return a promise to build an `(v,k,l,mu)`-srg

    Return a promise to build an `(v,k,l,mu)`-srg as a tuple `t`, with `t[0]` a
    function to evaluate on `*t[1:]`.

    Input as in :func:`~sage.graphs.strongly_regular_graphs_db.strongly_regular_graph`,
    although without `check`.

    TESTS::

        sage: from sage.graphs.strongly_regular_db import strongly_regular_graph_lazy
        sage: g,p=strongly_regular_graph_lazy(10,6,3); g,p
        (<cyfunction is_johnson.<locals>.<lambda> at ...>, 5)
        sage: g(p)
        Johnson graph with parameters 5,2: Graph on 10 vertices
        sage: g,p=strongly_regular_graph_lazy(10,3,0,1); g,p
        (<cyfunction strongly_regular_graph_lazy.<locals>.<lambda> at...>,
         (5,))
        sage: g(p)
        complement(Johnson graph with parameters 5,2): Graph on 10 vertices
        sage: g,p=strongly_regular_graph_lazy(12,3,2); g,p
        (<cyfunction strongly_regular_graph_lazy.<locals>.<lambda> at...>,
         (3, 4))
        sage: g(p)
        complement(Multipartite Graph with set sizes [4, 4, 4]): Graph on 12 vertices
        sage: g = strongly_regular_graph_lazy(539,250,105); g                           # needs sage.combinat sage.modules
        (<cyfunction is_twograph_descendant_of_srg.<locals>.la at...>,
         5,
         11)
        sage: g[0](*g[1:])                                                              # needs sage.combinat sage.modules
        descendant of (540, 275, 130, 150)-strongly regular graph at 0: Graph on 539 vertices
    """
    load_brouwer_database()
    if mu == -1:
        mu = k*(k - l - 1)//(v - k - 1)

    params = (v, k, l, mu)
    params_complement = (v, v - k - 1, v - 2*k + mu - 2, v - 2*k + l)

    if not seems_feasible(v, k, l, mu):
        if existence:
            return False
        raise ValueError(f"There exists no {params}-strongly regular graph")

    if _small_srg_database is None:
        _build_small_srg_database()

    if params in _small_srg_database:
        val = _small_srg_database[params]
        return True if existence else (val[0], *val[1:])
    if params_complement in _small_srg_database:
        val = _small_srg_database[params_complement]
        return True if existence else (lambda *t: val[0](*t).complement(), *val[1:])

    test_functions = [is_complete_multipartite,  # must be 1st, to prevent 0-divisions
                      is_paley, is_johnson,
                      is_orthogonal_array_block_graph,
                      is_steiner, is_affine_polar,
                      is_goethals_seidel,
                      is_orthogonal_polar,
                      is_NOodd, is_NOperp_F5, is_NO_F2, is_NO_F3, is_NU,
                      is_unitary_polar, is_unitary_dual_polar, is_GQqmqp,
                      is_RSHCD,
                      is_twograph_descendant_of_srg,
                      is_taylor_twograph_srg,
                      is_switch_OA_srg,
                      is_polhill,
                      is_haemers,
                      is_cossidente_penttila,
                      is_mathon_PC_srg,
                      is_muzychuk_S6,
                      is_nowhere0_twoweight,
                      is_switch_skewhad]

    # Going through all test functions, for the set of parameters and its
    # complement.
    for f in test_functions:
        if f(*params):
            if existence:
                return True
            ans = f(*params)
            return (ans[0], *ans[1:])
        if f(*params_complement):
            if existence:
                return True
            ans = f(*params_complement)
            return (lambda t: ans[0](*t).complement(), ans[1:])

    # From now on, we have no idea how to build the graph.
    #
    # We try to return the most appropriate error message.

    global _brouwer_database
    brouwer_data = _brouwer_database.get(params, None)

    if brouwer_data is not None:
        comments = brouwer_data['comments']
        if brouwer_data['status'] == 'impossible':
            if existence:
                return False
            raise EmptySetError(
                f"Andries Brouwer's database reports that no "
                f"{params}-strongly regular graph exists. Comments: {comments}")

        if brouwer_data['status'] == 'open':
            if existence:
                return Unknown
            raise RuntimeError(
                f"Andries Brouwer's database reports that no "
                f"{params}-strongly regular graph is known to exist.\n"
                f"Comments: {comments}")

        if brouwer_data['status'] == 'exists':
            if existence:
                return True
            raise RuntimeError(
                f"Andries Brouwer's database claims that such a "
                f"{params}-strongly regular graph exists, but Sage does not "
                f"know how to build it. If *you* do, please get in touch "
                f"with us on sage-devel!\n"
                f"Comments: {comments}")
    if existence:
        return Unknown
    raise RuntimeError(
        f"Sage cannot figure out if a {params}-strongly "
        f"regular graph exists.")


def apparently_feasible_parameters(int n):
    r"""
    Return a list of a priori feasible parameters `(v,k,\lambda,\mu)`, with `0<\mu<k`.

    Note that some of those that it returns may also be infeasible for more
    involved reasons. The condition `0<\mu<k` makes sure we skip trivial cases of
    complete multipartite graphs and their complements.

    INPUT:

    - ``n`` (integer) -- return all a-priori feasible tuples `(v,k,\lambda,\mu)`
      for `v<n`

    EXAMPLES:

    All sets of parameters with `v<20` which pass basic arithmetic tests are
    feasible::

        sage: from sage.graphs.strongly_regular_db import apparently_feasible_parameters
        sage: small_feasible = apparently_feasible_parameters(20); small_feasible
        {(5, 2, 0, 1),
         (9, 4, 1, 2),
         (10, 3, 0, 1),
         (10, 6, 3, 4),
         (13, 6, 2, 3),
         (15, 6, 1, 3),
         (15, 8, 4, 4),
         (16, 5, 0, 2),
         (16, 6, 2, 2),
         (16, 9, 4, 6),
         (16, 10, 6, 6),
         (17, 8, 3, 4)}
        sage: all(graphs.strongly_regular_graph(*x,existence=True) is True              # needs sage.libs.pari
        ....:     for x in small_feasible)
        True

    But that becomes wrong for `v<60` (because of the non-existence of a
    `(49,16,3,6)`-strongly regular graph)::

        sage: small_feasible = apparently_feasible_parameters(60)
        sage: all(graphs.strongly_regular_graph(*x,existence=True) is True              # needs sage.libs.pari
        ....:     for x in small_feasible)
        False
    """
    cdef int v, k, l, mu
    feasible = set()
    for v in range(n):
        for k in range(1, v - 1):
            for l in range(k - 1):
                mu = k*(k - l - 1)//(v - k - 1)
                if mu > 0 and mu < k and seems_feasible(v, k, l, mu):
                    feasible.add((v, k, l, mu))
    return feasible


def _build_small_srg_database():
    r"""
    Build the database of small strongly regular graphs.

    This data is stored in the module-level variable ``_small_srg_database``.
    We use formulas from Cor.3.7 of [CK1986]_ to compute parameters of the
    graph of the projective 2-intersection set associated with a 2-weight code `C`,
    and the usual theory of duality in association schemes to compute the
    parameters of the graph of words of `C`. Another relevant reference is
    Sect.9.8.3 of [BH2012]_.

    EXAMPLES::

        sage: from sage.graphs.strongly_regular_db import _build_small_srg_database
        sage: _build_small_srg_database()                                               # needs sage.modules sage.rings.finite_rings

    TESTS:

    Make sure that all two-weight codes yield the strongly regular graphs we
    expect::

        sage: graphs.strongly_regular_graph(81, 50, 31, 30)                             # needs sage.libs.pari
        complement(two-intersection set in PG(4,3)): Graph on 81 vertices
<<<<<<< HEAD
        sage: graphs.strongly_regular_graph(243, 220, 199, 200)                 # long time
=======
        sage: graphs.strongly_regular_graph(243, 220, 199, 200)         # long time, needs sage.rings.finite_rings
>>>>>>> 0fd59670
        two-weight code: [55, 5] linear code over GF(3): Graph on 243 vertices
        sage: graphs.strongly_regular_graph(256, 153, 92, 90)                           # needs sage.combinat
        complement(two-intersection set in PG(4,4)): Graph on 256 vertices
        sage: graphs.strongly_regular_graph(256, 170, 114, 110)                         # needs sage.combinat
        complement(two-intersection set in PG(8,2)): Graph on 256 vertices
        sage: graphs.strongly_regular_graph(256, 187, 138, 132)                         # needs sage.combinat
        complement(two-intersection set in PG(8,2)): Graph on 256 vertices
<<<<<<< HEAD
        sage: graphs.strongly_regular_graph(512, 73, 12, 10)                    # not tested (too long)
=======
        sage: graphs.strongly_regular_graph(512, 73, 12, 10)    # not tested (too long), needs sage.rings.finite_rings
>>>>>>> 0fd59670
        two-weight code: [219, 9] linear code over GF(2): Graph on 512 vertices
        sage: graphs.strongly_regular_graph(512, 219, 106, 84)                  # long time
        two-intersection set in PG(9,2): Graph on 512 vertices
<<<<<<< HEAD
        sage: graphs.strongly_regular_graph(512, 315, 202, 180)                 # not tested (too long)
=======
        sage: graphs.strongly_regular_graph(512, 315, 202, 180)         # not tested (too long), needs sage.rings.finite_rings
>>>>>>> 0fd59670
        two-weight code: [70, 9] linear code over GF(2): Graph on 512 vertices
        sage: graphs.strongly_regular_graph(625, 364, 213, 210)                 # long time
        complement(two-intersection set in PG(4,5)): Graph on 625 vertices
        sage: graphs.strongly_regular_graph(625, 416, 279, 272)                 # long time
        complement(two-intersection set in PG(4,5)): Graph on 625 vertices
        sage: graphs.strongly_regular_graph(625, 468, 353, 342)                 # long time
        complement(two-intersection set in PG(4,5)): Graph on 625 vertices
        sage: graphs.strongly_regular_graph(729, 336, 153,156)                  # not tested (too long)
        two-intersection set in PG(6,3): Graph on 729 vertices
        sage: graphs.strongly_regular_graph(729, 420, 243, 240)                 # not tested (too long)
        complement(two-intersection set in PG(6,3)): Graph on 729 vertices
        sage: graphs.strongly_regular_graph(729, 448, 277, 272)                 # not tested (too long)
        complement(two-intersection set in PG(6,3)): Graph on 729 vertices
        sage: graphs.strongly_regular_graph(729, 476, 313, 306)                 # not tested (too long)
        complement(two-intersection set in PG(6,3)): Graph on 729 vertices
        sage: graphs.strongly_regular_graph(729, 532, 391, 380)                 # not tested (too long)
        complement(two-intersection set in PG(6,3)): Graph on 729 vertices
        sage: graphs.strongly_regular_graph(729, 560, 433, 420)                 # not tested (too long)
        complement(two-intersection set in PG(6,3)): Graph on 729 vertices
        Graph on 729 vertices
        sage: graphs.strongly_regular_graph(729, 616, 523, 506)                 # not tested (too long)
        complement(two-intersection set in PG(6,3)): Graph on 729 vertices
        sage: graphs.strongly_regular_graph(1024, 363, 122, 132)                # not tested (too long)
        two-intersection set in PG(5,4): Graph on 1024 vertices
        sage: graphs.strongly_regular_graph(1024, 396, 148, 156)                # not tested (too long)
        two-intersection set in PG(5,4): Graph on 1024 vertices
        sage: graphs.strongly_regular_graph(1024, 429, 176, 182)                # not tested (too long)
        two-intersection set in PG(5,4): Graph on 1024 vertices
        sage: graphs.strongly_regular_graph(1024, 825, 668, 650)                # not tested (too long)
        complement(two-intersection set in PG(10,2)): Graph on 1024 vertices
    """
    from sage.graphs.generators.smallgraphs import McLaughlinGraph
    from sage.graphs.generators.smallgraphs import CameronGraph
    from sage.graphs.generators.smallgraphs import GritsenkoGraph
    from sage.graphs.generators.smallgraphs import M22Graph
    from sage.graphs.generators.smallgraphs import SimsGewirtzGraph
    from sage.graphs.generators.smallgraphs import HoffmanSingletonGraph
    from sage.graphs.generators.smallgraphs import HigmanSimsGraph
    from sage.graphs.generators.smallgraphs import IoninKharaghani765Graph
    from sage.graphs.generators.smallgraphs import JankoKharaghaniGraph
    from sage.graphs.generators.smallgraphs import LocalMcLaughlinGraph
    from sage.graphs.generators.smallgraphs import SuzukiGraph
    from sage.graphs.generators.smallgraphs import MathonStronglyRegularGraph
    from sage.graphs.generators.smallgraphs import U42Graph216
    from sage.graphs.generators.smallgraphs import U42Graph540

    global _small_srg_database
    _small_srg_database = {
        ( 36,  14,  4,  6): [Graph, ('c~rLDEOcKTPO`U`HOIj@MWFLQFAaRIT`HIWqPsQQJ'
                                     'DXGLqYM@gRLAWLdkEW@RQYQIErcgesClhKefC_ygS'
                                     'GkZ`OyHETdK[?lWStCapVgKK')],
        ( 50,   7,  0,  1): [HoffmanSingletonGraph],
        ( 56,  10,  0,  2): [SimsGewirtzGraph],
        ( 65,  32,  15, 16): [GritsenkoGraph],
        ( 77,  16,   0,  4): [M22Graph],
        (100,  22,   0,  6): [HigmanSimsGraph],
        (100,  44,  18, 20): [SRG_100_44_18_20],
        (100,  45,  20, 20): [SRG_100_45_20_20],
        (105,  32,   4, 12): [SRG_105_32_4_12],
        (120,  63,  30, 36): [SRG_120_63_30_36],
        (120,  77,  52, 44): [SRG_120_77_52_44],
        (126,  25,   8,  4): [SRG_126_25_8_4],
        (126,  50,  13, 24): [SRG_126_50_13_24],
        (144,  39,   6, 12): [SRG_144_39_6_12],
        (162,  56,  10, 24): [LocalMcLaughlinGraph],
        (175,  72,  20, 36): [SRG_175_72_20_36],
        (176,  49,  12, 14): [SRG_176_49_12_14],
        (176,  90,  38, 54): [SRG_176_90_38_54],
        (176, 105,  68, 54): [SRG_176_105_68_54],
        (196,  91,  42, 42): [SRG_196_91_42_42],
        (210,  99,  48, 45): [SRG_210_99_48_45],
        (216,  40,   4,  8): [U42Graph216],
        (220,  84,  38, 28): [SRG_220_84_38_28],
        (231,  30,   9,  3): [CameronGraph],
        (243, 110,  37, 60): [SRG_243_110_37_60],
        (253, 140,  87, 65): [SRG_253_140_87_65],
        (275, 112,  30, 56): [McLaughlinGraph],
        (276, 140,  58, 84): [SRG_276_140_58_84],
        (280, 117, 44,  52): [SRG_280_117_44_52],
        (280, 135,  70, 60): [SRG_280_135_70_60],
        (416, 100,  36, 20): [SRG_416_100_36_20],
        (540, 187,  58, 68): [U42Graph540],
        (560, 208,  72, 80): [SRG_560_208_72_80],
        (630,  85,  20, 10): [SRG_630_85_20_10],
        (765, 192,  48, 48): [IoninKharaghani765Graph],
        (784, 243,  82, 72): [MathonStronglyRegularGraph, 0],
        (784, 270, 98, 90):  [MathonStronglyRegularGraph, 1],
        (784, 297, 116, 110):[MathonStronglyRegularGraph, 2],
        (936, 375, 150,150): [JankoKharaghaniGraph, 936],
        (1288,792, 476,504): [SRG_1288_792_476_504],
        (1782,416, 100, 96): [SuzukiGraph],
        (1800,1029,588,588): [JankoKharaghaniGraph, 1800],
    }

    # Turns the known two-weight codes into SRG constructors
    #
    cdef int n, q, k, w1, w2, K, N, l, m, K_O, l_O, m_O
    import sage.coding.two_weight_db
    from sage.matrix.constructor import matrix
    from sage.rings.integer_ring import ZZ
    cinv = matrix(ZZ, [[1, 0, 0], [0, 0, 1], [0, 1, 0]])
    for code in sage.coding.two_weight_db.data:
        n, q, k, w1, w2 = code['n'], code['K'].cardinality(), code['k'], code['w1'], code['w2']
        N = q**k
        K_O = n*(q - 1)
        l_O = K_O**2 + 3*K_O - q*(w1 + w2) - K_O*q*(w1 + w2) + w1*w2*q**2
        m_O = (w1*w2*q**2)//N

        em = eigenmatrix(N, K_O, l_O, m_O)  # 1st eigenmatrix
        assert((em is not None) and (em.det() != 0))
        emi = N*em.inverse()                # 2nd eigenmatrix
        # 1st and 2nd eigenmatrices equal up to renumbering graphs?
        selfdual = em == cinv*emi*cinv
        _small_srg_database[N, K_O, l_O, m_O] = \
            [lambda x: strongly_regular_from_two_intersection_set(x.transpose()), code['M']]
        if not selfdual:  # we can build two graphs (not complements to each other!)
            K, s, r = emi[0, 1], emi[1, 1], emi[2, 1]  # by Thm 5.7 in [CK1986]_.
            l = K + r*s + r + s
            m = K + r*s
            _small_srg_database[N, K, l, m] = [strongly_regular_from_two_weight_code, code['M']]


cdef load_brouwer_database():
    r"""
    Loads Andries Brouwer's database into _brouwer_database.
    """
    global _brouwer_database
    if _brouwer_database is not None:
        return

    from sage.env import GRAPHS_DATA_DIR
    filename = os.path.join(GRAPHS_DATA_DIR, 'brouwer_srg_database.json')
    with open(filename) as fobj:
        database = json.load(fobj)

    _brouwer_database = {
        (v, k, l, mu): {'status': status, 'comments': comments}
        for (v, k, l, mu, status, comments) in database
    }


def _check_database():
    r"""
    Checks the coherence of Andries Brouwer's database with Sage.

    The function also outputs some statistics on the database.

    EXAMPLES::

        sage: from sage.graphs.strongly_regular_db import _check_database
        sage: _check_database() # long time
        Sage cannot build a (512  133  24   38  ) that exists. Comment ...
        ...
        In Andries Brouwer's database:
        - 462 impossible entries
        - 2911 undecided entries
        - 1165 realizable entries (Sage misses ... of them)

    """
    global _brouwer_database
    load_brouwer_database()

    # Check that all parameters detected as infeasible are actually infeasible
    # in Brouwer's database, for a test that was implemented.
    for params in set(_brouwer_database).difference(apparently_feasible_parameters(1301)):
        if _brouwer_database[params]['status'] != "impossible":
            raise RuntimeError("Brouwer's db does not seem to know that {} in unfeasible".format(params))
        comment = _brouwer_database[params]['comments']
        if ('Krein'    in comment or
            'Absolute' in comment or
            'Conf'     in comment or
            'mu=1'     in comment or
            '&mu;=2'   in comment):
            continue
        raise RuntimeError("We detected that {} was unfeasible, but maybe we should not have".format(params))

    # We empty the global database, to be sure that strongly_regular_graph does
    # not use its data to answer.
    _brouwer_database, saved_database = {}, _brouwer_database

    cdef int missed = 0
    for params, dic in sorted(saved_database.items()):
        sage_answer = strongly_regular_graph(*params, existence=True)
        if dic['status'] == 'open':
            if sage_answer is True:
                print("Sage can build a {}, Brouwer's database cannot".format(params))
            assert sage_answer is not False
        elif dic['status'] == 'exists':
            if sage_answer is not True:
                print(("Sage cannot build a ({:<4} {:<4} {:<4} {:<4}) that exists. " +
                       "Comment from Brouwer's database: ").format(*params)
                      + dic['comments'])
                missed += 1
            assert sage_answer is not False
        elif dic['status'] == 'impossible':
            assert sage_answer is not True
        else:
            assert False  # must not happen

    status = [x['status'] for x in saved_database.values()]
    print("\nIn Andries Brouwer's database:")
    print("- {} impossible entries".format(status.count('impossible')))
    print("- {} undecided entries".format(status.count('open')))
    print("- {} realizable entries (Sage misses {} of them)".format(status.count('exists'), missed))

    # Reassign its value to the global database
    _brouwer_database = saved_database<|MERGE_RESOLUTION|>--- conflicted
+++ resolved
@@ -915,15 +915,9 @@
         sage: from sage.graphs.strongly_regular_db import is_cossidente_penttila
         sage: t =  is_cossidente_penttila(378, 52, 1, 8); t                             # needs sage.libs.pari
         (<function CossidentePenttilaGraph at ...>, 5)
-<<<<<<< HEAD
-        sage: g = t[0](*t[1:]); g                      # optional - gap_package_design
+        sage: g = t[0](*t[1:]); g                       # optional - gap_package_design, needs sage.libs.pari
         CossidentePenttila(5): Graph on 378 vertices
-        sage: g.is_strongly_regular(parameters=True)   # optional - gap_package_design
-=======
-        sage: g = t[0](*t[1:]); g               # optional - gap_packages               # needs sage.libs.pari
-        CossidentePenttila(5): Graph on 378 vertices
-        sage: g.is_strongly_regular(parameters=True)    # optional - gap_packages, needs sage.libs.pari
->>>>>>> 0fd59670
+        sage: g.is_strongly_regular(parameters=True)    # optional - gap_package_design, needs sage.libs.pari
         (378, 52, 1, 8)
 
     TESTS::
@@ -1023,11 +1017,7 @@
         sage: from sage.graphs.strongly_regular_db import is_polhill
         sage: t = is_polhill(1024, 231,  38,  56); t
         [<cyfunction is_polhill.<locals>.<lambda> at ...>]
-<<<<<<< HEAD
-        sage: g = t[0](*t[1:]); g                       # not tested (too long)
-=======
         sage: g = t[0](*t[1:]); g               # not tested (too long)
->>>>>>> 0fd59670
         Graph on 1024 vertices
         sage: g.is_strongly_regular(parameters=True)    # not tested (too long)
         (1024, 231, 38, 56)
@@ -1664,11 +1654,7 @@
 
     EXAMPLES::
 
-<<<<<<< HEAD
-        sage: graphs.strongly_regular_graph(170, 78, 35, 36)  # indirect doctest
-=======
-        sage: graphs.strongly_regular_graph(170, 78, 35, 36) # indirect doctest         # needs sage.combinat sage.modules
->>>>>>> 0fd59670
+        sage: graphs.strongly_regular_graph(170, 78, 35, 36)  # indirect doctest        # needs sage.combinat sage.modules
         Graph on 170 vertices
 
     TESTS::
@@ -2689,13 +2675,8 @@
     EXAMPLES::
 
         sage: from sage.graphs.strongly_regular_db import SRG_1288_792_476_504
-<<<<<<< HEAD
-        sage: G = SRG_1288_792_476_504()                # long time
-        sage: G.is_strongly_regular(parameters=True)    # long time
-=======
-        sage: G = SRG_1288_792_476_504()        # long time                             # needs sage.rings.finite_rings
+        sage: G = SRG_1288_792_476_504()                # long time                     # needs sage.rings.finite_rings
         sage: G.is_strongly_regular(parameters=True)    # long time                     # needs sage.rings.finite_rings
->>>>>>> 0fd59670
         (1288, 792, 476, 504)
     """
     from sage.coding.golay_code import GolayCode
@@ -3143,11 +3124,7 @@
 
         sage: graphs.strongly_regular_graph(81, 50, 31, 30)                             # needs sage.libs.pari
         complement(two-intersection set in PG(4,3)): Graph on 81 vertices
-<<<<<<< HEAD
-        sage: graphs.strongly_regular_graph(243, 220, 199, 200)                 # long time
-=======
-        sage: graphs.strongly_regular_graph(243, 220, 199, 200)         # long time, needs sage.rings.finite_rings
->>>>>>> 0fd59670
+        sage: graphs.strongly_regular_graph(243, 220, 199, 200)                 # long time, needs sage.rings.finite_rings
         two-weight code: [55, 5] linear code over GF(3): Graph on 243 vertices
         sage: graphs.strongly_regular_graph(256, 153, 92, 90)                           # needs sage.combinat
         complement(two-intersection set in PG(4,4)): Graph on 256 vertices
@@ -3155,19 +3132,11 @@
         complement(two-intersection set in PG(8,2)): Graph on 256 vertices
         sage: graphs.strongly_regular_graph(256, 187, 138, 132)                         # needs sage.combinat
         complement(two-intersection set in PG(8,2)): Graph on 256 vertices
-<<<<<<< HEAD
-        sage: graphs.strongly_regular_graph(512, 73, 12, 10)                    # not tested (too long)
-=======
-        sage: graphs.strongly_regular_graph(512, 73, 12, 10)    # not tested (too long), needs sage.rings.finite_rings
->>>>>>> 0fd59670
+        sage: graphs.strongly_regular_graph(512, 73, 12, 10)                    # not tested (too long), needs sage.rings.finite_rings
         two-weight code: [219, 9] linear code over GF(2): Graph on 512 vertices
         sage: graphs.strongly_regular_graph(512, 219, 106, 84)                  # long time
         two-intersection set in PG(9,2): Graph on 512 vertices
-<<<<<<< HEAD
-        sage: graphs.strongly_regular_graph(512, 315, 202, 180)                 # not tested (too long)
-=======
-        sage: graphs.strongly_regular_graph(512, 315, 202, 180)         # not tested (too long), needs sage.rings.finite_rings
->>>>>>> 0fd59670
+        sage: graphs.strongly_regular_graph(512, 315, 202, 180)                 # not tested (too long), needs sage.rings.finite_rings
         two-weight code: [70, 9] linear code over GF(2): Graph on 512 vertices
         sage: graphs.strongly_regular_graph(625, 364, 213, 210)                 # long time
         complement(two-intersection set in PG(4,5)): Graph on 625 vertices
