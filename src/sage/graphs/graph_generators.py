# -*- coding: utf-8 -*-
r"""
Common Graphs

All graphs in Sage can be built through the ``graphs`` object. In order to
build a complete graph on 15 elements, one can do::

    sage: g = graphs.CompleteGraph(15)

To get a path with 4 vertices, and the house graph::

    sage: p = graphs.PathGraph(4)
    sage: h = graphs.HouseGraph()

More interestingly, one can get the list of all graphs that Sage knows how to
build by typing ``graphs.`` in Sage and then hitting tab.
"""
from __future__ import print_function, absolute_import, division
from sage.env import SAGE_NAUTY_BINS_PREFIX as nautyprefix

import subprocess

# This method appends a list of methods to the doc as a 3xN table.

# Here's the point :
#
# we just have to insert the method's name in this file to add it to
# the tab, and in exchange the doc contains a table of width 3 with
# all methods listed, so that the reading order is Column1, then
# Column2, then Column3. Doing this by hand is hell with Sphinx when
# you need to insert a new method inside of the list !

def __append_to_doc(methods):
    global __doc__
    __doc__ += ("\n.. csv-table::\n"
    "    :class: contentstable\n"
    "    :widths: 33, 33, 33\n"
    "    :delim: |\n\n")

    h = (len(methods)+2)//3
    # Reorders the list of methods for horizontal reading, the only one Sphinx understands
    reordered_methods = [0]*3*h
    for i, m in enumerate(methods):
        reordered_methods[3*(i%h)+(i//h)] = m
    methods = reordered_methods

    # Adding the list to the __doc__ string
    wrap_name = lambda x : ":meth:`"+str(x)+" <GraphGenerators."+str(x)+">`" if x else ""
    while methods:
        a = methods.pop(0)
        b = methods.pop(0)
        c = methods.pop(0)
        __doc__ += "    "+wrap_name(a)+" | "+wrap_name(b)+" | "+wrap_name(c)+"\n"

__doc__ += """
**Basic structures**
"""

__append_to_doc(
    ["BullGraph",
     "ButterflyGraph",
     "CircularLadderGraph",
     "ClawGraph",
     "CycleGraph",
     "CompleteBipartiteGraph",
     "CompleteGraph",
     "CompleteMultipartiteGraph",
     "DiamondGraph",
     "GemGraph",
     "DartGraph",
     "ForkGraph",
     "DipoleGraph",
     "EmptyGraph",
     "Grid2dGraph",
     "GridGraph",
     "HouseGraph",
     "HouseXGraph",
     "LadderGraph",
     "LollipopGraph",
     "PathGraph",
     "StarGraph",
     "TadpoleGraph",
     "ToroidalGrid2dGraph",
     "Toroidal6RegularGrid2dGraph"]
    )

__doc__ += """
**Small Graphs**

A small graph is just a single graph and has no parameter influencing
the number of edges or vertices.
"""

__append_to_doc(
    ["Balaban10Cage",
     "Balaban11Cage",
     "BidiakisCube",
     "BiggsSmithGraph",
     "BlanusaFirstSnarkGraph",
     "BlanusaSecondSnarkGraph",
     "BrinkmannGraph",
     "BrouwerHaemersGraph",
     "BuckyBall",
     "CameronGraph",
     "Cell600",
     "Cell120",
     "ChvatalGraph",
     "ClebschGraph",
     "cocliques_HoffmannSingleton",
     "ConwaySmith_for_3S7",
     "CoxeterGraph",
     "DesarguesGraph",
     "DejterGraph",
     "distance_3_doubly_truncated_Golay_code_graph",
     "DoubleStarSnark",
     "DoublyTruncatedWittGraph",
     "DurerGraph",
     "DyckGraph",
     "EllinghamHorton54Graph",
     "EllinghamHorton78Graph",
     "ErreraGraph",
     "F26AGraph",
     "FlowerSnark",
     "FolkmanGraph",
     "FosterGraph",
     "FosterGraph3S6",
     "FranklinGraph",
     "FruchtGraph",
     "GoldnerHararyGraph",
     "GolombGraph",
     "GossetGraph",
     "graph_3O73",
     "GrayGraph",
     "GrotzschGraph",
     "HallJankoGraph",
     "HarborthGraph",
     "HarriesGraph",
     "HarriesWongGraph",
     "HeawoodGraph",
     "HerschelGraph",
     "HigmanSimsGraph",
     "HoffmanGraph",
     "HoffmanSingletonGraph",
     "HoltGraph",
     "HortonGraph",
     "IoninKharaghani765Graph",
     "IvanovIvanovFaradjevGraph",
     "J2Graph",
     "JankoKharaghaniGraph",
     "JankoKharaghaniTonchevGraph",
     "KittellGraph",
     "KrackhardtKiteGraph",
     "Klein3RegularGraph",
     "Klein7RegularGraph",
     "LargeWittGraph",
     "LeonardGraph",
     "LjubljanaGraph",
     "LintSchrijverGraph",
     "LivingstoneGraph",
     "locally_GQ42_distance_transitive_graph",
     "LocalMcLaughlinGraph",
     "M22Graph",
     "MarkstroemGraph",
     "MathonStronglyRegularGraph",
     "McGeeGraph",
     "McLaughlinGraph",
     "MeredithGraph",
     "MoebiusKantorGraph",
     "MoserSpindle",
     "NauruGraph",
     "PappusGraph",
     "PoussinGraph",
     "PerkelGraph",
     "PetersenGraph",
     "RobertsonGraph",
     "SchlaefliGraph",
     "shortened_00_11_binary_Golay_code_graph",
     "shortened_000_111_extended_binary_Golay_code_graph",
     "ShrikhandeGraph",
     "SimsGewirtzGraph",
     "SousselierGraph",
     "SylvesterGraph",
     "SzekeresSnarkGraph",
     "ThomsenGraph",
     "TietzeGraph",
     "TruncatedIcosidodecahedralGraph",
     "TruncatedTetrahedralGraph",
     "TruncatedWittGraph",
     "Tutte12Cage",
     "TutteCoxeterGraph",
     "TutteGraph",
     "U42Graph216",
     "U42Graph540",
     "WagnerGraph",
     "WatkinsSnarkGraph",
     "WellsGraph",
     "WienerArayaGraph",
     "SuzukiGraph"])

__doc__ += """
**Platonic solids** (ordered ascending by number of vertices)
"""

__append_to_doc(
    ["TetrahedralGraph",
     "OctahedralGraph",
     "HexahedralGraph",
     "IcosahedralGraph",
     "DodecahedralGraph"])

__doc__ += """
**Families of graphs**

A family of graph is an infinite set of graphs which can be indexed by fixed
number of parameters, e.g. two integer parameters. (A method whose name starts
with a small letter does not return a single graph object but a graph iterator
or a list of graphs or ...)
"""

__append_to_doc(
<<<<<<< HEAD
    ["AlternatingFormGraph",
     "AztecDiamondGraph",
     "BalancedTree",
     "BarbellGraph",
     "BilinearFormGraph",
=======
    ["AlternatingFormsGraph",
     "AztecDiamondGraph",
     "BalancedTree",
     "BarbellGraph",
     "BilinearFormsGraph",
>>>>>>> 503bc12a
     "BubbleSortGraph",
     "CaiFurerImmermanGraph",
     "chang_graphs",
     "CirculantGraph",
     "cospectral_graphs",
     "CubeGraph",
     "CubeConnectedCycle",
     "DorogovtsevGoltsevMendesGraph",
     "DoubleGrassmannGraph",
     "DoubleOddGraph",
     "DualPolarOrthogonalGraph",
     "EgawaGraph",
     "FibonacciTree",
     "FoldedCubeGraph",
     "FriendshipGraph",
     "fullerenes",
     "FurerGadget",
     "fusenes",
     "FuzzyBallGraph",
     "GeneralizedPetersenGraph",
     "GoethalsSeidelGraph",
     "GrassmannGraph",
     "HalfCube",
     "HammingGraph",
     "HanoiTowerGraph",
     "HararyGraph",
<<<<<<< HEAD
     "HermitianFormGraph",
=======
     "HermitianFormsGraph",
>>>>>>> 503bc12a
     "HyperStarGraph",
     "JohnsonGraph",
     "KneserGraph",
     "LCFGraph",
     "line_graph_forbidden_subgraphs",
     "MathonPseudocyclicMergingGraph",
     "MathonPseudocyclicStronglyRegularGraph",
     "MuzychukS6Graph",
     "MycielskiGraph",
     "MycielskiStep",
     "NKStarGraph",
     "NStarGraph",
     "OddGraph",
     "PaleyGraph",
     "PasechnikGraph",
     "petersen_family",
     "planar_graphs",
     "quadrangulations",
     "RingedTree",
     "SierpinskiGasketGraph",
     "SquaredSkewHadamardMatrixGraph",
     "SwitchedSquaredSkewHadamardMatrixGraph",
     "strongly_regular_graph",
     "trees",
     "triangulations",
     "TuranGraph",
     "UstimenkoGraph",
     "WheelGraph",
     "WindmillGraph"])


__doc__ += """
**Graphs from classical geometries over finite fields**

A number of classes of graphs related to geometries over finite fields and
quadrics and Hermitean varieties there.
"""

__append_to_doc(
    ["AffineOrthogonalPolarGraph",
     "AhrensSzekeresGeneralizedQuadrangleGraph",
     "NonisotropicOrthogonalPolarGraph",
     "NonisotropicUnitaryPolarGraph",
     "OrthogonalDualPolarGraph",
     "OrthogonalPolarGraph",
     "SymplecticDualPolarGraph",
     "SymplecticPolarGraph",
     "TaylorTwographDescendantSRG",
     "TaylorTwographSRG",
     "T2starGeneralizedQuadrangleGraph",
     "Nowhere0WordsTwoWeightCodeGraph",
     "HaemersGraph",
     "CossidentePenttilaGraph",
     "UnitaryDualPolarGraph",
     "UnitaryPolarGraph"])

__doc__ += """
**Chessboard Graphs**
"""

__append_to_doc(
    ["BishopGraph",
     "KingGraph",
     "KnightGraph",
     "QueenGraph",
     "RookGraph"])

__doc__ += """
**Intersection graphs**

These graphs are generated by geometric representations. The objects of
the representation correspond to the graph vertices and the intersections
of objects yield the graph edges.
"""

__append_to_doc(
    ["IntersectionGraph",
     "IntervalGraph",
     "OrthogonalArrayBlockGraph",
     "PermutationGraph",
     "ToleranceGraph"])

__doc__ += """
**Random graphs**
"""

__append_to_doc(
    ["RandomBarabasiAlbert",
     "RandomBicubicPlanar",
     "RandomBipartite",
     "RandomRegularBipartite",
     "RandomBlockGraph",
     "RandomBoundedToleranceGraph",
     "RandomGNM",
     "RandomGNP",
     "RandomHolmeKim",
     "RandomChordalGraph",
     "RandomIntervalGraph",
     "RandomLobster",
     "RandomNewmanWattsStrogatz",
     "RandomRegular",
     "RandomShell",
     "RandomToleranceGraph",
     "RandomTree",
     "RandomTreePowerlaw",
     "RandomTriangulation"])

__doc__ += """
**Graphs with a given degree sequence**
"""

__append_to_doc(
    ["DegreeSequence",
     "DegreeSequenceBipartite",
     "DegreeSequenceConfigurationModel",
     "DegreeSequenceExpected",
     "DegreeSequenceTree"])

__doc__ += """
**Miscellaneous**
"""

__append_to_doc(
    ["WorldMap",
     "EuropeMap",
     "AfricaMap",
     "USAMap"]
    )

__doc__ += """

AUTHORS:

- Robert Miller (2006-11-05): initial version, empty, random, petersen

- Emily Kirkman (2006-11-12): basic structures, node positioning for
  all constructors

- Emily Kirkman (2006-11-19): docstrings, examples

- William Stein (2006-12-05): Editing.

- Robert Miller (2007-01-16): Cube generation and plotting

- Emily Kirkman (2007-01-16): more basic structures, docstrings

- Emily Kirkman (2007-02-14): added more named graphs

- Robert Miller (2007-06-08-11): Platonic solids, random graphs,
  graphs with a given degree sequence, random directed graphs

- Robert Miller (2007-10-24): Isomorph free exhaustive generation

- Nathann Cohen (2009-08-12): WorldMap

- Michael Yurko (2009-9-01): added hyperstar, (n,k)-star, n-star, and
  bubblesort graphs

- Anders Jonsson (2009-10-15): added generalized Petersen graphs

- Harald Schilly and Yann Laigle-Chapuy (2010-03-24): added Fibonacci Tree

- Jason Grout (2010-06-04): cospectral_graphs

- Edward Scheinerman (2010-08-11): RandomTree

- Ed Scheinerman (2010-08-21): added Grotzsch graph and Mycielski graphs

- Ed Scheinerman (2010-11-15): added RandomTriangulation

- Minh Van Nguyen (2010-11-26): added more named graphs

- Keshav Kini (2011-02-16): added Shrikhande and Dyck graphs

- David Coudert (2012-02-10): new RandomGNP generator

- David Coudert (2012-08-02): added chessboard graphs: Queen, King,
  Knight, Bishop, and Rook graphs

- Nico Van Cleemput (2013-05-26): added fullerenes

- Nico Van Cleemput (2013-07-01): added benzenoids

- Birk Eisermann (2013-07-29): new section 'intersection graphs',
  added (random, bounded) tolerance graphs

- Marco Cognetta (2016-03-03): added TuranGraph


Functions and methods
---------------------
"""

###########################################################################

#           Copyright (C) 2006 Robert L. Miller <rlmillster@gmail.com>
#                              and Emily A. Kirkman
#           Copyright (C) 2009 Michael C. Yurko <myurko@gmail.com>
#
# Distributed  under  the  terms  of  the  GNU  General  Public  License (GPL)
#                         http://www.gnu.org/licenses/
###########################################################################

# import from Python standard library

# import from Sage library
from . import graph


class GraphGenerators():
    r"""
    A class consisting of constructors for several common graphs, as well as
    orderly generation of isomorphism class representatives. See the
    :mod:`module's help <sage.graphs.graph_generators>` for a list of supported
    constructors.

    A list of all graphs and graph structures (other than isomorphism class
    representatives) in this database is available via tab completion. Type
    "graphs." and then hit the tab key to see which graphs are available.

    The docstrings include educational information about each named
    graph with the hopes that this class can be used as a reference.

    For all the constructors in this class (except the octahedral,
    dodecahedral, random and empty graphs), the position dictionary is
    filled to override the spring-layout algorithm.


    ORDERLY GENERATION::

        graphs(vertices, property=lambda x: True, augment='edges', size=None)

    This syntax accesses the generator of isomorphism class
    representatives. Iterates over distinct, exhaustive
    representatives.

    Also: see the use of the nauty package for generating graphs
    at the :meth:`nauty_geng` method.

    INPUT:

    - ``vertices`` -- a natural number or ``None`` to infinitely generate
      bigger and bigger graphs.

    - ``property`` -- (default: ``lambda x: True``) any property to be
      tested on graphs before generation, but note that in general the
      graphs produced are not the same as those produced by using the
      property function to filter a list of graphs produced by using
      the ``lambda x: True`` default. The generation process assumes
      the property has certain characteristics set by the ``augment``
      argument, and only in the case of inherited properties such that
      all subgraphs of the relevant kind (for ``augment='edges'`` or
      ``augment='vertices'``) of a graph with the property also
      possess the property will there be no missing graphs.  (The
      ``property`` argument is ignored if ``degree_sequence`` is
      specified.)

    - ``augment`` -- (default: ``'edges'``) possible values:

      - ``'edges'`` -- augments a fixed number of vertices by
        adding one edge. In this case, all graphs on *exactly* ``n=vertices`` are
        generated. If for any graph G satisfying the property, every
        subgraph, obtained from G by deleting one edge but not the vertices
        incident to that edge, satisfies the property, then this will
        generate all graphs with that property. If this does not hold, then
        all the graphs generated will satisfy the property, but there will
        be some missing.

      - ``'vertices'`` -- augments by adding a vertex and
        edges incident to that vertex. In this case, all graphs *up to*
        ``n=vertices`` are generated. If for any graph G satisfying the
        property, every subgraph, obtained from G by deleting one vertex
        and only edges incident to that vertex, satisfies the property,
        then this will generate all graphs with that property. If this does
        not hold, then all the graphs generated will satisfy the property,
        but there will be some missing.

    - ``size`` -- (default: ``None``) the size of the graph to be generated.

    - ``degree_sequence`` -- (default: ``None``) a sequence of non-negative integers,
      or ``None``. If specified, the generated graphs will have these
      integers for degrees. In this case, property and size are both
      ignored.

    - ``loops`` -- (default: ``False``) whether to allow loops in the graph
      or not.

    - ``sparse`` -- (default: ``True``); whether to use a sparse or dense data
      structure. See the documentation of :class:`~sage.graphs.graph.Graph`.

    - ``copy`` (boolean) -- If set to ``True`` (default)
      this method makes copies of the graphs before returning
      them. If set to ``False`` the method returns the graph it
      is working on. The second alternative is faster, but modifying
      any of the graph instances returned by the method may break
      the function's behaviour, as it is using these graphs to
      compute the next ones: only use ``copy = False`` when
      you stick to *reading* the graphs returned.

    EXAMPLES:

    Print graphs on 3 or less vertices::

        sage: for G in graphs(3, augment='vertices'):
        ....:     print(G)
        Graph on 0 vertices
        Graph on 1 vertex
        Graph on 2 vertices
        Graph on 3 vertices
        Graph on 3 vertices
        Graph on 3 vertices
        Graph on 2 vertices
        Graph on 3 vertices

    Print graphs on 3 vertices.

    ::

        sage: for G in graphs(3):
        ....:    print(G)
        Graph on 3 vertices
        Graph on 3 vertices
        Graph on 3 vertices
        Graph on 3 vertices

    Generate all graphs with 5 vertices and 4 edges.

    ::

        sage: L = graphs(5, size=4)
        sage: len(list(L))
        6

    Generate all graphs with 5 vertices and up to 4 edges.

    ::

        sage: L = list(graphs(5, lambda G: G.size() <= 4))
        sage: len(L)
        14
        sage: graphs_list.show_graphs(L) # long time

    Generate all graphs with up to 5 vertices and up to 4 edges.

    ::

        sage: L = list(graphs(5, lambda G: G.size() <= 4, augment='vertices'))
        sage: len(L)
        31
        sage: graphs_list.show_graphs(L)              # long time

    Generate all graphs with degree at most 2, up to 6 vertices.

    ::

        sage: property = lambda G: ( max([G.degree(v) for v in G] + [0]) <= 2 )
        sage: L = list(graphs(6, property, augment='vertices'))
        sage: len(L)
        45

    Generate all bipartite graphs on up to 7 vertices: (see
    :oeis:`A033995`)

    ::

        sage: L = list( graphs(7, lambda G: G.is_bipartite(), augment='vertices') )
        sage: [len([g for g in L if g.order() == i]) for i in [1..7]]
        [1, 2, 3, 7, 13, 35, 88]

    Generate all bipartite graphs on exactly 7 vertices::

        sage: L = list( graphs(7, lambda G: G.is_bipartite()) )
        sage: len(L)
        88

    Generate all bipartite graphs on exactly 8 vertices::

        sage: L = list( graphs(8, lambda G: G.is_bipartite()) ) # long time
        sage: len(L)                                            # long time
        303

    Remember that the property argument does not behave as a filter,
    except for appropriately inheritable properties::

        sage: property = lambda G: G.is_vertex_transitive()
        sage: len(list(graphs(4, property)))
        1
        sage: sum(1 for g in graphs(4) if property(g))
        4

        sage: property = lambda G: G.is_bipartite()
        sage: len(list(graphs(4, property)))
        7
        sage: sum(1 for g in graphs(4) if property(g))
        7

    Generate graphs on the fly: (see :oeis:`A000088`)

    ::

        sage: for i in range(7):
        ....:     print(len(list(graphs(i))))
        1
        1
        2
        4
        11
        34
        156

    Generate all simple graphs, allowing loops: (see :oeis:`A000666`)

    ::

        sage: L = list(graphs(5,augment='vertices',loops=True))               # long time
        sage: for i in [0..5]:  # long time
        ....:     print((i, len([g for g in L if g.order() == i]))) # long time
        (0, 1)
        (1, 2)
        (2, 6)
        (3, 20)
        (4, 90)
        (5, 544)

    Generate all graphs with a specified degree sequence (see :oeis:`A002851`)::

        sage: for i in [4,6,8]:  # long time (4s on sage.math, 2012)
        ....:     print((i, len([g for g in graphs(i, degree_sequence=[3]*i) if g.is_connected()])))
        (4, 1)
        (6, 2)
        (8, 5)
        sage: for i in [4,6,8]:  # long time (7s on sage.math, 2012)
        ....:     print((i, len([g for g in graphs(i, augment='vertices', degree_sequence=[3]*i) if g.is_connected()])))
        (4, 1)
        (6, 2)
        (8, 5)

    ::

        sage: print((10, len([g for g in graphs(10,degree_sequence=[3]*10) if g.is_connected()]))) # not tested
        (10, 19)

    Make sure that the graphs are really independent and the generator
    survives repeated vertex removal (:trac:`8458`)::

        sage: for G in graphs(3):
        ....:     G.delete_vertex(0)
        ....:     print(G.order())
        2
        2
        2
        2

    REFERENCE:

    - Brendan D. McKay, Isomorph-Free Exhaustive generation.  *Journal
      of Algorithms*, Volume 26, Issue 2, February 1998, pages 306-324.
    """

###########################################################################
#   Graph Iterators
###########################################################################

    def __call__(self, vertices=None, property=None, augment='edges',
        size=None, degree_sequence=None, loops=False, sparse=True, copy = True):
        """
        Accesses the generator of isomorphism class representatives.
        Iterates over distinct, exhaustive representatives. See the docstring
        of this class for full documentation.

        EXAMPLES:

        Print graphs on 3 or less vertices::

            sage: for G in graphs(3, augment='vertices'):
            ....:    print(G)
            Graph on 0 vertices
            Graph on 1 vertex
            Graph on 2 vertices
            Graph on 3 vertices
            Graph on 3 vertices
            Graph on 3 vertices
            Graph on 2 vertices
            Graph on 3 vertices

        ::

            sage: for g in graphs():
            ....:    if g.num_verts() > 3: break
            ....:    print(g)
            Graph on 0 vertices
            Graph on 1 vertex
            Graph on 2 vertices
            Graph on 2 vertices
            Graph on 3 vertices
            Graph on 3 vertices
            Graph on 3 vertices
            Graph on 3 vertices

        For more examples, see the class level documentation, or type::

            sage: graphs? # not tested

        REFERENCE:

        - Brendan D. McKay, Isomorph-Free Exhaustive generation.
          Journal of Algorithms Volume 26, Issue 2, February 1998,
          pages 306-324.
        """
        # Use nauty for the basic case, as it is much faster.
        if (vertices and property is None and size is None and
            degree_sequence is None and not loops and augment == 'edges' and
            sparse and copy):
            for g in graphs.nauty_geng(vertices):
                yield g
            return

        if property is None:
            def property(x):
                return True

        from sage.graphs.all import Graph
        from copy import copy as copyfun

        if degree_sequence is not None:
            if vertices is None:
                raise NotImplementedError
            if len(degree_sequence) != vertices or sum(degree_sequence)%2 or sum(degree_sequence) > vertices*(vertices-1):
                raise ValueError("Invalid degree sequence.")
            degree_sequence = sorted(degree_sequence)
            if augment == 'edges':
                def property(x):
                    D = sorted(x.degree())
                    return all(degree_sequence[i] >= d for i, d in enumerate(D))
                def extra_property(x):
                    return degree_sequence == sorted(x.degree())
            else:
                def property(x):
                    D = sorted(x.degree() + [0] * (vertices - x.num_verts()))
                    return all(degree_sequence[i] >= d for i, d in enumerate(D))
                def extra_property(x):
                    if x.num_verts() != vertices:
                        return False
                    return degree_sequence == sorted(x.degree())
        elif size is not None:
            def extra_property(x):
                return x.size() == size
        else:
            def extra_property(x):
                return True

        if augment == 'vertices':
            if vertices is None:
                raise NotImplementedError
            g = Graph(loops=loops, sparse=sparse)
            for gg in canaug_traverse_vert(g, [], vertices, property, loops=loops, sparse=sparse):
                if extra_property(gg):
                    yield copyfun(gg) if copy else gg
        elif augment == 'edges':
            if vertices is None:
                from sage.rings.all import Integer
                vertices = Integer(0)
                while True:
                    for g in self(vertices, loops=loops, sparse=sparse):
                        yield copyfun(g) if copy else g
                    vertices += 1
            g = Graph(vertices, loops=loops, sparse=sparse)
            gens = []
            for i in range(vertices-1):
                gen = list(range(i))
                gen.append(i+1)
                gen.append(i)
                gen += list(range(i + 2, vertices))
                gens.append(gen)
            for gg in canaug_traverse_edge(g, gens, property, loops=loops, sparse=sparse):
                if extra_property(gg):
                    yield copyfun(gg) if copy else gg
        else:
            raise NotImplementedError


    def nauty_geng(self, options="", debug=False):
        r"""
        Return a generator which creates graphs from nauty's geng program.

        INPUT:

        - ``options`` -- string (default: ``""``); a string passed to ``geng``
          as if it was run at a system command line. At a minimum, you *must*
          pass the number of vertices you desire.  Sage expects the graphs to be
          in nauty's "graph6" format, do not set an option to change this
          default or results will be unpredictable.

        - ``debug`` -- boolean (default: ``False``); if ``True`` the first line
          of ``geng``'s output to standard error is captured and the first call
          to the generator's ``next()`` function will return this line as a
          string.  A line leading with ">A" indicates a successful initiation of
          the program with some information on the arguments, while a line
          beginning with ">E" indicates an error with the input.

        The possible options, obtained as output of ``geng --help``::

                 n       : the number of vertices
            mine:maxe    : <int>:<int> a range for the number of edges
                            <int>:0 means '<int> or more' except in the case 0:0
              res/mod : only generate subset res out of subsets 0..mod-1

                -c       : only write connected graphs
                -C       : only write biconnected graphs
                -t       : only generate triangle-free graphs
                -f       : only generate 4-cycle-free graphs
                -b       : only generate bipartite graphs
                              (-t, -f and -b can be used in any combination)
                -m       : save memory at the expense of time (only makes a
                              difference in the absence of -b, -t, -f and n <= 28).
                -d<int>  : a lower bound for the minimum degree
                -D<int>  : a upper bound for the maximum degree
                -v       : display counts by number of edges
                -l       : canonically label output graphs

                -q       : suppress auxiliary output (except from -v)

        Options which cause ``geng`` to use an output format different than the
        graph6 format are not listed above (-u, -g, -s, -y, -h) as they will
        confuse the creation of a Sage graph.  The res/mod option can be useful
        when using the output in a routine run several times in parallel.

        OUTPUT:

        A generator which will produce the graphs as Sage graphs.
        These will be simple graphs: no loops, no multiple edges, no
        directed edges.

        .. SEEALSO::

            :meth:`Graph.is_strongly_regular` -- tests whether a graph is
            strongly regular and/or returns its parameters.

        EXAMPLES:

        The generator can be used to construct graphs for testing,
        one at a time (usually inside a loop).  Or it can be used to
        create an entire list all at once if there is sufficient memory
        to contain it.  ::

            sage: gen = graphs.nauty_geng("2")
            sage: next(gen)
            Graph on 2 vertices
            sage: next(gen)
            Graph on 2 vertices
            sage: next(gen)
            Traceback (most recent call last):
            ...
            StopIteration

        A list of all graphs on 7 vertices.  This agrees with
        :oeis:`A000088`.  ::

            sage: gen = graphs.nauty_geng("7")
            sage: len(list(gen))
            1044

        A list of just the connected graphs on 7 vertices.  This agrees with
        :oeis:`A001349`.  ::

            sage: gen = graphs.nauty_geng("7 -c")
            sage: len(list(gen))
            853

        A list of connected degree exactly 2 graphs on 5 vertices. ::

            sage: gen = graphs.nauty_geng("5 -c -d2 -D2")
            sage: len(list(gen))
            1

        The ``debug`` switch can be used to examine ``geng``'s reaction to the
        input in the ``options`` string.  We illustrate success.  (A failure
        will be a string beginning with ">E".)  Passing the "-q" switch to
        ``geng`` will supress the indicator of a successful initiation, and so
        the first returned value might be an empty string if ``debug`` is
        ``True``::

            sage: gen = graphs.nauty_geng("4", debug=True)
            sage: print(next(gen))
            >A ...geng -d0D3 n=4 e=0-6
            sage: gen = graphs.nauty_geng("4 -q", debug=True)
            sage: next(gen)
            ''

        TESTS:

        Wrong input, ``"-c3"`` instead of ``"-c 3"`` (:trac:`14068`)::

            sage: list(graphs.nauty_geng("-c3", debug=False))
            Traceback (most recent call last):
            ...
            ValueError: wrong format of parameter option
            sage: list(graphs.nauty_geng("-c3", debug=True))
            ['>E Usage: ...geng [-cCmtfbd#D#] [-uygsnh] [-lvq] ...
            sage: list(graphs.nauty_geng("-c 3", debug=True))
            ['>A ...geng -cd1D2 n=3 e=2-3\n', Graph on 3 vertices, Graph on 3 vertices]
        """

        sp = subprocess.Popen(nautyprefix+"geng {0}".format(options), shell=True,
                              stdin=subprocess.PIPE, stdout=subprocess.PIPE,
                              stderr=subprocess.PIPE, close_fds=True,
                              encoding='latin-1')
        msg = sp.stderr.readline()
        if debug:
            yield msg
        elif msg.startswith('>E'):
            raise ValueError('wrong format of parameter option')
        gen = sp.stdout
        while True:
            try:
                s = next(gen)
            except StopIteration:
                # Exhausted list of graphs from nauty geng
                return
            G = graph.Graph(s[:-1], format='graph6')
            yield G


    def cospectral_graphs(self, vertices, matrix_function=lambda g: g.adjacency_matrix(), graphs=None):
        r"""
        Find all sets of graphs on ``vertices`` vertices (with
        possible restrictions) which are cospectral with respect to a
        constructed matrix.

        INPUT:

        - ``vertices`` - The number of vertices in the graphs to be tested

        - ``matrix_function`` - A function taking a graph and giving back
          a matrix.  This defaults to the adjacency matrix.  The spectra
          examined are the spectra of these matrices.

        - ``graphs`` - One of three things:

           - ``None`` (default) - test all graphs having ``vertices``
             vertices

           - a function taking a graph and returning ``True`` or ``False``
             - test only the graphs on ``vertices`` vertices for which
             the function returns ``True``

           - a list of graphs (or other iterable object) - these graphs
             are tested for cospectral sets.  In this case,
             ``vertices`` is ignored.

        OUTPUT:

           A list of lists of graphs.  Each sublist will be a list of
           cospectral graphs (lists of cardinality 1 being omitted).


        .. SEEALSO::

            :meth:`Graph.is_strongly_regular` -- tests whether a graph is
            strongly regular and/or returns its parameters.

        EXAMPLES::

            sage: g=graphs.cospectral_graphs(5)
            sage: sorted(sorted(g.graph6_string() for g in glist) for glist in g)
            [['Dr?', 'Ds_']]
            sage: g[0][1].am().charpoly()==g[0][1].am().charpoly()
            True

        There are two sets of cospectral graphs on six vertices with no isolated vertices::

            sage: g=graphs.cospectral_graphs(6, graphs=lambda x: min(x.degree())>0)
            sage: sorted(sorted(g.graph6_string() for g in glist) for glist in g)
            [['Ep__', 'Er?G'], ['ExGg', 'ExoG']]
            sage: g[0][1].am().charpoly()==g[0][1].am().charpoly()
            True
            sage: g[1][1].am().charpoly()==g[1][1].am().charpoly()
            True

        There is one pair of cospectral trees on eight vertices::

            sage: g=graphs.cospectral_graphs(6, graphs=graphs.trees(8))
            sage: sorted(sorted(g.graph6_string() for g in glist) for glist in g)
            [['GiPC?C', 'GiQCC?']]
            sage: g[0][1].am().charpoly()==g[0][1].am().charpoly()
            True

        There are two sets of cospectral graphs (with respect to the
        Laplacian matrix) on six vertices::

            sage: g=graphs.cospectral_graphs(6, matrix_function=lambda g: g.laplacian_matrix())
            sage: sorted(sorted(g.graph6_string() for g in glist) for glist in g)
            [['Edq_', 'ErcG'], ['Exoo', 'EzcG']]
            sage: g[0][1].laplacian_matrix().charpoly()==g[0][1].laplacian_matrix().charpoly()
            True
            sage: g[1][1].laplacian_matrix().charpoly()==g[1][1].laplacian_matrix().charpoly()
            True

        To find cospectral graphs with respect to the normalized
        Laplacian, assuming the graphs do not have an isolated vertex, it
        is enough to check the spectrum of the matrix `D^{-1}A`, where `D`
        is the diagonal matrix of vertex degrees, and A is the adjacency
        matrix.  We find two such cospectral graphs (for the normalized
        Laplacian) on five vertices::

            sage: def DinverseA(g):
            ....:   A=g.adjacency_matrix().change_ring(QQ)
            ....:   for i in range(g.order()):
            ....:       A.rescale_row(i, 1/len(A.nonzero_positions_in_row(i)))
            ....:   return A
            sage: g=graphs.cospectral_graphs(5, matrix_function=DinverseA, graphs=lambda g: min(g.degree())>0)
            sage: sorted(sorted(g.graph6_string() for g in glist) for glist in g)
            [['Dlg', 'Ds_']]
            sage: g[0][1].laplacian_matrix(normalized=True).charpoly()==g[0][1].laplacian_matrix(normalized=True).charpoly()
            True
        """
        from sage.graphs.all import graphs as graph_gen
        if graphs is None:
            graph_list=graph_gen(vertices, property=lambda _: True)
        elif callable(graphs):
            graph_list=iter(g for g in graph_gen(vertices, property=lambda _: True) if graphs(g))
        else:
            graph_list=iter(graphs)

        from collections import defaultdict
        charpolys=defaultdict(list)
        for g in graph_list:
            cp=matrix_function(g).charpoly()
            charpolys[cp].append(g)

        cospectral_graphs=[]
        for cp,g_list in charpolys.items():
            if len(g_list)>1:
                cospectral_graphs.append(g_list)

        return cospectral_graphs

    def _read_planar_code(self, code_input):
        r"""
        Returns a generator for the plane graphs in planar code format in
        the file code_input (see [BM2016]_).

        A file with planar code starts with a header ``>>planar_code<<``.
        After the header each graph is stored in the following way :

        The first character is the number of vertices, followed by
        n11,...,n1k,null character,n21,...,n2k',null character, ...

        where the n1* are all neighbors of n1 and all n2* are the
        neighbors of n2, ...
        Besides, these neighbors are enumerated in clockwise order.

        INPUT:

        - ``code_input`` - a file containing valid planar code data.

        OUTPUT:

        A generator which will produce the plane graphs as Sage graphs
        with an embedding set. These will be simple graphs: no loops, no
        multiple edges, no directed edges (unless plantri is asked to give
        the dual graphs instead).

        .. SEEALSO::

            - :meth:`~sage.graphs.generic_graph.GenericGraph.set_embedding`,
              :meth:`~sage.graphs.generic_graph.GenericGraph.get_embedding` --
              get/set methods for embeddings.

        EXAMPLES:

        The following example creates a small planar code file in memory and
        reads it using the ``_read_planar_code`` method::

            sage: from io import StringIO
            sage: code_input = StringIO('>>planar_code<<')
            sage: _ = code_input.write('>>planar_code<<')
            sage: for c in [4,2,3,4,0,1,4,3,0,1,2,4,0,1,3,2,0]:
            ....:     _ = code_input.write('{:c}'.format(c))
            sage: _ = code_input.seek(0)
            sage: gen = graphs._read_planar_code(code_input)
            sage: l = list(gen)
            sage: l
            [Graph on 4 vertices]
            sage: l[0].is_isomorphic(graphs.CompleteGraph(4))
            True
            sage: l[0].get_embedding()
            {1: [2, 3, 4],
             2: [1, 4, 3],
             3: [1, 2, 4],
             4: [1, 3, 2]}
        """
        #start of code to read planar code

        header = code_input.read(15)
        assert header == '>>planar_code<<', 'Not a valid planar code header'

        #read graph per graph
        while True:
            c = code_input.read(1)
            if len(c)==0:
                return

            # Each graph is stored in the following way :
            #
            # The first character is the number of vertices, followed by
            # n11,...,n1k,null character,n21,...,n2k',null character, ...
            #
            # where the n1* are all neighbors of n1 and all n2* are the
            # neighbors of n2, ...
            #
            # Besides, these neighbors are enumerated in clockwise order.
            order = ord(c)

            zeroCount = 0

            g = [[] for i in range(order)]

            while zeroCount < order:
                c = code_input.read(1)
                if ord(c) == 0:
                    zeroCount += 1
                else:
                    g[zeroCount].append(ord(c))

            # construct graph based on g

            # first taking care that every edge is given twice
            edges_g = {i + 1: [j for j in di if j < i + 1]
                       for i, di in enumerate(g)}

            # then adding half of the loops (if any)
            has_loops = False
            for i, di in enumerate(g):
                Ni = di.count(i + 1)
                if Ni > 1:
                    edges_g[i + 1] += [i + 1] * (Ni // 2)
                    has_loops = True
            G = graph.Graph(edges_g, loops=has_loops)

            if not(G.has_multiple_edges() or has_loops):
                embed_g = {i + 1: di for i, di in enumerate(g)}
                G.set_embedding(embed_g)
            yield(G)

    def fullerenes(self, order, ipr=False):
        r"""
        Returns a generator which creates fullerene graphs using
        the buckygen generator (see [BGM2012]_).

        INPUT:

        - ``order`` - a positive even integer smaller than or equal to 254.
          This specifies the number of vertices in the generated fullerenes.

        - ``ipr`` - default: ``False`` - if ``True`` only fullerenes that
          satisfy the Isolated Pentagon Rule are generated. This means that
          no pentagonal faces share an edge.

        OUTPUT:

        A generator which will produce the fullerene graphs as Sage graphs
        with an embedding set. These will be simple graphs: no loops, no
        multiple edges, no directed edges.

        .. SEEALSO::

            - :meth:`~sage.graphs.generic_graph.GenericGraph.set_embedding`,
              :meth:`~sage.graphs.generic_graph.GenericGraph.get_embedding` --
              get/set methods for embeddings.

        EXAMPLES:

        There are 1812 isomers of `\textrm{C}_{60}`, i.e., 1812 fullerene graphs
        on 60 vertices::

            sage: gen = graphs.fullerenes(60)  # optional buckygen
            sage: len(list(gen))  # optional buckygen
            1812

        However, there is only one IPR fullerene graph on 60 vertices: the famous
        Buckminster Fullerene::

            sage: gen = graphs.fullerenes(60, ipr=True)  # optional buckygen
            sage: next(gen)  # optional buckygen
            Graph on 60 vertices
            sage: next(gen)  # optional buckygen
            Traceback (most recent call last):
            ...
            StopIteration

        The unique fullerene graph on 20 vertices is isomorphic to the dodecahedron
        graph. ::

            sage: gen = graphs.fullerenes(20)  # optional buckygen
            sage: g = next(gen)  # optional buckygen
            sage: g.is_isomorphic(graphs.DodecahedralGraph()) # optional buckygen
            True
            sage: g.get_embedding()  # optional buckygen
            {1: [2, 3, 4],
             2: [1, 5, 6],
             3: [1, 7, 8],
             4: [1, 9, 10],
             5: [2, 10, 11],
             6: [2, 12, 7],
             7: [3, 6, 13],
             8: [3, 14, 9],
             9: [4, 8, 15],
             10: [4, 16, 5],
             11: [5, 17, 12],
             12: [6, 11, 18],
             13: [7, 18, 14],
             14: [8, 13, 19],
             15: [9, 19, 16],
             16: [10, 15, 17],
             17: [11, 16, 20],
             18: [12, 20, 13],
             19: [14, 20, 15],
             20: [17, 19, 18]}
            sage: g.plot3d(layout='spring')  # optional buckygen
            Graphics3d Object
        """
        # number of vertices should be positive
        if order < 0:
            raise ValueError("number of vertices should be non-negative")

        # buckygen can only output fullerenes on up to 254 vertices
        if order > 254:
            raise ValueError("number of vertices should be at most 254")

        # fullerenes only exist for an even number of vertices, larger than 20
        # and different from 22
        if order % 2 == 1 or order < 20 or order == 22:
            return

        from sage.features.graph_generators import Buckygen
        Buckygen().require()

        command = 'buckygen -'+('I' if ipr else '')+'d {0}d'.format(order)

        sp = subprocess.Popen(command, shell=True,
                              stdin=subprocess.PIPE, stdout=subprocess.PIPE,
                              stderr=subprocess.PIPE, close_fds=True,
                              encoding='latin-1')

        sp.stdout.reconfigure(newline='')

        for G in graphs._read_planar_code(sp.stdout):
            yield(G)

    def fusenes(self, hexagon_count, benzenoids=False):
        r"""
        Returns a generator which creates fusenes and benzenoids using
        the benzene generator (see [BCH2002]_). Fusenes are planar
        polycyclic hydrocarbons with all bounded faces hexagons. Benzenoids
        are fusenes that are subgraphs of the hexagonal lattice.

        INPUT:

        - ``hexagon_count`` - a positive integer smaller than or equal to 30.
          This specifies the number of hexagons in the generated benzenoids.

        - ``benzenoids`` - default: ``False`` - if ``True`` only benzenoids are
          generated.

        OUTPUT:

        A generator which will produce the fusenes as Sage graphs
        with an embedding set. These will be simple graphs: no loops, no
        multiple edges, no directed edges.

        .. SEEALSO::

            - :meth:`~sage.graphs.generic_graph.GenericGraph.set_embedding`,
              :meth:`~sage.graphs.generic_graph.GenericGraph.get_embedding` --
              get/set methods for embeddings.

        EXAMPLES:

        There is a unique fusene with 2 hexagons::

            sage: gen = graphs.fusenes(2)  # optional benzene
            sage: len(list(gen))  # optional benzene
            1

        This fusene is naphthalene (`\textrm{C}_{10}\textrm{H}_{8}`).
        In the fusene graph the H-atoms are not stored, so this is
        a graph on just 10 vertices::

            sage: gen = graphs.fusenes(2)  # optional benzene
            sage: next(gen)  # optional benzene
            Graph on 10 vertices
            sage: next(gen)  # optional benzene
            Traceback (most recent call last):
            ...
            StopIteration

        There are 6505 benzenoids with 9 hexagons::

            sage: gen = graphs.fusenes(9, benzenoids=True)  # optional benzene
            sage: len(list(gen))  # optional benzene
            6505
        """
        if hexagon_count < 0:
            raise ValueError("number of hexagons should be non-negative")

        # benzene is only built for fusenes with up to 30 hexagons
        if hexagon_count > 30:
            raise ValueError("number of hexagons should be at most 30")

        # there are no fusenes with 0 hexagons
        if hexagon_count == 0:
            return

        # there is only one unique fusene with 1 hexagon (and benzene doesn't generate it)
        if hexagon_count == 1:
            g = {1:[6, 2], 2:[1, 3], 3:[2, 4], 4:[3, 5], 5:[4, 6], 6:[5, 1]}
            G = graph.Graph(g)
            G.set_embedding(g)
            yield(G)
            return

        from sage.features.graph_generators import Benzene
        Benzene().require()

        command = 'benzene '+('b' if benzenoids else '')+' {0} p'.format(hexagon_count)

        sp = subprocess.Popen(command, shell=True,
                              stdin=subprocess.PIPE, stdout=subprocess.PIPE,
                              stderr=subprocess.PIPE, close_fds=True,
                              encoding='latin-1')

        sp.stdout.reconfigure(newline='')

        for G in graphs._read_planar_code(sp.stdout):
            yield(G)

    def planar_graphs(self, order, minimum_degree=None,
                      minimum_connectivity=None,
                      exact_connectivity=False, only_bipartite=False,
                      dual=False):
        r"""
        An iterator over connected planar graphs using the plantri generator.

        This uses the plantri generator (see [BM2007]_) which is available
        through the optional package plantri.

        .. NOTE::

            The non-3-connected graphs will be returned several times, with all
            its possible embeddings.

        INPUT:

        - ``order`` - a positive integer smaller than or equal to 64.
          This specifies the number of vertices in the generated graphs.

        - ``minimum_degree`` - default: ``None`` - a value `\geq 1` and `\leq
          5`, or ``None``. This specifies the minimum degree of the generated
          graphs. If this is ``None`` and the order is 1, then this is set to
          0. If this is ``None`` and the minimum connectivity is specified, then
          this is set to the same value as the minimum connectivity.  If the
          minimum connectivity is also equal to ``None``, then this is set to 1.

        - ``minimum_connectivity`` - default: ``None`` - a value `\geq 1`
          and `\leq 3`, or ``None``. This specifies the minimum connectivity of the
          generated graphs. If this is ``None`` and the minimum degree is
          specified, then this is set to the minimum of the minimum degree
          and 3. If the minimum degree is also equal to ``None``, then this
          is set to 1.

        - ``exact_connectivity`` - default: ``False`` - if ``True`` only
          graphs with exactly the specified connectivity will be generated.
          This option cannot be used with ``minimum_connectivity=3``, or if
          the minimum connectivity is not explicitly set.

        - ``only_bipartite`` - default: ``False`` - if ``True`` only bipartite
          graphs will be generated. This option cannot be used for graphs with
          a minimum degree larger than 3.

        - ``dual`` - default: ``False`` - if ``True`` return instead the
          planar duals of the generated graphs.

        OUTPUT:

        An iterator which will produce all planar graphs with the given
        number of vertices as Sage graphs with an embedding set. These will be
        simple graphs (no loops, no multiple edges, no directed edges)
        unless the option ``dual=True`` is used.

        .. SEEALSO::

            - :meth:`~sage.graphs.generic_graph.GenericGraph.set_embedding`,
              :meth:`~sage.graphs.generic_graph.GenericGraph.get_embedding` --
              get/set methods for embeddings.

        EXAMPLES:

        There are 6 planar graphs on 4 vertices::

            sage: gen = graphs.planar_graphs(4)  # optional plantri
            sage: len(list(gen))  # optional plantri
            6

        Three of these planar graphs are bipartite::

            sage: gen = graphs.planar_graphs(4, only_bipartite=True)  # optional plantri
            sage: len(list(gen))  # optional plantri
            3

        Setting ``dual=True`` gives the planar dual graphs::

            sage: gen = graphs.planar_graphs(4, dual=True)  # optional plantri
            sage: [u for u in list(gen)]  # optional plantri
            [Graph on 4 vertices,
            Multi-graph on 3 vertices,
            Multi-graph on 2 vertices,
            Looped multi-graph on 2 vertices,
            Looped multi-graph on 1 vertex,
            Looped multi-graph on 1 vertex]

        The cycle of length 4 is the only 2-connected bipartite planar graph
        on 4 vertices::

            sage: l = list(graphs.planar_graphs(4, minimum_connectivity=2, only_bipartite=True))  # optional plantri
            sage: l[0].get_embedding()  # optional plantri
            {1: [2, 3],
             2: [1, 4],
             3: [1, 4],
             4: [2, 3]}

        There is one planar graph with one vertex. This graph obviously has
        minimum degree equal to 0::

            sage: list(graphs.planar_graphs(1))  # optional plantri
            [Graph on 1 vertex]
            sage: list(graphs.planar_graphs(1, minimum_degree=1))  # optional plantri
            []

        TESTS:

        The number of edges in a planar graph is equal to the number of edges in
        its dual::

            sage: planar      = list(graphs.planar_graphs(5,dual=True))  # optional -- plantri
            sage: dual_planar = list(graphs.planar_graphs(5,dual=False)) # optional -- plantri
            sage: planar_sizes      = [g.size() for g in planar]         # optional -- plantri
            sage: dual_planar_sizes = [g.size() for g in dual_planar]    # optional -- plantri
            sage: planar_sizes == dual_planar_sizes                      # optional -- plantri
            True
        """
        if order < 0:
            raise ValueError("number of vertices should be non-negative")

        # plantri can only output general planar graphs on up to 64 vertices
        if order > 64:
            raise ValueError("number of vertices should be at most 64")

        if exact_connectivity and minimum_connectivity is None:
            raise ValueError("Minimum connectivity must be specified to use the exact_connectivity option.")

        if minimum_connectivity is  not None and not (1 <= minimum_connectivity <= 3):
            raise ValueError("Minimum connectivity should be a number between 1 and 3.")

        # minimum degree should be None or a number between 1 and 5
        if minimum_degree == 0:
            if order != 1:
                raise ValueError("Minimum degree equal to 0 is only possible if the graphs have 1 vertex.")
        elif minimum_degree is not None and not (1 <= minimum_degree <= 5):
            raise ValueError("Minimum degree should be a number between 1 and 5 if the order is greater than 1.")
        elif minimum_degree is None and order == 1:
            minimum_degree = 0

        # check combination of values of minimum degree and minimum connectivity
        if minimum_connectivity is None:
            if minimum_degree is not None:
                minimum_connectivity = min(3, minimum_degree)
            elif minimum_degree is None:
                minimum_degree, minimum_connectivity = 1, 1
        else:
            if minimum_degree is None:
                minimum_degree = minimum_connectivity
            elif (minimum_degree < minimum_connectivity and
                  minimum_degree > 0):
                raise ValueError("Minimum connectivity can be at most the minimum degree.")

        #exact connectivity is not implemented for minimum connectivity 3
        if exact_connectivity and minimum_connectivity==3:
            raise NotImplementedError("Generation of planar graphs with connectivity exactly 3 is not implemented.")

        if only_bipartite and minimum_degree > 3:
            raise NotImplementedError("Generation of bipartite planar graphs with minimum degree 4 or 5 is not implemented.")

        if order == 0:
            return

        minimum_order = {0:1, 1:2, 2:3, 3:4, 4:6, 5:12}[minimum_degree]

        if order < minimum_order:
            return

        if order == 1:
            if minimum_degree == 0:
                G = graph.Graph(1)
                G.set_embedding({0: []})
                yield(G)
            return

        from sage.features.graph_generators import Plantri
        Plantri().require()

        cmd = 'plantri -p{}m{}c{}{}{} {}'
        command = cmd.format('b' if only_bipartite else '',
                             minimum_degree,
                             minimum_connectivity,
                             'x' if exact_connectivity else '',
                             'd' if dual else '',
                             order)

        sp = subprocess.Popen(command, shell=True,
                              stdin=subprocess.PIPE, stdout=subprocess.PIPE,
                              stderr=subprocess.PIPE, close_fds=True,
                              encoding='latin-1')

        sp.stdout.reconfigure(newline='')

        for G in graphs._read_planar_code(sp.stdout):
            yield(G)

    def triangulations(self, order, minimum_degree=None, minimum_connectivity=None,
                       exact_connectivity=False, only_eulerian=False, dual=False):
        r"""
        An iterator over connected planar triangulations using the plantri generator.

        This uses the plantri generator (see [BM2007]_) which is available
        through the optional package plantri.

        INPUT:

        - ``order`` - a positive integer smaller than or equal to 64.
          This specifies the number of vertices in the generated triangulations.

        - ``minimum_degree`` - default: ``None`` - a value `\geq 3` and `\leq 5`,
          or ``None``. This specifies the minimum degree of the generated
          triangulations. If this is ``None`` and the minimum connectivity
          is specified, then this is set to the same value as the minimum
          connectivity. If the minimum connectivity is also equal to ``None``,
          then this is set to 3.

        - ``minimum_connectivity`` - default: ``None`` - a value `\geq 3` and
          `\leq 5`, or ``None``. This specifies the minimum connectivity of the
          generated triangulations. If this is ``None`` and the minimum degree
          is specified, then this is set to the minimum of the minimum degree
          and 3. If the minimum degree is also equal to ``None``, then this is
          set to 3.

        - ``exact_connectivity`` - default: ``False`` - if ``True`` only
          triangulations with exactly the specified connectivity will be generated.
          This option cannot be used with ``minimum_connectivity=3``, or if
          the minimum connectivity is not explicitly set.

        - ``only_eulerian`` - default: ``False`` - if ``True`` only Eulerian
          triangulations will be generated. This option cannot be used if the
          minimum degree is explicitly set to anything else than 4.

        - ``dual`` - default: ``False`` - if ``True`` return instead the
          planar duals of the generated graphs.

        OUTPUT:

        An iterator which will produce all planar triangulations with the given
        number of vertices as Sage graphs with an embedding set. These will be
        simple graphs (no loops, no multiple edges, no directed edges).

        .. SEEALSO::

            - :meth:`~sage.graphs.generic_graph.GenericGraph.set_embedding`,
              :meth:`~sage.graphs.generic_graph.GenericGraph.get_embedding` --
              get/set methods for embeddings.

            - :meth:`~sage.graphs.graph_generators.GraphGenerators.RandomTriangulation`
              -- build a random triangulation.

        EXAMPLES:

        The unique planar embedding of the `K_4` is the only planar triangulations
        on 4 vertices::

            sage: gen = graphs.triangulations(4)    # optional plantri
            sage: [g.get_embedding() for g in gen]  # optional plantri
            [{1: [2, 3, 4], 2: [1, 4, 3], 3: [1, 2, 4], 4: [1, 3, 2]}]

        but, of course, this graph is not Eulerian::

            sage: gen = graphs.triangulations(4, only_eulerian=True)  # optional plantri
            sage: len(list(gen))                                      # optional plantri
            0

        The unique Eulerian triangulation on 6 vertices is isomorphic to the octahedral
        graph. ::

            sage: gen = graphs.triangulations(6, only_eulerian=True)  # optional plantri
            sage: g = next(gen)                                       # optional plantri
            sage: g.is_isomorphic(graphs.OctahedralGraph())           # optional plantri
            True

        An overview of the number of 5-connected triangulations on up to 22 vertices. This
        agrees with :oeis:`A081621`::

            sage: for i in range(12, 23):                                             # optional plantri
            ....:     L = len(list(graphs.triangulations(i, minimum_connectivity=5))) # optional plantri
            ....:     print("{}   {:3d}".format(i,L))                                 # optional plantri
            12     1
            13     0
            14     1
            15     1
            16     3
            17     4
            18    12
            19    23
            20    71
            21   187
            22   627

        The minimum connectivity can be at most the minimum degree::

            sage: gen = next(graphs.triangulations(10, minimum_degree=3, minimum_connectivity=5))  # optional plantri
            Traceback (most recent call last):
            ...
            ValueError: Minimum connectivity can be at most the minimum degree.

        There are 5 triangulations with 9 vertices and minimum degree equal to 4
        that are 3-connected, but only one of them is not 4-connected::

            sage: len([g for g in graphs.triangulations(9, minimum_degree=4, minimum_connectivity=3)]) # optional plantri
            5
            sage: len([g for g in graphs.triangulations(9, minimum_degree=4, minimum_connectivity=3, exact_connectivity=True)]) # optional plantri
            1

        Setting ``dual=True`` gives the planar dual graphs::

            sage: [len(g) for g in graphs.triangulations(9, minimum_degree=4, minimum_connectivity=3, dual=True)]  # optional plantri
            [14, 14, 14, 14, 14]

        TESTS::

            sage: [g.size() for g in graphs.triangulations(6, minimum_connectivity=3)] # optional plantri
            [12, 12]
        """
        if order < 0:
            raise ValueError("number of vertices should be non-negative")

        # plantri can only output planar triangulations on up to 64 vertices
        if order > 64:
            raise ValueError("number of vertices should be at most 64")

        if exact_connectivity and minimum_connectivity is None:
            raise ValueError("Minimum connectivity must be specified to use the exact_connectivity option.")

        if minimum_connectivity is  not None and not (3 <= minimum_connectivity <= 5):
            raise ValueError("Minimum connectivity should be None or a number between 3 and 5.")

        if minimum_degree is  not None and not (3 <= minimum_degree <= 5):
            raise ValueError("Minimum degree should be None or a number between 3 and 5.")

        # for Eulerian triangulations the minimum degree is set to 4 (unless it was already specifically set)
        if only_eulerian and minimum_degree is None:
            minimum_degree = 4

        # check combination of values of minimum degree and minimum connectivity
        if minimum_connectivity is None:
            if minimum_degree is not None:
                minimum_connectivity = min(3, minimum_degree)
            else:
                minimum_degree, minimum_connectivity = 3, 3
        else:
            if minimum_degree is None:
                minimum_degree = minimum_connectivity
            elif minimum_degree < minimum_connectivity:
                raise ValueError("Minimum connectivity can be at most the minimum degree.")

        #exact connectivity is not implemented for minimum connectivity equal to minimum degree
        if exact_connectivity and minimum_connectivity==minimum_degree:
            raise NotImplementedError("Generation of triangulations with minimum connectivity equal to minimum degree is not implemented.")

        minimum_order = {3:4, 4:6, 5:12}[minimum_degree]

        if order < minimum_order:
            return

        if only_eulerian and order < 6:
            return

        from sage.features.graph_generators import Plantri
        Plantri().require()

        cmd = 'plantri -{}m{}c{}{}{} {}'
        command = cmd.format('b' if only_eulerian else '',
                             minimum_degree,
                             minimum_connectivity,
                             'x' if exact_connectivity else '',
                             'd' if dual else '',
                             order)

        sp = subprocess.Popen(command, shell=True,
                              stdin=subprocess.PIPE, stdout=subprocess.PIPE,
                              stderr=subprocess.PIPE, close_fds=True,
                              encoding='latin-1')

        sp.stdout.reconfigure(newline='')

        for G in graphs._read_planar_code(sp.stdout):
            yield(G)

    def quadrangulations(self, order, minimum_degree=None, minimum_connectivity=None,
                         no_nonfacial_quadrangles=False, dual=False):
        r"""
        An iterator over planar quadrangulations using the plantri generator.

        This uses the plantri generator (see [BM2007]_) which is available
        through the optional package plantri.

        INPUT:

        - ``order`` - a positive integer smaller than or equal to 64.
          This specifies the number of vertices in the generated quadrangulations.

        - ``minimum_degree`` - default: ``None`` - a value `\geq 2` and `\leq
          3`, or ``None``. This specifies the minimum degree of the generated
          quadrangulations. If this is ``None`` and the minimum connectivity is
          specified, then this is set to the same value as the minimum
          connectivity. If the minimum connectivity is also equal to ``None``,
          then this is set to 2.

        - ``minimum_connectivity`` - default: ``None`` - a value `\geq 2` and
          `\leq 3`, or ``None``. This specifies the minimum connectivity of the
          generated quadrangulations. If this is ``None`` and the option
          ``no_nonfacial_quadrangles`` is set to ``True``, then this is set to
          3. Otherwise if this is ``None`` and the minimum degree is specified,
          then this is set to the minimum degree. If the minimum degree is also
          equal to ``None``, then this is set to 3.

        - ``no_nonfacial_quadrangles`` - default: ``False`` - if ``True`` only
          quadrangulations with no non-facial quadrangles are generated. This
          option cannot be used if ``minimum_connectivity`` is set to 2.

        - ``dual`` - default: ``False`` - if ``True`` return instead the
          planar duals of the generated graphs.

        OUTPUT:

        An iterator which will produce all planar quadrangulations with the given
        number of vertices as Sage graphs with an embedding set. These will be
        simple graphs (no loops, no multiple edges, no directed edges).

        .. SEEALSO::

            - :meth:`~sage.graphs.generic_graph.GenericGraph.set_embedding`,
              :meth:`~sage.graphs.generic_graph.GenericGraph.get_embedding` --
              get/set methods for embeddings.

        EXAMPLES:

        The cube is the only 3-connected planar quadrangulation on 8 vertices::

            sage: gen = graphs.quadrangulations(8, minimum_connectivity=3)  # optional plantri
            sage: g = next(gen)                                            # optional plantri
            sage: g.is_isomorphic(graphs.CubeGraph(3))                      # optional plantri
            True
            sage: next(gen)                                                # optional plantri
            Traceback (most recent call last):
            ...
            StopIteration

        An overview of the number of quadrangulations on up to 12 vertices. This
        agrees with :oeis:`A113201`::

            sage: for i in range(4,13):                          # optional plantri
            ....:     L =  len(list(graphs.quadrangulations(i))) # optional plantri
            ....:     print("{:2d}   {:3d}".format(i,L))         # optional plantri
             4     1
             5     1
             6     2
             7     3
             8     9
             9    18
            10    62
            11   198
            12   803

        There are 2 planar quadrangulation on 12 vertices that do not have a
        non-facial quadrangle::

            sage: len([g for g in graphs.quadrangulations(12, no_nonfacial_quadrangles=True)])  # optional plantri
            2

        Setting ``dual=True`` gives the planar dual graphs::

            sage: [len(g) for g in graphs.quadrangulations(12, no_nonfacial_quadrangles=True, dual=True)]  # optional plantri
            [10, 10]
        """
        if order < 0:
            raise ValueError("number of vertices should be non-negative")

        # plantri can only output planar quadrangulations on up to 64 vertices
        if order > 64:
            raise ValueError("number of vertices should be at most 64")

        if minimum_connectivity not in {None, 2, 3}:
            raise ValueError("Minimum connectivity should be None, 2 or 3.")

        if minimum_degree not in {None, 2, 3}:
            raise ValueError("Minimum degree should be None, 2 or 3.")

        if (no_nonfacial_quadrangles and
            minimum_connectivity == 2):
                raise NotImplementedError("Generation of no non-facial quadrangles and minimum connectivity 2 is not implemented")

        # check combination of values of minimum degree and minimum connectivity
        if minimum_connectivity is None:
            if minimum_degree is not None:
                minimum_connectivity = min(2, minimum_degree)
            else:
                minimum_degree, minimum_connectivity = 2, 2
        else:
            if minimum_degree is None:
                minimum_degree = minimum_connectivity
            elif minimum_degree < minimum_connectivity:
                raise ValueError("Minimum connectivity can be at most the minimum degree.")

        minimum_order = {2:4, 3:8}[minimum_degree]

        if order < minimum_order:
            return

        if no_nonfacial_quadrangles:
            # for plantri -q the option -c4 means 3-connected with no non-facial quadrangles
            minimum_connectivity = 4

        from sage.features.graph_generators import Plantri
        Plantri().require()

        cmd = 'plantri -qm{}c{}{} {}'
        command = cmd.format(minimum_degree,
                             minimum_connectivity,
                             'd' if dual else '',
                             order)

        sp = subprocess.Popen(command, shell=True,
                              stdin=subprocess.PIPE, stdout=subprocess.PIPE,
                              stderr=subprocess.PIPE, close_fds=True,
                              encoding='latin-1')

        sp.stdout.reconfigure(newline='')

        for G in graphs._read_planar_code(sp.stdout):
            yield(G)

###########################################################################
# Basic Graphs
###########################################################################
    from .generators import basic
    BullGraph                = staticmethod(basic.BullGraph)
    ButterflyGraph           = staticmethod(basic.ButterflyGraph)
    CircularLadderGraph      = staticmethod(basic.CircularLadderGraph)
    ClawGraph                = staticmethod(basic.ClawGraph)
    CycleGraph               = staticmethod(basic.CycleGraph)
    CompleteGraph            = staticmethod(basic.CompleteGraph)
    CompleteBipartiteGraph   = staticmethod(basic.CompleteBipartiteGraph)
    CompleteMultipartiteGraph= staticmethod(basic.CompleteMultipartiteGraph)
    DiamondGraph             = staticmethod(basic.DiamondGraph)
    GemGraph                 = staticmethod(basic.GemGraph)
    DartGraph                = staticmethod(basic.DartGraph)
    ForkGraph                = staticmethod(basic.ForkGraph)
    EmptyGraph               = staticmethod(basic.EmptyGraph)
    Grid2dGraph              = staticmethod(basic.Grid2dGraph)
    GridGraph                = staticmethod(basic.GridGraph)
    HouseGraph               = staticmethod(basic.HouseGraph)
    HouseXGraph              = staticmethod(basic.HouseXGraph)
    LadderGraph              = staticmethod(basic.LadderGraph)
    PathGraph                = staticmethod(basic.PathGraph)
    StarGraph                = staticmethod(basic.StarGraph)
    Toroidal6RegularGrid2dGraph = staticmethod(basic.Toroidal6RegularGrid2dGraph)
    ToroidalGrid2dGraph      = staticmethod(basic.ToroidalGrid2dGraph)

###########################################################################
# Small Graphs
###########################################################################
    from .generators import smallgraphs, distance_regular
    Balaban10Cage            = staticmethod(smallgraphs.Balaban10Cage)
    Balaban11Cage            = staticmethod(smallgraphs.Balaban11Cage)
    BidiakisCube             = staticmethod(smallgraphs.BidiakisCube)
    BiggsSmithGraph          = staticmethod(smallgraphs.BiggsSmithGraph)
    BlanusaFirstSnarkGraph   = staticmethod(smallgraphs.BlanusaFirstSnarkGraph)
    BlanusaSecondSnarkGraph  = staticmethod(smallgraphs.BlanusaSecondSnarkGraph)
    BrinkmannGraph           = staticmethod(smallgraphs.BrinkmannGraph)
    BrouwerHaemersGraph      = staticmethod(smallgraphs.BrouwerHaemersGraph)
    BuckyBall                = staticmethod(smallgraphs.BuckyBall)
    CameronGraph             = staticmethod(smallgraphs.CameronGraph)
    Cell600                  = staticmethod(smallgraphs.Cell600)
    Cell120                  = staticmethod(smallgraphs.Cell120)
    ChvatalGraph             = staticmethod(smallgraphs.ChvatalGraph)
    ClebschGraph             = staticmethod(smallgraphs.ClebschGraph)
    cocliques_HoffmannSingleton = staticmethod(distance_regular.cocliques_HoffmannSingleton)
    ConwaySmith_for_3S7      = staticmethod(distance_regular.ConwaySmith_for_3S7)
    CoxeterGraph             = staticmethod(smallgraphs.CoxeterGraph)
    DejterGraph              = staticmethod(smallgraphs.DejterGraph)
    DesarguesGraph           = staticmethod(smallgraphs.DesarguesGraph)
    distance_3_doubly_truncated_Golay_code_graph = staticmethod(distance_regular.distance_3_doubly_truncated_Golay_code_graph)
    DoubleStarSnark          = staticmethod(smallgraphs.DoubleStarSnark)
    DoublyTruncatedWittGraph = staticmethod(distance_regular.DoublyTruncatedWittGraph)
    DurerGraph               = staticmethod(smallgraphs.DurerGraph)
    DyckGraph                = staticmethod(smallgraphs.DyckGraph)
    EllinghamHorton54Graph   = staticmethod(smallgraphs.EllinghamHorton54Graph)
    EllinghamHorton78Graph   = staticmethod(smallgraphs.EllinghamHorton78Graph)
    ErreraGraph              = staticmethod(smallgraphs.ErreraGraph)
    F26AGraph                = staticmethod(smallgraphs.F26AGraph)
    FlowerSnark              = staticmethod(smallgraphs.FlowerSnark)
    FolkmanGraph             = staticmethod(smallgraphs.FolkmanGraph)
    FosterGraph              = staticmethod(smallgraphs.FosterGraph)
    FosterGraph3S6           = staticmethod(distance_regular.FosterGraph3S6)
    FranklinGraph            = staticmethod(smallgraphs.FranklinGraph)
    FruchtGraph              = staticmethod(smallgraphs.FruchtGraph)
    GoldnerHararyGraph       = staticmethod(smallgraphs.GoldnerHararyGraph)
    GolombGraph              = staticmethod(smallgraphs.GolombGraph)
    GossetGraph              = staticmethod(smallgraphs.GossetGraph)
    graph_3O73               = staticmethod(distance_regular.graph_3O73)
    GrayGraph                = staticmethod(smallgraphs.GrayGraph)
    GrotzschGraph            = staticmethod(smallgraphs.GrotzschGraph)
    HallJankoGraph           = staticmethod(smallgraphs.HallJankoGraph)
    WellsGraph               = staticmethod(smallgraphs.WellsGraph)
    HarborthGraph            = staticmethod(smallgraphs.HarborthGraph)
    HarriesGraph             = staticmethod(smallgraphs.HarriesGraph)
    HarriesWongGraph         = staticmethod(smallgraphs.HarriesWongGraph)
    HeawoodGraph             = staticmethod(smallgraphs.HeawoodGraph)
    HerschelGraph            = staticmethod(smallgraphs.HerschelGraph)
    HigmanSimsGraph          = staticmethod(smallgraphs.HigmanSimsGraph)
    HoffmanGraph             = staticmethod(smallgraphs.HoffmanGraph)
    HoffmanSingletonGraph    = staticmethod(smallgraphs.HoffmanSingletonGraph)
    HoltGraph                = staticmethod(smallgraphs.HoltGraph)
    HortonGraph              = staticmethod(smallgraphs.HortonGraph)
    IoninKharaghani765Graph  = staticmethod(smallgraphs.IoninKharaghani765Graph)
    IvanovIvanovFaradjevGraph = staticmethod(distance_regular.IvanovIvanovFaradjevGraph)
    J2Graph                  = staticmethod(distance_regular.J2Graph)
    JankoKharaghaniGraph     = staticmethod(smallgraphs.JankoKharaghaniGraph)
    JankoKharaghaniTonchevGraph  = staticmethod(smallgraphs.JankoKharaghaniTonchevGraph)
    KittellGraph             = staticmethod(smallgraphs.KittellGraph)
    KrackhardtKiteGraph      = staticmethod(smallgraphs.KrackhardtKiteGraph)
    Klein3RegularGraph       = staticmethod(smallgraphs.Klein3RegularGraph)
    Klein7RegularGraph       = staticmethod(smallgraphs.Klein7RegularGraph)
    LargeWittGraph           = staticmethod(distance_regular.LargeWittGraph)
    LeonardGraph             = staticmethod(distance_regular.LeonardGraph)
    LjubljanaGraph           = staticmethod(smallgraphs.LjubljanaGraph)
    LintSchrijverGraph       = staticmethod(distance_regular.LintSchrijverGraph)
    LivingstoneGraph         = staticmethod(smallgraphs.LivingstoneGraph)
    locally_GQ42_distance_transitive_graph = staticmethod(distance_regular.locally_GQ42_distance_transitive_graph)
    LocalMcLaughlinGraph     = staticmethod(smallgraphs.LocalMcLaughlinGraph)
    M22Graph                 = staticmethod(smallgraphs.M22Graph)
    MarkstroemGraph          = staticmethod(smallgraphs.MarkstroemGraph)
    MathonStronglyRegularGraph = staticmethod(smallgraphs.MathonStronglyRegularGraph)
    McGeeGraph               = staticmethod(smallgraphs.McGeeGraph)
    McLaughlinGraph          = staticmethod(smallgraphs.McLaughlinGraph)
    MeredithGraph            = staticmethod(smallgraphs.MeredithGraph)
    MoebiusKantorGraph       = staticmethod(smallgraphs.MoebiusKantorGraph)
    MoserSpindle             = staticmethod(smallgraphs.MoserSpindle)
    NauruGraph               = staticmethod(smallgraphs.NauruGraph)
    PappusGraph              = staticmethod(smallgraphs.PappusGraph)
    PoussinGraph             = staticmethod(smallgraphs.PoussinGraph)
    PerkelGraph              = staticmethod(smallgraphs.PerkelGraph)
    PetersenGraph            = staticmethod(smallgraphs.PetersenGraph)
    RobertsonGraph           = staticmethod(smallgraphs.RobertsonGraph)
    SchlaefliGraph           = staticmethod(smallgraphs.SchlaefliGraph)
    shortened_00_11_binary_Golay_code_graph = staticmethod(distance_regular.shortened_00_11_binary_Golay_code_graph)
    shortened_000_111_extended_binary_Golay_code_graph = staticmethod(distance_regular.shortened_000_111_extended_binary_Golay_code_graph)
    ShrikhandeGraph          = staticmethod(smallgraphs.ShrikhandeGraph)
    SimsGewirtzGraph         = staticmethod(smallgraphs.SimsGewirtzGraph)
    SousselierGraph          = staticmethod(smallgraphs.SousselierGraph)
    SylvesterGraph           = staticmethod(smallgraphs.SylvesterGraph)
    SzekeresSnarkGraph       = staticmethod(smallgraphs.SzekeresSnarkGraph)
    ThomsenGraph             = staticmethod(smallgraphs.ThomsenGraph)
    TietzeGraph              = staticmethod(smallgraphs.TietzeGraph)
    Tutte12Cage              = staticmethod(smallgraphs.Tutte12Cage)
    TruncatedIcosidodecahedralGraph = staticmethod(smallgraphs.TruncatedIcosidodecahedralGraph)
    TruncatedTetrahedralGraph = staticmethod(smallgraphs.TruncatedTetrahedralGraph)
    TruncatedWittGraph       = staticmethod(distance_regular.TruncatedWittGraph)
    TutteCoxeterGraph        = staticmethod(smallgraphs.TutteCoxeterGraph)
    TutteGraph               = staticmethod(smallgraphs.TutteGraph)
    U42Graph216              = staticmethod(smallgraphs.U42Graph216)
    U42Graph540              = staticmethod(smallgraphs.U42Graph540)
    WagnerGraph              = staticmethod(smallgraphs.WagnerGraph)
    WatkinsSnarkGraph        = staticmethod(smallgraphs.WatkinsSnarkGraph)
    WienerArayaGraph         = staticmethod(smallgraphs.WienerArayaGraph)
    SuzukiGraph              = staticmethod(smallgraphs.SuzukiGraph)

###########################################################################
# Platonic Solids
###########################################################################
    from .generators import platonic_solids
    DodecahedralGraph        = staticmethod(platonic_solids.DodecahedralGraph)
    HexahedralGraph          = staticmethod(platonic_solids.HexahedralGraph)
    IcosahedralGraph         = staticmethod(platonic_solids.IcosahedralGraph)
    OctahedralGraph          = staticmethod(platonic_solids.OctahedralGraph)
    TetrahedralGraph         = staticmethod(platonic_solids.TetrahedralGraph)

###########################################################################
# Families
###########################################################################
    from .generators import families
    from . import strongly_regular_db
<<<<<<< HEAD
    AlternatingFormGraph   = staticmethod(distance_regular.AlternatingFormGraph)
    AztecDiamondGraph      = staticmethod(families.AztecDiamondGraph)
    BalancedTree           = staticmethod(families.BalancedTree)
    BarbellGraph           = staticmethod(families.BarbellGraph)
    BilinearFormGraph      = staticmethod(distance_regular.BilinearFormGraph)
=======
    AlternatingFormsGraph   = staticmethod(distance_regular.AlternatingFormsGraph)
    AztecDiamondGraph      = staticmethod(families.AztecDiamondGraph)
    BalancedTree           = staticmethod(families.BalancedTree)
    BarbellGraph           = staticmethod(families.BarbellGraph)
    BilinearFormsGraph      = staticmethod(distance_regular.BilinearFormsGraph)
>>>>>>> 503bc12a
    BubbleSortGraph        = staticmethod(families.BubbleSortGraph)
    CaiFurerImmermanGraph  = staticmethod(families.CaiFurerImmermanGraph)
    chang_graphs           = staticmethod(families.chang_graphs)
    CirculantGraph         = staticmethod(families.CirculantGraph)
    CubeGraph              = staticmethod(families.CubeGraph)
    CubeConnectedCycle     = staticmethod(families.CubeConnectedCycle)
    DipoleGraph            = staticmethod(families.DipoleGraph)
    DorogovtsevGoltsevMendesGraph = staticmethod(families.DorogovtsevGoltsevMendesGraph)
    DoubleGrassmannGraph   = staticmethod(distance_regular.DoubleGrassmannGraph)
    DoubleOddGraph         = staticmethod(distance_regular.DoubleOddGraph)
    DualPolarOrthogonalGraph = staticmethod(distance_regular.DualPolarOrthogonalGraph)
    EgawaGraph             = staticmethod(families.EgawaGraph)
    FibonacciTree          = staticmethod(families.FibonacciTree)
    FoldedCubeGraph        = staticmethod(families.FoldedCubeGraph)
    FriendshipGraph        = staticmethod(families.FriendshipGraph)
    FurerGadget            = staticmethod(families.FurerGadget)
    FuzzyBallGraph         = staticmethod(families.FuzzyBallGraph)
    GeneralizedPetersenGraph = staticmethod(families.GeneralizedPetersenGraph)
    GoethalsSeidelGraph    = staticmethod(families.GoethalsSeidelGraph)
    GrassmannGraph         = staticmethod(distance_regular.GrassmannGraph)
    HalfCube               = staticmethod(distance_regular.HalfCube)
    HammingGraph           = staticmethod(families.HammingGraph)
    HanoiTowerGraph        = staticmethod(families.HanoiTowerGraph)
    HararyGraph            = staticmethod(families.HararyGraph)
<<<<<<< HEAD
    HermitianFormGraph     = staticmethod(distance_regular.HermitianFormGraph)
=======
    HermitianFormsGraph     = staticmethod(distance_regular.HermitianFormsGraph)
>>>>>>> 503bc12a
    HyperStarGraph         = staticmethod(families.HyperStarGraph)
    JohnsonGraph           = staticmethod(families.JohnsonGraph)
    KneserGraph            = staticmethod(families.KneserGraph)
    LCFGraph               = staticmethod(families.LCFGraph)
    line_graph_forbidden_subgraphs = staticmethod(families.line_graph_forbidden_subgraphs)
    LollipopGraph          = staticmethod(families.LollipopGraph)
    MathonPseudocyclicMergingGraph = staticmethod(families.MathonPseudocyclicMergingGraph)
    MathonPseudocyclicStronglyRegularGraph = staticmethod(families.MathonPseudocyclicStronglyRegularGraph)
    MuzychukS6Graph        = staticmethod(families.MuzychukS6Graph)
    MycielskiGraph         = staticmethod(families.MycielskiGraph)
    MycielskiStep          = staticmethod(families.MycielskiStep)
    NKStarGraph            = staticmethod(families.NKStarGraph)
    NStarGraph             = staticmethod(families.NStarGraph)
    OddGraph               = staticmethod(families.OddGraph)
    PaleyGraph             = staticmethod(families.PaleyGraph)
    PasechnikGraph         = staticmethod(families.PasechnikGraph)
    petersen_family        = staticmethod(families.petersen_family)
    RingedTree             = staticmethod(families.RingedTree)
    SierpinskiGasketGraph  = staticmethod(families.SierpinskiGasketGraph)
    SquaredSkewHadamardMatrixGraph = staticmethod(families.SquaredSkewHadamardMatrixGraph)
    SwitchedSquaredSkewHadamardMatrixGraph = staticmethod(families.SwitchedSquaredSkewHadamardMatrixGraph)
    strongly_regular_graph = staticmethod(strongly_regular_db.strongly_regular_graph)
    TadpoleGraph           = staticmethod(families.TadpoleGraph)
    trees                  = staticmethod(families.trees)
    TuranGraph             = staticmethod(families.TuranGraph)
    UstimenkoGraph         = staticmethod(distance_regular.UstimenkoGraph)
    WheelGraph             = staticmethod(families.WheelGraph)
    WindmillGraph          = staticmethod(families.WindmillGraph)

###########################################################################
# Graphs from classical geometries over `F_q`
###########################################################################
    from .generators import classical_geometries
    AffineOrthogonalPolarGraph = staticmethod(classical_geometries.AffineOrthogonalPolarGraph)
    AhrensSzekeresGeneralizedQuadrangleGraph = staticmethod(classical_geometries.AhrensSzekeresGeneralizedQuadrangleGraph)
    NonisotropicOrthogonalPolarGraph = staticmethod(classical_geometries.NonisotropicOrthogonalPolarGraph)
    NonisotropicUnitaryPolarGraph = staticmethod(classical_geometries.NonisotropicUnitaryPolarGraph)
    OrthogonalDualPolarGraph = staticmethod(classical_geometries.OrthogonalDualPolarGraph)
    OrthogonalPolarGraph = staticmethod(classical_geometries.OrthogonalPolarGraph)
    SymplecticDualPolarGraph = staticmethod(classical_geometries.SymplecticDualPolarGraph)
    SymplecticPolarGraph = staticmethod(classical_geometries.SymplecticPolarGraph)
    TaylorTwographDescendantSRG = \
             staticmethod(classical_geometries.TaylorTwographDescendantSRG)
    TaylorTwographSRG = staticmethod(classical_geometries.TaylorTwographSRG)
    T2starGeneralizedQuadrangleGraph = staticmethod(classical_geometries.T2starGeneralizedQuadrangleGraph)
    Nowhere0WordsTwoWeightCodeGraph = staticmethod(classical_geometries.Nowhere0WordsTwoWeightCodeGraph)
    HaemersGraph = staticmethod(classical_geometries.HaemersGraph)
    CossidentePenttilaGraph = staticmethod(classical_geometries.CossidentePenttilaGraph)
    UnitaryDualPolarGraph = staticmethod(classical_geometries.UnitaryDualPolarGraph)
    UnitaryPolarGraph = staticmethod(classical_geometries.UnitaryPolarGraph)

###########################################################################
# Chessboard Graphs
###########################################################################
    from .generators import chessboard
    ChessboardGraphGenerator = staticmethod(chessboard.ChessboardGraphGenerator)
    BishopGraph              = staticmethod(chessboard.BishopGraph)
    KingGraph                = staticmethod(chessboard.KingGraph)
    KnightGraph              = staticmethod(chessboard.KnightGraph)
    QueenGraph               = staticmethod(chessboard.QueenGraph)
    RookGraph                = staticmethod(chessboard.RookGraph)

###########################################################################
# Intersection graphs
###########################################################################
    from .generators import intersection
    IntervalGraph            = staticmethod(intersection.IntervalGraph)
    IntersectionGraph        = staticmethod(intersection.IntersectionGraph)
    PermutationGraph         = staticmethod(intersection.PermutationGraph)
    OrthogonalArrayBlockGraph  = staticmethod(intersection.OrthogonalArrayBlockGraph)
    ToleranceGraph           = staticmethod(intersection.ToleranceGraph)

###########################################################################
# Random Graphs
###########################################################################
    from .generators import random
    RandomBarabasiAlbert     = staticmethod(random.RandomBarabasiAlbert)
    RandomBipartite          = staticmethod(random.RandomBipartite)
    RandomRegularBipartite   = staticmethod(random.RandomRegularBipartite)
    RandomBicubicPlanar      = staticmethod(random.RandomBicubicPlanar)
    RandomBlockGraph         = staticmethod(random.RandomBlockGraph)
    RandomBoundedToleranceGraph = staticmethod(random.RandomBoundedToleranceGraph)
    RandomChordalGraph       = staticmethod(random.RandomChordalGraph)
    RandomGNM                = staticmethod(random.RandomGNM)
    RandomGNP                = staticmethod(random.RandomGNP)
    RandomHolmeKim           = staticmethod(random.RandomHolmeKim)
    RandomIntervalGraph      = staticmethod(random.RandomIntervalGraph)
    RandomLobster            = staticmethod(random.RandomLobster)
    RandomNewmanWattsStrogatz = staticmethod(random.RandomNewmanWattsStrogatz)
    RandomRegular            = staticmethod(random.RandomRegular)
    RandomShell              = staticmethod(random.RandomShell)
    RandomToleranceGraph     = staticmethod(random.RandomToleranceGraph)
    RandomTreePowerlaw       = staticmethod(random.RandomTreePowerlaw)
    RandomTree               = staticmethod(random.RandomTree)
    RandomTriangulation      = staticmethod(random.RandomTriangulation)

###########################################################################
# Maps
###########################################################################
    from .generators import world_map
    WorldMap = staticmethod(world_map.WorldMap)
    EuropeMap = staticmethod(world_map.EuropeMap)
    AfricaMap = staticmethod(world_map.AfricaMap)
    USAMap = staticmethod(world_map.USAMap)

###########################################################################
# Degree Sequence
###########################################################################
    from .generators import degree_sequence
    DegreeSequence           = staticmethod(degree_sequence.DegreeSequence)
    DegreeSequenceBipartite  = staticmethod(degree_sequence.DegreeSequenceBipartite)
    DegreeSequenceConfigurationModel = staticmethod(degree_sequence.DegreeSequenceConfigurationModel)
    DegreeSequenceTree       = staticmethod(degree_sequence.DegreeSequenceTree)
    DegreeSequenceExpected   = staticmethod(degree_sequence.DegreeSequenceExpected)

def canaug_traverse_vert(g, aut_gens, max_verts, property, dig=False, loops=False, sparse=True):
    """
    Main function for exhaustive generation. Recursive traversal of a
    canonically generated tree of isomorph free (di)graphs satisfying a
    given property.

    INPUT:


    -  ``g`` - current position on the tree.

    -  ``aut_gens`` - list of generators of Aut(g), in
       list notation.

    -  ``max_verts`` - when to retreat.

    -  ``property`` - check before traversing below g.

    -  ``degree_sequence`` - specify a degree sequence to try to
       obtain.


    EXAMPLES::

        sage: from sage.graphs.graph_generators import canaug_traverse_vert
        sage: list(canaug_traverse_vert(Graph(), [], 3, lambda x: True))
        [Graph on 0 vertices, ... Graph on 3 vertices]

    The best way to access this function is through the graphs()
    iterator:

    Print graphs on 3 or less vertices.

    ::

        sage: for G in graphs(3, augment='vertices'):
        ....:    print(G)
        Graph on 0 vertices
        Graph on 1 vertex
        Graph on 2 vertices
        Graph on 3 vertices
        Graph on 3 vertices
        Graph on 3 vertices
        Graph on 2 vertices
        Graph on 3 vertices

    Print digraphs on 2 or less vertices.

    ::

        sage: for D in digraphs(2, augment='vertices'):
        ....:     print(D)
        Digraph on 0 vertices
        Digraph on 1 vertex
        Digraph on 2 vertices
        Digraph on 2 vertices
        Digraph on 2 vertices
    """
    from sage.groups.perm_gps.partn_ref.refinement_graphs import search_tree
    if not property(g):
        return
    yield g

    n = g.order()
    if n < max_verts:

        # build a list representing C(g) - the vertex to be added
        # is at the end, so only specify which edges...
        # in the case of graphs, there are n possibilities,
        # and in the case of digraphs, there are 2*n.
        if dig:
            possibilities = 2*n
        else:
            possibilities = n
        num_roots = 2**possibilities
        children = [-1]*num_roots

        # union-find C(g) under Aut(g)
        for gen in aut_gens:
            for i in range(len(children)):
                k = 0
                for j in range(possibilities):
                    if (1 << j)&i:
                        if dig and j >= n:
                            k += (1 << (gen[j-n]+n))
                        else:
                            k += (1 << gen[j])
                while children[k] != -1:
                    k = children[k]
                while children[i] != -1:
                    i = children[i]
                if i != k:
                    # union i & k
                    smaller, larger = sorted([i,k])
                    children[larger] = smaller
                    num_roots -= 1

        # find representatives of orbits of C(g)
        roots = []
        found_roots = 0
        i = 0
        while found_roots < num_roots:
            if children[i] == -1:
                found_roots += 1
                roots.append(i)
            i += 1
        for i in roots:
            # construct a z for each number in roots...
            z = g.copy(sparse=sparse)
            z.add_vertex(n)
            edges = []
            if dig:
                index = 0
                while 2 * index < possibilities:
                    if (1 << index)&i:
                        edges.append((index,n))
                    index += 1
                while index < possibilities:
                    if (1 << index)&i:
                        edges.append((n,index-n))
                    index += 1
            else:
                index = 0
                while (1 << index) <= i:
                    if (1 << index)&i:
                        edges.append((index,n))
                    index += 1
            z.add_edges(edges)
            z_s = []
            if property(z):
                z_s.append(z)
            if loops:
                z = z.copy(sparse=sparse)
                z.add_edge((n,n))
                if property(z):
                    z_s.append(z)
            for z in z_s:
                z_aut_gens, _, canonical_relabeling = search_tree(z, [z.vertices()], certificate=True, dig=(dig or loops))
                cut_vert = 0
                while canonical_relabeling[cut_vert] != n:
                    cut_vert += 1
                sub_verts = [v for v in z if v != cut_vert]
                m_z = z.subgraph(sub_verts)

                if m_z == g:
                    for a in canaug_traverse_vert(z, z_aut_gens, max_verts, property, dig=dig, loops=loops, sparse=sparse):
                        yield a
                else:
                    for possibility in check_aut(z_aut_gens, cut_vert, n):
                        if m_z.relabel(dict(enumerate(possibility)), check_input=False, inplace=False) == g:
                            for a in canaug_traverse_vert(z, z_aut_gens, max_verts, property, dig=dig, loops=loops, sparse=sparse):
                                yield a
                            break

def check_aut(aut_gens, cut_vert, n):
    """
    Helper function for exhaustive generation.

    At the start, check_aut is given a set of generators for the
    automorphism group, aut_gens. We already know we are looking for
    an element of the auto- morphism group that sends cut_vert to n,
    and check_aut generates these for the canaug_traverse function.

    EXAMPLES:

    Note that the last two entries indicate that none of the
    automorphism group has yet been searched - we are starting at the
    identity [0, 1, 2, 3] and so far that is all we have seen. We
    return automorphisms mapping 2 to 3::

        sage: from sage.graphs.graph_generators import check_aut
        sage: list( check_aut( [ [0, 3, 2, 1], [1, 0, 3, 2], [2, 1, 0, 3] ], 2, 3))
        [[1, 0, 3, 2], [1, 2, 3, 0]]
    """
    from copy import copy
    perm = list(range(n + 1))
    seen_perms = [perm]
    unchecked_perms = [perm]
    while unchecked_perms:
        perm = unchecked_perms.pop(0)
        for gen in aut_gens:
            new_perm = copy(perm)
            for i in range(len(perm)):
                new_perm[i] = gen[perm[i]]
            if new_perm not in seen_perms:
                seen_perms.append(new_perm)
                unchecked_perms.append(new_perm)
                if new_perm[cut_vert] == n:
                    yield new_perm


def canaug_traverse_edge(g, aut_gens, property, dig=False, loops=False, sparse=True):
    """
    Main function for exhaustive generation. Recursive traversal of a
    canonically generated tree of isomorph free graphs satisfying a
    given property.

    INPUT:


    -  ``g`` - current position on the tree.

    -  ``aut_gens`` - list of generators of Aut(g), in
       list notation.

    -  ``property`` - check before traversing below g.


    EXAMPLES::

        sage: from sage.graphs.graph_generators import canaug_traverse_edge
        sage: G = Graph(3)
        sage: list(canaug_traverse_edge(G, [], lambda x: True))
        [Graph on 3 vertices, ... Graph on 3 vertices]

    The best way to access this function is through the graphs()
    iterator:

    Print graphs on 3 or less vertices.

    ::

        sage: for G in graphs(3):
        ....:     print(G)
        Graph on 3 vertices
        Graph on 3 vertices
        Graph on 3 vertices
        Graph on 3 vertices

    Print digraphs on 3 or less vertices.

    ::

        sage: for G in digraphs(3):
        ....:     print(G)
        Digraph on 3 vertices
        Digraph on 3 vertices
        ...
        Digraph on 3 vertices
        Digraph on 3 vertices
    """
    from sage.groups.perm_gps.partn_ref.refinement_graphs import search_tree

    if not property(g):
        return
    yield g
    n = g.order()
    if dig:
        max_size = n*(n-1)
    else:
        max_size = (n*(n-1))>>1 # >> 1 is just / 2 (this is n choose 2)
    if loops:
        max_size += n
    if g.size() < max_size:
        # build a list representing C(g) - the edge to be added
        # is one of max_size choices
        if dig:
            children = [[(j,i) for i in range(n)] for j in range(n)]
        else:
            children = [[(j,i) for i in range(j)] for j in range(n)]
        # union-find C(g) under Aut(g)
        orbits = list(range(n))
        for gen in aut_gens:
            for iii in range(n):
                if orbits[gen[iii]] != orbits[iii]:
                    temp = orbits[gen[iii]]
                    for jjj in range(n):
                        if orbits[jjj] == temp:
                            orbits[jjj] = orbits[iii]
                if dig:
                    jjj_range = list(range(iii)) + list(range(iii + 1, n))
                else:
                    jjj_range = list(range(iii))  # iii > jjj
                for jjj in jjj_range:
                    i, j = iii, jjj
                    if dig:
                        x, y = gen[i], gen[j]
                    else:
                        y, x = sorted([gen[i], gen[j]])
                    if children[i][j] != children[x][y]:
                        x_val, y_val = x, y
                        i_val, j_val = i, j
                        if dig:
                            while (x_val, y_val) != children[x_val][y_val]:
                                x_val, y_val = children[x_val][y_val]
                            while (i_val, j_val) != children[i_val][j_val]:
                                i_val, j_val = children[i_val][j_val]
                        else:
                            while (x_val, y_val) != children[x_val][y_val]:
                                y_val, x_val = sorted(children[x_val][y_val])
                            while (i_val, j_val) != children[i_val][j_val]:
                                j_val, i_val = sorted(children[i_val][j_val])
                        while (x, y) != (x_val, y_val):
                            xx, yy = x, y
                            x, y = children[x][y]
                            children[xx][yy] = (x_val, y_val)
                        while (i, j) != (i_val, j_val):
                            ii, jj = i, j
                            i, j = children[i][j]
                            children[ii][jj] = (i_val, j_val)
                        if x < i:
                            children[i][j] = (x, y)
                        elif x > i:
                            children[x][y] = (i, j)
                        elif y < j:
                            children[i][j] = (x, y)
                        elif y > j:
                            children[x][y] = (i, j)
                        else:
                            continue
        # find representatives of orbits of C(g)
        roots = []
        for i in range(n):
            if dig:
                j_range = list(range(i)) + list(range(i + 1, n))
            else:
                j_range = list(range(i))
            for j in j_range:
                if children[i][j] == (i, j):
                    roots.append((i,j))
        if loops:
            seen = []
            for i in range(n):
                if orbits[i] not in seen:
                    roots.append((i,i))
                    seen.append(orbits[i])
        for i, j in roots:
            if g.has_edge(i, j):
                continue
            # construct a z for each edge in roots...
            z = g.copy(sparse=sparse)
            z.add_edge(i, j)
            if not property(z):
                continue
            z_aut_gens, _, canonical_relabeling = search_tree(z, [z.vertices()], certificate=True, dig=(dig or loops))
            relabel_inverse = [0]*n
            for ii in range(n):
                relabel_inverse[canonical_relabeling[ii]] = ii
            z_can = z.relabel(canonical_relabeling, inplace=False)
            cut_edge_can = z_can.edges(labels=False, sort=True)[-1]
            cut_edge = [relabel_inverse[cut_edge_can[0]], relabel_inverse[cut_edge_can[1]]]
            if dig:
                cut_edge = tuple(cut_edge)
            else:
                cut_edge = tuple(sorted(cut_edge))

            from copy import copy
            m_z = copy(z)
            m_z.delete_edge(cut_edge)
            if m_z == g:
                for a in canaug_traverse_edge(z, z_aut_gens, property, dig=dig, loops=loops, sparse=sparse):
                    yield a
            else:
                for possibility in check_aut_edge(z_aut_gens, cut_edge, i, j, n, dig=dig):
                    if m_z.relabel(possibility, inplace=False) == g:
                        for a in canaug_traverse_edge(z, z_aut_gens, property, dig=dig, loops=loops, sparse=sparse):
                            yield a
                        break

def check_aut_edge(aut_gens, cut_edge, i, j, n, dig=False):
    """
    Helper function for exhaustive generation.

    At the start, check_aut_edge is given a set of generators for the
    automorphism group, aut_gens. We already know we are looking for
    an element of the auto- morphism group that sends cut_edge to {i,
    j}, and check_aut generates these for the canaug_traverse
    function.

    EXAMPLES:

    Note that the last two entries indicate that none of the
    automorphism group has yet been searched - we are starting at the
    identity [0, 1, 2, 3] and so far that is all we have seen. We
    return automorphisms mapping 2 to 3::

        sage: from sage.graphs.graph_generators import check_aut
        sage: list( check_aut( [ [0, 3, 2, 1], [1, 0, 3, 2], [2, 1, 0, 3] ], 2, 3))
        [[1, 0, 3, 2], [1, 2, 3, 0]]
    """
    from copy import copy
    perm = list(range(n))
    seen_perms = [perm]
    unchecked_perms = [perm]
    while unchecked_perms:
        perm = unchecked_perms.pop(0)
        for gen in aut_gens:
            new_perm = copy(perm)
            for ii in range(n):
                new_perm[ii] = gen[perm[ii]]
            if new_perm not in seen_perms:
                seen_perms.append(new_perm)
                unchecked_perms.append(new_perm)
                if new_perm[cut_edge[0]] == i and new_perm[cut_edge[1]] == j:
                    yield new_perm
                if not dig and new_perm[cut_edge[0]] == j and new_perm[cut_edge[1]] == i:
                    yield new_perm

# Easy access to the graph generators from the command line:
graphs = GraphGenerators()<|MERGE_RESOLUTION|>--- conflicted
+++ resolved
@@ -218,19 +218,11 @@
 """
 
 __append_to_doc(
-<<<<<<< HEAD
-    ["AlternatingFormGraph",
-     "AztecDiamondGraph",
-     "BalancedTree",
-     "BarbellGraph",
-     "BilinearFormGraph",
-=======
     ["AlternatingFormsGraph",
      "AztecDiamondGraph",
      "BalancedTree",
      "BarbellGraph",
      "BilinearFormsGraph",
->>>>>>> 503bc12a
      "BubbleSortGraph",
      "CaiFurerImmermanGraph",
      "chang_graphs",
@@ -241,7 +233,6 @@
      "DorogovtsevGoltsevMendesGraph",
      "DoubleGrassmannGraph",
      "DoubleOddGraph",
-     "DualPolarOrthogonalGraph",
      "EgawaGraph",
      "FibonacciTree",
      "FoldedCubeGraph",
@@ -257,11 +248,7 @@
      "HammingGraph",
      "HanoiTowerGraph",
      "HararyGraph",
-<<<<<<< HEAD
-     "HermitianFormGraph",
-=======
      "HermitianFormsGraph",
->>>>>>> 503bc12a
      "HyperStarGraph",
      "JohnsonGraph",
      "KneserGraph",
@@ -2071,19 +2058,11 @@
 ###########################################################################
     from .generators import families
     from . import strongly_regular_db
-<<<<<<< HEAD
-    AlternatingFormGraph   = staticmethod(distance_regular.AlternatingFormGraph)
-    AztecDiamondGraph      = staticmethod(families.AztecDiamondGraph)
-    BalancedTree           = staticmethod(families.BalancedTree)
-    BarbellGraph           = staticmethod(families.BarbellGraph)
-    BilinearFormGraph      = staticmethod(distance_regular.BilinearFormGraph)
-=======
     AlternatingFormsGraph   = staticmethod(distance_regular.AlternatingFormsGraph)
     AztecDiamondGraph      = staticmethod(families.AztecDiamondGraph)
     BalancedTree           = staticmethod(families.BalancedTree)
     BarbellGraph           = staticmethod(families.BarbellGraph)
     BilinearFormsGraph      = staticmethod(distance_regular.BilinearFormsGraph)
->>>>>>> 503bc12a
     BubbleSortGraph        = staticmethod(families.BubbleSortGraph)
     CaiFurerImmermanGraph  = staticmethod(families.CaiFurerImmermanGraph)
     chang_graphs           = staticmethod(families.chang_graphs)
@@ -2094,7 +2073,6 @@
     DorogovtsevGoltsevMendesGraph = staticmethod(families.DorogovtsevGoltsevMendesGraph)
     DoubleGrassmannGraph   = staticmethod(distance_regular.DoubleGrassmannGraph)
     DoubleOddGraph         = staticmethod(distance_regular.DoubleOddGraph)
-    DualPolarOrthogonalGraph = staticmethod(distance_regular.DualPolarOrthogonalGraph)
     EgawaGraph             = staticmethod(families.EgawaGraph)
     FibonacciTree          = staticmethod(families.FibonacciTree)
     FoldedCubeGraph        = staticmethod(families.FoldedCubeGraph)
@@ -2108,11 +2086,7 @@
     HammingGraph           = staticmethod(families.HammingGraph)
     HanoiTowerGraph        = staticmethod(families.HanoiTowerGraph)
     HararyGraph            = staticmethod(families.HararyGraph)
-<<<<<<< HEAD
-    HermitianFormGraph     = staticmethod(distance_regular.HermitianFormGraph)
-=======
     HermitianFormsGraph     = staticmethod(distance_regular.HermitianFormsGraph)
->>>>>>> 503bc12a
     HyperStarGraph         = staticmethod(families.HyperStarGraph)
     JohnsonGraph           = staticmethod(families.JohnsonGraph)
     KneserGraph            = staticmethod(families.KneserGraph)
