# -*- coding: utf-8 -*-
r"""
Families of graphs

The methods defined here appear in :mod:`sage.graphs.graph_generators`.

AUTHORS:

- David Coudert (2012) Ringed Trees

"""

###########################################################################
#
#           Copyright (C) 2006 Robert L. Miller <rlmillster@gmail.com>
#                              and Emily A. Kirkman
#           Copyright (C) 2009 Michael C. Yurko <myurko@gmail.com>
#
# Distributed  under  the  terms  of  the  GNU  General  Public  License (GPL)
#                         http://www.gnu.org/licenses/
###########################################################################


from copy import copy
from math import sin, cos, pi
from sage.graphs.graph import Graph
from sage.graphs import graph


def JohnsonGraph(n, k):
    r"""
    Returns the Johnson graph with parameters `n, k`.

    Johnson graphs are a special class of undirected graphs defined from systems
    of sets. The vertices of the Johnson graph `J(n,k)` are the `k`-element
    subsets of an `n`-element set; two vertices are adjacent when they meet in a
    `(k-1)`-element set. For more information about Johnson graphs, see the
    corresponding :wikipedia:`Wikipedia page <Johnson_graph>`.

    EXAMPLES:

    The Johnson graph is a Hamiltonian graph.  ::

        sage: g = graphs.JohnsonGraph(7, 3)
        sage: g.is_hamiltonian()
        True

    Every Johnson graph is vertex transitive.  ::

        sage: g = graphs.JohnsonGraph(6, 4)
        sage: g.is_vertex_transitive()
        True

    The complement of the Johnson graph `J(n,2)` is isomorphic to the Knesser
    Graph `K(n,2)`.  In paritcular the complement of `J(5,2)` is isomorphic to
    the Petersen graph.  ::

        sage: g = graphs.JohnsonGraph(5,2)
        sage: g.complement().is_isomorphic(graphs.PetersenGraph())
        True
    """

    g = Graph(name="Johnson graph with parameters "+str(n)+","+str(k))
    from sage.combinat.subset import Set, Subsets

    S = Set(range(n))
    g.add_vertices(Subsets(S, k))

    for sub in Subsets(S, k-1):
        elem_left = S - sub
        for i in elem_left:
            for j in elem_left:
                if j <= i:
                    continue
                g.add_edge(sub+Set([i]),sub+Set([j]))

    return g


def KneserGraph(n,k):
    r"""
    Returns the Kneser Graph with parameters `n, k`.

    The Kneser Graph with parameters `n,k` is the graph
    whose vertices are the `k`-subsets of `[0,1,\dots,n-1]`, and such
    that two vertices are adjacent if their corresponding sets
    are disjoint.

    For example, the Petersen Graph can be defined
    as the Kneser Graph with parameters `5,2`.

    EXAMPLE::

        sage: KG=graphs.KneserGraph(5,2)
        sage: print KG.vertices()
        [{4, 5}, {1, 3}, {2, 5}, {2, 3}, {3, 4}, {3, 5}, {1, 4}, {1, 5}, {1, 2}, {2, 4}]
        sage: P=graphs.PetersenGraph()
        sage: P.is_isomorphic(KG)
        True

    TESTS::

        sage: KG=graphs.KneserGraph(0,0)
        Traceback (most recent call last):
        ...
        ValueError: Parameter n should be a strictly positive integer
        sage: KG=graphs.KneserGraph(5,6)
        Traceback (most recent call last):
        ...
        ValueError: Parameter k should be a strictly positive integer inferior to n
    """

    if not n>0:
        raise ValueError("Parameter n should be a strictly positive integer")
    if not (k>0 and k<=n):
        raise ValueError("Parameter k should be a strictly positive integer inferior to n")

    g = Graph(name="Kneser graph with parameters {},{}".format(n,k))

    from sage.combinat.subset import Subsets
    S = Subsets(n,k)
    if k>n/2:
        g.add_vertices(S)

    s0 = S.underlying_set()    # {1,2,...,n}
    for s in S:
        for t in Subsets(s0.difference(s), k):
            g.add_edge(s,t)

    return g

def BalancedTree(r, h):
    r"""
    Returns the perfectly balanced tree of height `h \geq 1`,
    whose root has degree `r \geq 2`.

    The number of vertices of this graph is
    `1 + r + r^2 + \cdots + r^h`, that is,
    `\frac{r^{h+1} - 1}{r - 1}`. The number of edges is one
    less than the number of vertices.

    INPUT:

    - ``r`` -- positive integer `\geq 2`. The degree of the root node.

    - ``h`` -- positive integer `\geq 1`. The height of the balanced tree.

    OUTPUT:

    The perfectly balanced tree of height `h \geq 1` and whose root has
    degree `r \geq 2`. A ``NetworkXError`` is returned if `r < 2` or
    `h < 1`.

    ALGORITHM:

    Uses `NetworkX <http://networkx.lanl.gov>`_.

    EXAMPLES:

    A balanced tree whose root node has degree `r = 2`, and of height
    `h = 1`, has order 3 and size 2::

        sage: G = graphs.BalancedTree(2, 1); G
        Balanced tree: Graph on 3 vertices
        sage: G.order(); G.size()
        3
        2
        sage: r = 2; h = 1
        sage: v = 1 + r
        sage: v; v - 1
        3
        2

    Plot a balanced tree of height 5, whose root node has degree `r = 3`::

        sage: G = graphs.BalancedTree(3, 5)
        sage: G.show()   # long time

    A tree is bipartite. If its vertex set is finite, then it is planar. ::

        sage: r = randint(2, 5); h = randint(1, 7)
        sage: T = graphs.BalancedTree(r, h)
        sage: T.is_bipartite()
        True
        sage: T.is_planar()
        True
        sage: v = (r^(h + 1) - 1) / (r - 1)
        sage: T.order() == v
        True
        sage: T.size() == v - 1
        True

    TESTS:

    Normally we would only consider balanced trees whose root node
    has degree `r \geq 2`, but the construction degenerates
    gracefully::

        sage: graphs.BalancedTree(1, 10)
        Balanced tree: Graph on 2 vertices

        sage: graphs.BalancedTree(-1, 10)
        Balanced tree: Graph on 1 vertex

    Similarly, we usually want the tree must have height `h \geq 1`
    but the algorithm also degenerates gracefully here::

        sage: graphs.BalancedTree(3, 0)
        Balanced tree: Graph on 1 vertex

        sage: graphs.BalancedTree(5, -2)
        Balanced tree: Graph on 0 vertices

        sage: graphs.BalancedTree(-2,-2)
        Balanced tree: Graph on 0 vertices
    """
    import networkx
    return Graph(networkx.balanced_tree(r, h), name="Balanced tree")

def BarbellGraph(n1, n2):
    r"""
    Returns a barbell graph with ``2*n1 + n2`` nodes. The argument ``n1``
    must be greater than or equal to 2.

    A barbell graph is a basic structure that consists of a path graph
    of order ``n2`` connecting two complete graphs of order ``n1`` each.

    This constructor depends on `NetworkX <http://networkx.lanl.gov>`_
    numeric labels. In this case, the ``n1``-th node connects to the
    path graph from one complete graph and the ``n1 + n2 + 1``-th node
    connects to the path graph from the other complete graph.

    INPUT:

    - ``n1`` -- integer `\geq 2`. The order of each of the two
      complete graphs.

    - ``n2`` -- nonnegative integer. The order of the path graph
      connecting the two complete graphs.

    OUTPUT:

    A barbell graph of order ``2*n1 + n2``. A ``ValueError`` is
    returned if ``n1 < 2`` or ``n2 < 0``.

    ALGORITHM:

    Uses `NetworkX <http://networkx.lanl.gov>`_.

    PLOTTING:

    Upon construction, the position dictionary is filled to
    override the spring-layout algorithm. By convention, each barbell
    graph will be displayed with the two complete graphs in the
    lower-left and upper-right corners, with the path graph connecting
    diagonally between the two. Thus the ``n1``-th node will be drawn at a
    45 degree angle from the horizontal right center of the first
    complete graph, and the ``n1 + n2 + 1``-th node will be drawn 45
    degrees below the left horizontal center of the second complete graph.

    EXAMPLES:

    Construct and show a barbell graph ``Bar = 4``, ``Bells = 9``::

        sage: g = graphs.BarbellGraph(9, 4); g
        Barbell graph: Graph on 22 vertices
        sage: g.show() # long time

    An ``n1 >= 2``, ``n2 >= 0`` barbell graph has order ``2*n1 + n2``. It
    has the complete graph on ``n1`` vertices as a subgraph. It also has
    the path graph on ``n2`` vertices as a subgraph. ::

        sage: n1 = randint(2, 2*10^2)
        sage: n2 = randint(0, 2*10^2)
        sage: g = graphs.BarbellGraph(n1, n2)
        sage: v = 2*n1 + n2
        sage: g.order() == v
        True
        sage: K_n1 = graphs.CompleteGraph(n1)
        sage: P_n2 = graphs.PathGraph(n2)
        sage: s_K = g.subgraph_search(K_n1, induced=True)
        sage: s_P = g.subgraph_search(P_n2, induced=True)
        sage: K_n1.is_isomorphic(s_K)
        True
        sage: P_n2.is_isomorphic(s_P)
        True

    Create several barbell graphs in a Sage graphics array::

        sage: g = []
        sage: j = []
        sage: for i in range(6):
        ...       k = graphs.BarbellGraph(i + 2, 4)
        ...       g.append(k)
        ...
        sage: for i in range(2):
        ...       n = []
        ...       for m in range(3):
        ...           n.append(g[3*i + m].plot(vertex_size=50, vertex_labels=False))
        ...       j.append(n)
        ...
        sage: G = sage.plot.graphics.GraphicsArray(j)
        sage: G.show() # long time

    TESTS:

    The input ``n1`` must be `\geq 2`::

        sage: graphs.BarbellGraph(1, randint(0, 10^6))
        Traceback (most recent call last):
        ...
        ValueError: Invalid graph description, n1 should be >= 2
        sage: graphs.BarbellGraph(randint(-10^6, 1), randint(0, 10^6))
        Traceback (most recent call last):
        ...
        ValueError: Invalid graph description, n1 should be >= 2

    The input ``n2`` must be `\geq 0`::

        sage: graphs.BarbellGraph(randint(2, 10^6), -1)
        Traceback (most recent call last):
        ...
        ValueError: Invalid graph description, n2 should be >= 0
        sage: graphs.BarbellGraph(randint(2, 10^6), randint(-10^6, -1))
        Traceback (most recent call last):
        ...
        ValueError: Invalid graph description, n2 should be >= 0
        sage: graphs.BarbellGraph(randint(-10^6, 1), randint(-10^6, -1))
        Traceback (most recent call last):
        ...
        ValueError: Invalid graph description, n1 should be >= 2
    """
    # sanity checks
    if n1 < 2:
        raise ValueError("Invalid graph description, n1 should be >= 2")
    if n2 < 0:
        raise ValueError("Invalid graph description, n2 should be >= 0")

    pos_dict = {}

    for i in range(n1):
        x = float(cos((pi / 4) - ((2 * pi) / n1) * i) - (n2 / 2) - 1)
        y = float(sin((pi / 4) - ((2 * pi) / n1) * i) - (n2 / 2) - 1)
        j = n1 - 1 - i
        pos_dict[j] = (x, y)
    for i in range(n1, n1 + n2):
        x = float(i - n1 - (n2 / 2) + 1)
        y = float(i - n1 - (n2 / 2) + 1)
        pos_dict[i] = (x, y)
    for i in range(n1 + n2, (2 * n1) + n2):
        x = float(
            cos((5 * (pi / 4)) + ((2 * pi) / n1) * (i - n1 - n2))
            + (n2 / 2) + 2)
        y = float(
            sin((5 * (pi / 4)) + ((2 * pi) / n1) * (i - n1 - n2))
            + (n2 / 2) + 2)
        pos_dict[i] = (x, y)

    import networkx
    G = networkx.barbell_graph(n1, n2)
    return Graph(G, pos=pos_dict, name="Barbell graph")

def BubbleSortGraph(n):
    r"""
    Returns the bubble sort graph `B(n)`.

    The vertices of the bubble sort graph are the set of permutations
    on `n` symbols. Two vertices are adjacent if one can be obtained
    from the other by swapping the labels in the `i`-th and `(i+1)`-th
    positions for `1 \leq i \leq n-1`. In total, `B(n)` has order
    `n!`. Swapping two labels as described previously corresponds to
    multiplying on the right the permutation corresponding to the node
    by an elementary transposition in the
    :class:`~sage.groups.perm_gps.permgroup_named.SymmetricGroup`.

    The bubble sort graph is the underlying graph of the
    :meth:`~sage.geometry.polyhedron.library.Polytopes.permutahedron`. 

    INPUT:

    - ``n`` -- positive integer. The number of symbols to permute.

    OUTPUT:

    The bubble sort graph `B(n)` on `n` symbols. If `n < 1`, a
    ``ValueError`` is returned.

    EXAMPLES::

        sage: g = graphs.BubbleSortGraph(4); g
        Bubble sort: Graph on 24 vertices
        sage: g.plot() # long time
        Graphics object consisting of 61 graphics primitives

    The bubble sort graph on `n = 1` symbol is the trivial graph `K_1`::

        sage: graphs.BubbleSortGraph(1)
        Bubble sort: Graph on 1 vertex

    If `n \geq 1`, then the order of `B(n)` is `n!`::

        sage: n = randint(1, 8)
        sage: g = graphs.BubbleSortGraph(n)
        sage: g.order() == factorial(n)
        True

    .. SEEALSO::

        * :meth:`~sage.geometry.polyhedron.library.Polytopes.permutahedron`

    TESTS:

    Input ``n`` must be positive::

        sage: graphs.BubbleSortGraph(0)
        Traceback (most recent call last):
        ...
        ValueError: Invalid number of symbols to permute, n should be >= 1
        sage: graphs.BubbleSortGraph(randint(-10^6, 0))
        Traceback (most recent call last):
        ...
        ValueError: Invalid number of symbols to permute, n should be >= 1

    AUTHORS:

    - Michael Yurko (2009-09-01)
    """
    # sanity checks
    if n < 1:
        raise ValueError(
            "Invalid number of symbols to permute, n should be >= 1")
    if n == 1:
        from sage.graphs.generators.basic import CompleteGraph
        return Graph(CompleteGraph(n), name="Bubble sort")
    from sage.combinat.permutation import Permutations
    #create set from which to permute
    label_set = [str(i) for i in xrange(1, n + 1)]
    d = {}
    #iterate through all vertices
    for v in Permutations(label_set):
        v = list(v) # So we can easily mutate it
        tmp_dict = {}
        #add all adjacencies
        for i in xrange(n - 1):
            #swap entries
            v[i], v[i + 1] = v[i + 1], v[i]
            #add new vertex
            new_vert = ''.join(v)
            tmp_dict[new_vert] = None
            #swap back
            v[i], v[i + 1] = v[i + 1], v[i]
        #add adjacency dict
        d[''.join(v)] = tmp_dict
    return Graph(d, name="Bubble sort")

def chang_graphs():
    r"""
    Return the three Chang graphs.

    Three of the four strongly regular graphs of parameters `(28,12,6,4)` are
    called the Chang graphs. The fourth is the line graph of `K_8`. For more
    information about the Chang graphs, see :wikipedia:`Chang_graphs` or
    http://www.win.tue.nl/~aeb/graphs/Chang.html.

<<<<<<< HEAD
    EXAMPLES::

        sage: chang_graphs = graphs.chang_graphs()
        sage: four_srg = chang_graphs + [graphs.CompleteGraph(8).line_graph()]
=======
    EXAMPLES: check that we get 4 non-isomorphic s.r.g.'s with the
    same parameters::

        sage: chang_graphs = graphs.chang_graphs()
        sage: K8 = graphs.CompleteGraph(8)
        sage: T8 = K8.line_graph()
        sage: four_srg = chang_graphs + [T8]
>>>>>>> 58f931d0
        sage: for g in four_srg:
        ....:     print g.is_strongly_regular(parameters=True)
        (28, 12, 6, 4)
        (28, 12, 6, 4)
        (28, 12, 6, 4)
        (28, 12, 6, 4)
        sage: from itertools import combinations
        sage: for g1,g2 in combinations(four_srg,2):
        ....:     assert not g1.is_isomorphic(g2)
<<<<<<< HEAD
=======

    Construct the Chang graphs by Seidel switching::

        sage: c3c5=graphs.CycleGraph(3).disjoint_union(graphs.CycleGraph(5))
        sage: c8=graphs.CycleGraph(8)
        sage: s=[K8.subgraph_search(c8).edges(),
        ....:    [(0,1,None),(2,3,None),(4,5,None),(6,7,None)],
        ....:    K8.subgraph_search(c3c5).edges()]
        sage: map(lambda x,G: T8.seidel_switching(x, inplace=False).is_isomorphic(G),
        ....:                  s, chang_graphs)
        [True, True, True]

>>>>>>> 58f931d0
    """
    g1 = Graph("[}~~EebhkrRb_~SoLOIiAZ?LBBxDb?bQcggjHKEwoZFAaiZ?Yf[?dxb@@tdWGkwn",
               loops=False, multiedges=False)
    g2 = Graph("[~z^UipkkZPr_~Y_LOIiATOLBBxPR@`acoojBBSoWXTaabN?Yts?Yji_QyioClXZ",
               loops=False, multiedges=False)
    g3 = Graph("[~~vVMWdKFpV`^UGIaIERQ`\DBxpA@g`CbGRI`AxICNaFM[?fM\?Ytj@CxrGGlYt",
               loops=False, multiedges=False)
    return [g1,g2,g3]

def CirculantGraph(n, adjacency):
    r"""
    Returns a circulant graph with n nodes.

    A circulant graph has the property that the vertex `i` is connected
    with the vertices `i+j` and `i-j` for each j in adj.

    INPUT:


    -  ``n`` - number of vertices in the graph

    -  ``adjacency`` - the list of j values


    PLOTTING: Upon construction, the position dictionary is filled to
    override the spring-layout algorithm. By convention, each circulant
    graph will be displayed with the first (0) node at the top, with
    the rest following in a counterclockwise manner.

    Filling the position dictionary in advance adds O(n) to the
    constructor.

    .. SEEALSO::

        * :meth:`sage.graphs.generic_graph.GenericGraph.is_circulant`
          -- checks whether a (di)graph is circulant, and/or returns
          all possible sets of parameters.

    EXAMPLES: Compare plotting using the predefined layout and
    networkx::

        sage: import networkx
        sage: n = networkx.cycle_graph(23)
        sage: spring23 = Graph(n)
        sage: posdict23 = graphs.CirculantGraph(23,2)
        sage: spring23.show() # long time
        sage: posdict23.show() # long time

    We next view many cycle graphs as a Sage graphics array. First we
    use the ``CirculantGraph`` constructor, which fills in
    the position dictionary::

        sage: g = []
        sage: j = []
        sage: for i in range(9):
        ...    k = graphs.CirculantGraph(i+3,i)
        ...    g.append(k)
        ...
        sage: for i in range(3):
        ...    n = []
        ...    for m in range(3):
        ...        n.append(g[3*i + m].plot(vertex_size=50, vertex_labels=False))
        ...    j.append(n)
        ...
        sage: G = sage.plot.graphics.GraphicsArray(j)
        sage: G.show() # long time

    Compare to plotting with the spring-layout algorithm::

        sage: g = []
        sage: j = []
        sage: for i in range(9):
        ...    spr = networkx.cycle_graph(i+3)
        ...    k = Graph(spr)
        ...    g.append(k)
        ...
        sage: for i in range(3):
        ...    n = []
        ...    for m in range(3):
        ...        n.append(g[3*i + m].plot(vertex_size=50, vertex_labels=False))
        ...    j.append(n)
        ...
        sage: G = sage.plot.graphics.GraphicsArray(j)
        sage: G.show() # long time

    Passing a 1 into adjacency should give the cycle.

    ::

        sage: graphs.CirculantGraph(6,1)==graphs.CycleGraph(6)
        True
        sage: graphs.CirculantGraph(7,[1,3]).edges(labels=false)
        [(0, 1),
        (0, 3),
        (0, 4),
        (0, 6),
        (1, 2),
        (1, 4),
        (1, 5),
        (2, 3),
        (2, 5),
        (2, 6),
        (3, 4),
        (3, 6),
        (4, 5),
        (5, 6)]
    """
    from sage.graphs.graph_plot import _circle_embedding

    if not isinstance(adjacency,list):
        adjacency=[adjacency]

    G = Graph(n, name="Circulant graph ("+str(adjacency)+")")
    _circle_embedding(G, range(n))

    for v in G:
        G.add_edges([(v,(v+j)%n) for j in adjacency])

    return G

def CubeGraph(n):
    r"""
    Returns the hypercube in `n` dimensions.

    The hypercube in `n` dimension is build upon the binary
    strings on `n` bits, two of them being adjacent if
    they differ in exactly one bit. Hence, the distance
    between two vertices in the hypercube is the Hamming
    distance.

    EXAMPLES:

    The distance between `0100110` and `1011010` is
    `5`, as expected ::

        sage: g = graphs.CubeGraph(7)
        sage: g.distance('0100110','1011010')
        5

    Plot several `n`-cubes in a Sage Graphics Array ::

        sage: g = []
        sage: j = []
        sage: for i in range(6):
        ...    k = graphs.CubeGraph(i+1)
        ...    g.append(k)
        ...
        sage: for i in range(2):
        ...    n = []
        ...    for m in range(3):
        ...        n.append(g[3*i + m].plot(vertex_size=50, vertex_labels=False))
        ...    j.append(n)
        ...
        sage: G = sage.plot.graphics.GraphicsArray(j)
        sage: G.show(figsize=[6,4]) # long time

    Use the plot options to display larger `n`-cubes

    ::

        sage: g = graphs.CubeGraph(9)
        sage: g.show(figsize=[12,12],vertex_labels=False, vertex_size=20) # long time

    AUTHORS:

    - Robert Miller
    """
    theta = float(pi/n)

    d = {'':[]}
    dn={}
    p = {'':(float(0),float(0))}
    pn={}

    # construct recursively the adjacency dict and the positions
    for i in xrange(n):
        ci = float(cos(i*theta))
        si = float(sin(i*theta))
        for v,e in d.iteritems():
            v0 = v+'0'
            v1 = v+'1'
            l0 = [v1]
            l1 = [v0]
            for m in e:
                l0.append(m+'0')
                l1.append(m+'1')
            dn[v0] = l0
            dn[v1] = l1
            x,y = p[v]
            pn[v0] = (x, y)
            pn[v1] = (x+ci, y+si)
        d,dn = dn,{}
        p,pn = pn,{}

    # construct the graph
    r = Graph(name="%d-Cube"%n)
    r.add_vertices(d.keys())
    for u,L in d.iteritems():
        for v in L:
            r.add_edge(u,v)
    r.set_pos(p)

    return r

def DorogovtsevGoltsevMendesGraph(n):
    """
    Construct the n-th generation of the Dorogovtsev-Goltsev-Mendes
    graph.

    EXAMPLE::

        sage: G = graphs.DorogovtsevGoltsevMendesGraph(8)
        sage: G.size()
        6561

    REFERENCE:

    - [1] Dorogovtsev, S. N., Goltsev, A. V., and Mendes, J.
      F. F., Pseudofractal scale-free web, Phys. Rev. E 066122
      (2002).
    """
    import networkx
    return Graph(networkx.dorogovtsev_goltsev_mendes_graph(n),\
           name="Dorogovtsev-Goltsev-Mendes Graph, %d-th generation"%n)

def FoldedCubeGraph(n):
    r"""
    Returns the folded cube graph of order `2^{n-1}`.

    The folded cube graph on `2^{n-1}` vertices can be obtained from a cube
    graph on `2^n` vertices by merging together opposed
    vertices. Alternatively, it can be obtained from a cube graph on
    `2^{n-1}` vertices by adding an edge between opposed vertices. This
    second construction is the one produced by this method.

    For more information on folded cube graphs, see the corresponding
    :wikipedia:`Wikipedia page <Folded_cube_graph>`.

    EXAMPLES:

    The folded cube graph of order five is the Clebsch graph::

        sage: fc = graphs.FoldedCubeGraph(5)
        sage: clebsch = graphs.ClebschGraph()
        sage: fc.is_isomorphic(clebsch)
        True
    """

    if n < 1:
        raise ValueError("The value of n must be at least 2")

    g = CubeGraph(n-1)
    g.name("Folded Cube Graph")

    # Complementing the binary word
    def complement(x):
        x = x.replace('0','a')
        x = x.replace('1','0')
        x = x.replace('a','1')
        return x

    for x in g:
        if x[0] == '0':
            g.add_edge(x,complement(x))

    return g


def FriendshipGraph(n):
    r"""
    Returns the friendship graph `F_n`.

    The friendship graph is also known as the Dutch windmill graph. Let
    `C_3` be the cycle graph on 3 vertices. Then `F_n` is constructed by
    joining `n \geq 1` copies of `C_3` at a common vertex. If `n = 1`,
    then `F_1` is isomorphic to `C_3` (the triangle graph). If `n = 2`,
    then `F_2` is the butterfly graph, otherwise known as the bowtie
    graph. For more information, see this
    `Wikipedia article on the friendship graph <http://en.wikipedia.org/wiki/Friendship_graph>`_.

    INPUT:

    - ``n`` -- positive integer; the number of copies of `C_3` to use in
      constructing `F_n`.

    OUTPUT:

    - The friendship graph `F_n` obtained from `n` copies of the cycle
      graph `C_3`.

    .. seealso::

        - :meth:`GraphGenerators.ButterflyGraph`

    EXAMPLES:

    The first few friendship graphs. ::

        sage: A = []; B = []
        sage: for i in range(9):
        ...       g = graphs.FriendshipGraph(i + 1)
        ...       A.append(g)
        sage: for i in range(3):
        ...       n = []
        ...       for j in range(3):
        ...           n.append(A[3*i + j].plot(vertex_size=20, vertex_labels=False))
        ...       B.append(n)
        sage: G = sage.plot.graphics.GraphicsArray(B)
        sage: G.show()  # long time

    For `n = 1`, the friendship graph `F_1` is isomorphic to the cycle
    graph `C_3`, whose visual representation is a triangle. ::

        sage: G = graphs.FriendshipGraph(1); G
        Friendship graph: Graph on 3 vertices
        sage: G.show()  # long time
        sage: G.is_isomorphic(graphs.CycleGraph(3))
        True

    For `n = 2`, the friendship graph `F_2` is isomorphic to the
    butterfly graph, otherwise known as the bowtie graph. ::

        sage: G = graphs.FriendshipGraph(2); G
        Friendship graph: Graph on 5 vertices
        sage: G.is_isomorphic(graphs.ButterflyGraph())
        True

    If `n \geq 1`, then the friendship graph `F_n` has `2n + 1` vertices
    and `3n` edges. It has radius 1, diameter 2, girth 3, and
    chromatic number 3. Furthermore, `F_n` is planar and Eulerian. ::

        sage: n = randint(1, 10^3)
        sage: G = graphs.FriendshipGraph(n)
        sage: G.order() == 2*n + 1
        True
        sage: G.size() == 3*n
        True
        sage: G.radius()
        1
        sage: G.diameter()
        2
        sage: G.girth()
        3
        sage: G.chromatic_number()
        3
        sage: G.is_planar()
        True
        sage: G.is_eulerian()
        True

    TESTS:

    The input ``n`` must be a positive integer. ::

        sage: graphs.FriendshipGraph(randint(-10^5, 0))
        Traceback (most recent call last):
        ...
        ValueError: n must be a positive integer
    """
    # sanity checks
    if n < 1:
        raise ValueError("n must be a positive integer")
    # construct the friendship graph
    if n == 1:
        from sage.graphs.generators.basic import CycleGraph
        G = CycleGraph(3)
        G.name("Friendship graph")
        return G
    # build the edge and position dictionaries
    from sage.functions.trig import cos, sin
    from sage.rings.real_mpfr import RR
    from sage.symbolic.constants import pi
    N = 2*n + 1           # order of F_n
    d = (2*pi) / (N - 1)  # angle between external nodes
    edge_dict = {}
    pos_dict = {}
    for i in range(N - 2):
        if i & 1:  # odd numbered node
            edge_dict.setdefault(i, [i + 1, N - 1])
        else:      # even numbered node
            edge_dict.setdefault(i, [N - 1])
        pos_dict.setdefault(i, [RR(cos(i*d)), RR(sin(i*d))])
    edge_dict.setdefault(N - 2, [0, N - 1])
    pos_dict.setdefault(N - 2, [RR(cos(d * (N-2))), RR(sin(d * (N-2)))])
    pos_dict.setdefault(N - 1, [0, 0])
    return Graph(edge_dict, pos=pos_dict, name="Friendship graph")

def FuzzyBallGraph(partition, q):
    r"""
    Construct a Fuzzy Ball graph with the integer partition
    ``partition`` and ``q`` extra vertices.

    Let `q` be an integer and let `m_1,m_2,...,m_k` be a set of positive
    integers.  Let `n=q+m_1+...+m_k`.  The Fuzzy Ball graph with partition
    `m_1,m_2,...,m_k` and `q` extra vertices is the graph constructed from the
    graph `G=K_n` by attaching, for each `i=1,2,...,k`, a new vertex `a_i` to
    `m_i` distinct vertices of `G`.

    For given positive integers `k` and `m` and nonnegative
    integer `q`, the set of graphs ``FuzzyBallGraph(p, q)`` for
    all partitions `p` of `m` with `k` parts are cospectral with
    respect to the normalized Laplacian.

    EXAMPLES::

        sage: graphs.FuzzyBallGraph([3,1],2).adjacency_matrix()
        [0 1 1 1 1 1 1 0]
        [1 0 1 1 1 1 1 0]
        [1 1 0 1 1 1 1 0]
        [1 1 1 0 1 1 0 1]
        [1 1 1 1 0 1 0 0]
        [1 1 1 1 1 0 0 0]
        [1 1 1 0 0 0 0 0]
        [0 0 0 1 0 0 0 0]


    Pick positive integers `m` and `k` and a nonnegative integer `q`.
    All the FuzzyBallGraphs constructed from partitions of `m` with
    `k` parts should be cospectral with respect to the normalized
    Laplacian::

        sage: m=4; q=2; k=2
        sage: g_list=[graphs.FuzzyBallGraph(p,q) for p in Partitions(m, length=k)]
        sage: set([g.laplacian_matrix(normalized=True).charpoly() for g in g_list])  # long time (7s on sage.math, 2011)
        {x^8 - 8*x^7 + 4079/150*x^6 - 68689/1350*x^5 + 610783/10800*x^4 - 120877/3240*x^3 + 1351/100*x^2 - 931/450*x}
    """
    from sage.graphs.generators.basic import CompleteGraph
    if len(partition)<1:
        raise ValueError("partition must be a nonempty list of positive integers")
    n=q+sum(partition)
    g=CompleteGraph(n)
    curr_vertex=0
    for e,p in enumerate(partition):
        g.add_edges([(curr_vertex+i, 'a{0}'.format(e+1)) for i in range(p)])
        curr_vertex+=p
    return g

def FibonacciTree(n):
    r"""
    Returns the graph of the Fibonacci Tree `F_{i}` of order `n`.
    `F_{i}` is recursively defined as the a tree with a root vertex
    and two attached child trees `F_{i-1}` and `F_{i-2}`, where
    `F_{1}` is just one vertex and `F_{0}` is empty.

    INPUT:

    - ``n`` - the recursion depth of the Fibonacci Tree

    EXAMPLES::

        sage: g = graphs.FibonacciTree(3)
        sage: g.is_tree()
        True

    ::

        sage: l1 = [ len(graphs.FibonacciTree(_)) + 1 for _ in range(6) ]
        sage: l2 = list(fibonacci_sequence(2,8))
        sage: l1 == l2
        True

    AUTHORS:

    - Harald Schilly and Yann Laigle-Chapuy (2010-03-25)
    """
    T = Graph(name="Fibonacci-Tree-%d"%n)
    if n == 1: T.add_vertex(0)
    if n < 2: return T

    from sage.combinat.combinat import fibonacci_sequence
    F = list(fibonacci_sequence(n + 2))
    s = 1.618 ** (n / 1.618 - 1.618)
    pos = {}

    def fib(level, node, y):
        pos[node] = (node, y)
        if level < 2: return
        level -= 1
        y -= s
        diff = F[level]
        T.add_edge(node, node - diff)
        if level == 1: # only one child
            pos[node - diff] = (node, y)
            return
        T.add_edge(node, node + diff)
        fib(level, node - diff, y)
        fib(level - 1, node + diff, y)

    T.add_vertices(xrange(sum(F[:-1])))
    fib(n, F[n + 1] - 1, 0)
    T.set_pos(pos)

    return T

def GeneralizedPetersenGraph(n,k):
    r"""
    Returns a generalized Petersen graph with `2n` nodes. The variables
    `n`, `k` are integers such that `n>2` and `0<k\leq\lfloor(n-1)`/`2\rfloor`

    For `k=1` the result is a graph isomorphic to the circular ladder graph
    with the same `n`. The regular Petersen Graph has `n=5` and `k=2`.
    Other named graphs that can be described using this notation include
    the Desargues graph and the Moebius-Kantor graph.

    INPUT:

    - ``n`` - the number of nodes is `2*n`.

    - ``k`` - integer `0<k\leq\lfloor(n-1)`/`2\rfloor`. Decides
      how inner vertices are connected.

    PLOTTING: Upon construction, the position dictionary is filled to
    override the spring-layout algorithm. By convention, the generalized
    Petersen graphs are displayed as an inner and outer cycle pair, with
    the first n nodes drawn on the outer circle. The first (0) node is
    drawn at the top of the outer-circle, moving counterclockwise after that.
    The inner circle is drawn with the (n)th node at the top, then
    counterclockwise as well.

    EXAMPLES: For `k=1` the resulting graph will be isomorphic to a circular
    ladder graph. ::

        sage: g = graphs.GeneralizedPetersenGraph(13,1)
        sage: g2 = graphs.CircularLadderGraph(13)
        sage: g.is_isomorphic(g2)
        True

    The Desargues graph::

        sage: g = graphs.GeneralizedPetersenGraph(10,3)
        sage: g.girth()
        6
        sage: g.is_bipartite()
        True

    AUTHORS:

    - Anders Jonsson (2009-10-15)
    """
    if (n < 3):
            raise ValueError("n must be larger than 2")
    if (k < 1 or k>((n-1)/2)):
            raise ValueError("k must be in 1<= k <=floor((n-1)/2)")
    pos_dict = {}
    G = Graph()
    for i in range(n):
        x = float(cos((pi/2) + ((2*pi)/n)*i))
        y = float(sin((pi/2) + ((2*pi)/n)*i))
        pos_dict[i] = (x,y)
    for i in range(n, 2*n):
        x = float(0.5*cos((pi/2) + ((2*pi)/n)*i))
        y = float(0.5*sin((pi/2) + ((2*pi)/n)*i))
        pos_dict[i] = (x,y)
    for i in range(n):
        G.add_edge(i, (i+1) % n)
        G.add_edge(i, i+n)
        G.add_edge(i+n, n + (i+k) % n)
    return Graph(G, pos=pos_dict, name="Generalized Petersen graph (n="+str(n)+",k="+str(k)+")")

def HararyGraph( k, n ):
    r"""
    Returns the Harary graph on `n` vertices and connectivity `k`, where
    `2 \leq k < n`.

    A `k`-connected graph `G` on `n` vertices requires the minimum degree
    `\delta(G)\geq k`, so the minimum number of edges `G` should have is
    `\lceil kn/2\rceil`. Harary graphs achieve this lower bound, that is,
    Harary graphs are minimal `k`-connected graphs on `n` vertices.

    The construction provided uses the method CirculantGraph.  For more
    details, see the book D. B. West, Introduction to Graph Theory, 2nd
    Edition, Prentice Hall, 2001, p. 150--151; or the `MathWorld article on
    Harary graphs <http://mathworld.wolfram.com/HararyGraph.html>`_.

    EXAMPLES:

    Harary graphs `H_{k,n}`::

        sage: h = graphs.HararyGraph(5,9); h
        Harary graph 5, 9: Graph on 9 vertices
        sage: h.order()
        9
        sage: h.size()
        23
        sage: h.vertex_connectivity()
        5

    TESTS:

    Connectivity of some Harary graphs::

        sage: n=10
        sage: for k in range(2,n):
        ...       g = graphs.HararyGraph(k,n)
        ...       if k != g.vertex_connectivity():
        ...          print "Connectivity of Harary graphs not satisfied."
    """
    if k < 2:
        raise ValueError("Connectivity parameter k should be at least 2.")
    if k >= n:
        raise ValueError("Number of vertices n should be greater than k.")

    if k%2 == 0:
        G = CirculantGraph( n, range(1,k//2+1) )
    else:
        if n%2 == 0:
            G = CirculantGraph( n, range(1,(k-1)//2+1) )
            for i in range(n):
                G.add_edge( i, (i + n//2)%n )
        else:
            G = HararyGraph( k-1, n )
            for i in range((n-1)//2 + 1):
                G.add_edge( i, (i + (n-1)//2)%n )
    G.name('Harary graph {0}, {1}'.format(k,n))
    return G

def HyperStarGraph(n,k):
    r"""
    Returns the hyper-star graph HS(n,k).

    The vertices of the hyper-star graph are the set of binary strings
    of length n which contain k 1s. Two vertices, u and v, are adjacent
    only if u can be obtained from v by swapping the first bit with a
    different symbol in another position.

    INPUT:

    -  ``n``

    -  ``k``

    EXAMPLES::

        sage: g = graphs.HyperStarGraph(6,3)
        sage: g.plot() # long time
        Graphics object consisting of 51 graphics primitives

    REFERENCES:

    - Lee, Hyeong-Ok, Jong-Seok Kim, Eunseuk Oh, and Hyeong-Seok Lim.
      "Hyper-Star Graph: A New Interconnection Network Improving the
      Network Cost of the Hypercube." In Proceedings of the First EurAsian
      Conference on Information and Communication Technology, 858-865.
      Springer-Verlag, 2002.

    AUTHORS:

    - Michael Yurko (2009-09-01)
    """
    from sage.combinat.combination import Combinations
    # dictionary associating the positions of the 1s to the corresponding
    # string: e.g. if n=6 and k=3, comb_to_str([0,1,4])=='110010'
    comb_to_str={}
    for c in Combinations(n,k):
        L = ['0']*n
        for i in c:
            L[i]='1'
        comb_to_str[tuple(c)] = ''.join(L)

    g = Graph(name="HS(%d,%d)"%(n,k))
    g.add_vertices(comb_to_str.values())

    for c in Combinations(range(1,n),k): # 0 is not in c
        L = []
        u = comb_to_str[tuple(c)]
        # switch 0 with the 1s
        for i in xrange(len(c)):
            v = tuple([0]+c[:i]+c[i+1:])
            g.add_edge( u , comb_to_str[v] )

    return g

def LCFGraph(n, shift_list, repeats):
    """
    Returns the cubic graph specified in LCF notation.

    LCF (Lederberg-Coxeter-Fruchte) notation is a concise way of
    describing cubic Hamiltonian graphs. The way a graph is constructed
    is as follows. Since there is a Hamiltonian cycle, we first create
    a cycle on n nodes. The variable shift_list = [s_0, s_1, ...,
    s_k-1] describes edges to be created by the following scheme: for
    each i, connect vertex i to vertex (i + s_i). Then, repeats
    specifies the number of times to repeat this process, where on the
    jth repeat we connect vertex (i + j\*len(shift_list)) to vertex (
    i + j\*len(shift_list) + s_i).

    INPUT:


    -  ``n`` - the number of nodes.

    -  ``shift_list`` - a list of integer shifts mod n.

    -  ``repeats`` - the number of times to repeat the
       process.


    EXAMPLES::

        sage: G = graphs.LCFGraph(4, [2,-2], 2)
        sage: G.is_isomorphic(graphs.TetrahedralGraph())
        True

    ::

        sage: G = graphs.LCFGraph(20, [10,7,4,-4,-7,10,-4,7,-7,4], 2)
        sage: G.is_isomorphic(graphs.DodecahedralGraph())
        True

    ::

        sage: G = graphs.LCFGraph(14, [5,-5], 7)
        sage: G.is_isomorphic(graphs.HeawoodGraph())
        True

    The largest cubic nonplanar graph of diameter three::

        sage: G = graphs.LCFGraph(20, [-10,-7,-5,4,7,-10,-7,-4,5,7,-10,-7,6,-5,7,-10,-7,5,-6,7], 1)
        sage: G.degree()
        [3, 3, 3, 3, 3, 3, 3, 3, 3, 3, 3, 3, 3, 3, 3, 3, 3, 3, 3, 3]
        sage: G.diameter()
        3
        sage: G.show()  # long time

    PLOTTING: LCF Graphs are plotted as an n-cycle with edges in the
    middle, as described above.

    REFERENCES:

    - [1] Frucht, R. "A Canonical Representation of Trivalent
      Hamiltonian Graphs." J. Graph Th. 1, 45-60, 1976.

    - [2] Grunbaum, B.  Convex Polytope es. New York: Wiley,
      pp. 362-364, 1967.

    - [3] Lederberg, J. 'DENDRAL-64: A System for Computer
      Construction, Enumeration and Notation of Organic Molecules
      as Tree Structures and Cyclic Graphs. Part II. Topology of
      Cyclic Graphs.' Interim Report to the National Aeronautics
      and Space Administration. Grant NsG 81-60. December 15,
      1965.  http://profiles.nlm.nih.gov/BB/A/B/I/U/_/bbabiu.pdf.
    """
    import networkx
    pos_dict = {}
    for i in range(n):
        x = float(cos(pi/2 + ((2*pi)/n)*i))
        y = float(sin(pi/2 + ((2*pi)/n)*i))
        pos_dict[i] = [x,y]
    return Graph(networkx.LCF_graph(n, shift_list, repeats),\
                 pos=pos_dict, name="LCF Graph")

def MycielskiGraph(k=1, relabel=True):
    r"""
    Returns the `k`-th Mycielski Graph.

    The graph `M_k` is triangle-free and has chromatic number
    equal to `k`. These graphs show, constructively, that there
    are triangle-free graphs with arbitrarily high chromatic
    number.

    The Mycielski graphs are built recursively starting with
    `M_0`, an empty graph; `M_1`, a single vertex graph; and `M_2`
    is the graph `K_2`.  `M_{k+1}` is then built from `M_k`
    as follows:

    If the vertices of `M_k` are `v_1,\ldots,v_n`, then the
    vertices of `M_{k+1}` are
    `v_1,\ldots,v_n,w_1,\ldots,w_n,z`. Vertices `v_1,\ldots,v_n`
    induce a copy of `M_k`. Vertices `w_1,\ldots,w_n` are an
    independent set. Vertex `z` is adjacent to all the
    `w_i`-vertices. Finally, vertex `w_i` is adjacent to vertex
    `v_j` iff `v_i` is adjacent to `v_j`.

    INPUT:

    - ``k`` Number of steps in the construction process.

    - ``relabel`` Relabel the vertices so their names are the integers
      ``range(n)`` where ``n`` is the number of vertices in the graph.

    EXAMPLE:

    The Mycielski graph `M_k` is triangle-free and has chromatic
    number equal to `k`. ::

        sage: g = graphs.MycielskiGraph(5)
        sage: g.is_triangle_free()
        True
        sage: g.chromatic_number()
        5

    The graphs `M_4` is (isomorphic to) the Grotzsch graph. ::

        sage: g = graphs.MycielskiGraph(4)
        sage: g.is_isomorphic(graphs.GrotzschGraph())
        True

    REFERENCES:

    -  [1] Weisstein, Eric W. "Mycielski Graph."
       From MathWorld--A Wolfram Web Resource.
       http://mathworld.wolfram.com/MycielskiGraph.html

    """
    g = Graph()
    g.name("Mycielski Graph " + str(k))

    if k<0:
        raise ValueError("parameter k must be a nonnegative integer")

    if k == 0:
        return g

    if k == 1:
        g.add_vertex(0)
        return g

    if k == 2:
        g.add_edge(0,1)
        return g

    g0 = MycielskiGraph(k-1)
    g = MycielskiStep(g0)
    g.name("Mycielski Graph " + str(k))
    if relabel: g.relabel()

    return g

def MycielskiStep(g):
    r"""
    Perform one iteration of the Mycielski construction.

    See the documentation for ``MycielskiGraph`` which uses this
    method. We expose it to all users in case they may find it
    useful.

    EXAMPLE. One iteration of the Mycielski step applied to the
    5-cycle yields a graph isomorphic to the Grotzsch graph ::

        sage: g = graphs.CycleGraph(5)
        sage: h = graphs.MycielskiStep(g)
        sage: h.is_isomorphic(graphs.GrotzschGraph())
        True
    """

    # Make a copy of the input graph g
    gg = copy(g)

    # rename a vertex v of gg as (1,v)
    renamer = dict( [ (v, (1,v)) for v in g.vertices() ] )
    gg.relabel(renamer)

    # add the w vertices to gg as (2,v)
    wlist = [ (2,v) for v in g.vertices() ]
    gg.add_vertices(wlist)

    # add the z vertex as (0,0)
    gg.add_vertex((0,0))

    # add the edges from z to w_i
    gg.add_edges( [ ( (0,0) , (2,v) ) for v in g.vertices() ] )

    # make the v_i w_j edges
    for v in g.vertices():
        gg.add_edges( [ ((1,v),(2,vv)) for vv in g.neighbors(v) ] )

    return gg

def NKStarGraph(n,k):
    r"""
    Returns the (n,k)-star graph.

    The vertices of the (n,k)-star graph are the set of all arrangements of
    n symbols into labels of length k. There are two adjacency rules for
    the (n,k)-star graph. First, two vertices are adjacent if one can be
    obtained from the other by swapping the first symbol with another
    symbol. Second, two vertices are adjacent if one can be obtained from
    the other by swapping the first symbol with an external symbol (a
    symbol not used in the original label).

    INPUT:

    -  ``n``

    -  ``k``

    EXAMPLES::

        sage: g = graphs.NKStarGraph(4,2)
        sage: g.plot() # long time
        Graphics object consisting of 31 graphics primitives

    REFERENCES:

    - Wei-Kuo, Chiang, and Chen Rong-Jaye. "The (n, k)-star graph: A
      generalized star graph." Information Processing Letters 56,
      no. 5 (December 8, 1995): 259-264.

    AUTHORS:

    - Michael Yurko (2009-09-01)
    """
    from sage.combinat.permutation import Arrangements
    #set from which to permute
    set = [str(i) for i in xrange(1,n+1)]
    #create dict
    d = {}
    for v in Arrangements(set,k):
        v = list(v) # So we can easily mutate it
        tmp_dict = {}
        #add edges of dimension i
        for i in xrange(1,k):
            #swap 0th and ith element
            v[0], v[i] = v[i], v[0]
            #convert to str and add to list
            vert = "".join(v)
            tmp_dict[vert] = None
            #swap back
            v[0], v[i] = v[i], v[0]
        #add other edges
        tmp_bit = v[0]
        for i in set:
            #check if external
            if not (i in v):
                v[0] = i
                #add edge
                vert = "".join(v)
                tmp_dict[vert] = None
            v[0] = tmp_bit
        d["".join(v)] = tmp_dict
    return Graph(d, name="(%d,%d)-star"%(n,k))

def NStarGraph(n):
    r"""
    Returns the n-star graph.

    The vertices of the n-star graph are the set of permutations on n
    symbols. There is an edge between two vertices if their labels differ
    only in the first and one other position.

    INPUT:

    -  ``n``

    EXAMPLES::

        sage: g = graphs.NStarGraph(4)
        sage: g.plot() # long time
        Graphics object consisting of 61 graphics primitives

    REFERENCES:

    - S.B. Akers, D. Horel and B. Krishnamurthy, The star graph: An
      attractive alternative to the previous n-cube. In: Proc. Internat.
      Conf. on Parallel Processing (1987), pp. 393--400.

    AUTHORS:

    - Michael Yurko (2009-09-01)
    """
    from sage.combinat.permutation import Permutations
    #set from which to permute
    set = [str(i) for i in xrange(1,n+1)]
    #create dictionary of lists
    #vertices are adjacent if the first element
    #is swapped with the ith element
    d = {}
    for v in Permutations(set):
        v = list(v) # So we can easily mutate it
        tmp_dict = {}
        for i in xrange(1,n):
            if v[0] != v[i]:
                #swap 0th and ith element
                v[0], v[i] = v[i], v[0]
                #convert to str and add to list
                vert = "".join(v)
                tmp_dict[vert] = None
                #swap back
                v[0], v[i] = v[i], v[0]
        d["".join(v)] = tmp_dict
    return Graph(d, name = "%d-star"%n)

def OddGraph(n):
    r"""
    Returns the Odd Graph with parameter `n`.

    The Odd Graph with parameter `n` is defined as the
    Kneser Graph with parameters `2n-1,n-1`.
    Equivalently, the Odd Graph is the graph whose vertices
    are the `n-1`-subsets of `[0,1,\dots,2(n-1)]`, and such
    that two vertices are adjacent if their corresponding sets
    are disjoint.

    For example, the Petersen Graph can be defined
    as the Odd Graph with parameter `3`.

    EXAMPLE::

        sage: OG=graphs.OddGraph(3)
        sage: print OG.vertices()
        [{4, 5}, {1, 3}, {2, 5}, {2, 3}, {3, 4}, {3, 5}, {1, 4}, {1, 5}, {1, 2}, {2, 4}]
        sage: P=graphs.PetersenGraph()
        sage: P.is_isomorphic(OG)
        True

    TESTS::

        sage: KG=graphs.OddGraph(1)
        Traceback (most recent call last):
        ...
        ValueError: Parameter n should be an integer strictly greater than 1
    """

    if not n>1:
        raise ValueError("Parameter n should be an integer strictly greater than 1")
    g = KneserGraph(2*n-1,n-1)
    g.name("Odd Graph with parameter %s" % n)
    return g

def PaleyGraph(q):
    r"""
    Paley graph with `q` vertices

    Parameter `q` must be the power of a prime number and congruent
    to 1 mod 4.

    EXAMPLES::

        sage: G=graphs.PaleyGraph(9);G
        Paley graph with parameter 9: Graph on 9 vertices
        sage: G.is_regular()
        True

    A Paley graph is always self-complementary::

        sage: G.complement().is_isomorphic(G)
        True
    """
    from sage.rings.finite_rings.integer_mod import mod
    from sage.rings.finite_rings.constructor import FiniteField
    from sage.rings.arith import is_prime_power
    assert is_prime_power(q), "Parameter q must be a prime power"
    assert mod(q,4)==1, "Parameter q must be congruent to 1 mod 4"
    g = Graph([FiniteField(q,'a'), lambda i,j: (i-j).is_square()],
    loops=False, name = "Paley graph with parameter %d"%q)
    return g

def HanoiTowerGraph(pegs, disks, labels=True, positions=True):
    r"""
    Returns the graph whose vertices are the states of the
    Tower of Hanoi puzzle, with edges representing legal moves between states.

    INPUT:

    - ``pegs`` - the number of pegs in the puzzle, 2 or greater
    - ``disks`` - the number of disks in the puzzle, 1 or greater
    - ``labels`` - default: ``True``, if ``True`` the graph contains
      more meaningful labels, see explanation below.  For large instances,
      turn off labels for much faster creation of the graph.
    - ``positions`` - default: ``True``, if ``True`` the graph contains
      layout information.  This creates a planar layout for the case
      of three pegs.  For large instances, turn off layout information
      for much faster creation of the graph.

    OUTPUT:

    The Tower of Hanoi puzzle has a certain number of identical pegs
    and a certain number of disks, each of a different radius.
    Initially the disks are all on a single peg, arranged
    in order of their radii, with the largest on the bottom.

    The goal of the puzzle is to move the disks to any other peg,
    arranged in the same order.  The one constraint is that the
    disks resident on any one peg must always be arranged with larger
    radii lower down.

    The vertices of this graph represent all the possible states
    of this puzzle.  Each state of the puzzle is a tuple with length
    equal to the number of disks, ordered by largest disk first.
    The entry of the tuple is the peg where that disk resides.
    Since disks on a given peg must go down in size as we go
    up the peg, this totally describes the state of the puzzle.

    For example ``(2,0,0)`` means the large disk is on peg 2, the
    medium disk is on peg 0, and the small disk is on peg 0
    (and we know the small disk must be above the medium disk).
    We encode these tuples as integers with a base equal to
    the number of pegs, and low-order digits to the right.

    Two vertices are adjacent if we can change the puzzle from
    one state to the other by moving a single disk.  For example,
    ``(2,0,0)`` is adjacent to ``(2,0,1)`` since we can move
    the small disk off peg 0 and onto (the empty) peg 1.
    So the solution to a 3-disk puzzle (with at least
    two pegs) can be expressed by the shortest path between
    ``(0,0,0)`` and ``(1,1,1)``.  For more on this representation
    of the graph, or its properties, see [ARETT-DOREE]_.

    For greatest speed we create graphs with integer vertices,
    where we encode the tuples as integers with a base equal
    to the number of pegs, and low-order digits to the right.
    So for example, in a 3-peg puzzle with 5 disks, the
    state ``(1,2,0,1,1)`` is encoded as
    `1\ast 3^4 + 2\ast 3^3 + 0\ast 3^2 + 1\ast 3^1 + 1\ast 3^0 = 139`.

    For smaller graphs, the labels that are the tuples are informative,
    but slow down creation of the graph.  Likewise computing layout
    information also incurs a significant speed penalty. For maximum
    speed, turn off labels and layout and decode the
    vertices explicitly as needed.  The
    :meth:`sage.rings.integer.Integer.digits`
    with the ``padsto`` option is a quick way to do this, though you
    may want to reverse the list that is output.

    PLOTTING:

    The layout computed when ``positions = True`` will
    look especially good for the three-peg case, when the graph is known
    to be planar.  Except for two small cases on 4 pegs, the graph is
    otherwise not planar, and likely there is a better way to layout
    the vertices.

    EXAMPLES:

    A classic puzzle uses 3 pegs.  We solve the 5 disk puzzle using
    integer labels and report the minimum number of moves required.
    Note that `3^5-1` is the state where all 5 disks
    are on peg 2. ::

        sage: H = graphs.HanoiTowerGraph(3, 5, labels=False, positions=False)
        sage: H.distance(0, 3^5-1)
        31

    A slightly larger instance. ::

        sage: H = graphs.HanoiTowerGraph(4, 6, labels=False, positions=False)
        sage: H.num_verts()
        4096
        sage: H.distance(0, 4^6-1)
        17

    For a small graph, labels and layout information can be useful.
    Here we explicitly list a solution as a list of states. ::

        sage: H = graphs.HanoiTowerGraph(3, 3, labels=True, positions=True)
        sage: H.shortest_path((0,0,0), (1,1,1))
        [(0, 0, 0), (0, 0, 1), (0, 2, 1), (0, 2, 2), (1, 2, 2), (1, 2, 0), (1, 1, 0), (1, 1, 1)]

    Some facts about this graph with `p` pegs and `d` disks:

    - only automorphisms are the "obvious" ones - renumber the pegs.
    - chromatic number is less than or equal to `p`
    - independence number is `p^{d-1}`

    ::

        sage: H = graphs.HanoiTowerGraph(3,4,labels=False,positions=False)
        sage: H.automorphism_group().is_isomorphic(SymmetricGroup(3))
        True
        sage: H.chromatic_number()
        3
        sage: len(H.independent_set()) == 3^(4-1)
        True

    TESTS:

    It is an error to have just one peg (or less). ::

        sage: graphs.HanoiTowerGraph(1, 5)
        Traceback (most recent call last):
        ...
        ValueError: Pegs for Tower of Hanoi graph should be two or greater (not 1)

    It is an error to have zero disks (or less). ::

        sage: graphs.HanoiTowerGraph(2, 0)
        Traceback (most recent call last):
        ...
        ValueError: Disks for Tower of Hanoi graph should be one or greater (not 0)

    .. rubric:: Citations

    .. [ARETT-DOREE] Arett, Danielle and Doree, Suzanne
       "Coloring and counting on the Hanoi graphs"
       Mathematics Magazine, Volume 83, Number 3, June 2010, pages 200-9


    AUTHOR:

    - Rob Beezer, (2009-12-26), with assistance from Su Doree

    """

    # sanitize input
    from sage.rings.all import Integer
    pegs = Integer(pegs)
    if pegs < 2:
        raise ValueError("Pegs for Tower of Hanoi graph should be two or greater (not %d)" % pegs)
    disks = Integer(disks)
    if disks < 1:
        raise ValueError("Disks for Tower of Hanoi graph should be one or greater (not %d)" % disks)

    # Each state of the puzzle is a tuple with length
    # equal to the number of disks, ordered by largest disk first
    # The entry of the tuple is the peg where that disk resides
    # Since disks on a given peg must go down in size as we go
    # up the peg, this totally describes the puzzle
    # We encode these tuples as integers with a base equal to
    # the number of pegs, and low-order digits to the right

    # complete graph on number of pegs when just a single disk
    edges = [[i,j] for i in range(pegs) for j in range(i+1,pegs)]

    nverts = 1
    for d in range(2, disks+1):
        prevedges = edges      # remember subgraph to build from
        nverts = pegs*nverts   # pegs^(d-1)
        edges = []

        # Take an edge, change its two states in the same way by adding
        # a large disk to the bottom of the same peg in each state
        # This is accomplished by adding a multiple of pegs^(d-1)
        for p in range(pegs):
            largedisk = p*nverts
            for anedge in prevedges:
                edges.append([anedge[0]+largedisk, anedge[1]+largedisk])

        # Two new states may only differ in the large disk
        # being the only disk on two different pegs, thus
        # otherwise being a common state with one less disk
        # We construct all such pairs of new states and add as edges
        from sage.combinat.subset import Subsets
        for state in range(nverts):
            emptypegs = range(pegs)
            reduced_state = state
            for i in range(d-1):
                apeg = reduced_state % pegs
                if apeg in emptypegs:
                    emptypegs.remove(apeg)
                reduced_state = reduced_state//pegs
            for freea, freeb in Subsets(emptypegs, 2):
                edges.append([freea*nverts+state,freeb*nverts+state])

    H = Graph({}, loops=False, multiedges=False)
    H.add_edges(edges)


    # Making labels and/or computing positions can take a long time,
    # relative to just constructing the edges on integer vertices.
    # We try to minimize coercion overhead, but need Sage
    # Integers in order to use digits() for labels.
    # Getting the digits with custom code was no faster.
    # Layouts are circular (symmetric on the number of pegs)
    # radiating outward to the number of disks (radius)
    # Algorithm uses some combination of alternate
    # clockwise/counterclockwise placements, which
    # works well for three pegs (planar layout)
    #
    from sage.functions.trig import sin, cos, csc
    if labels or positions:
        mapping = {}
        pos = {}
        a = Integer(-1)
        one = Integer(1)
        if positions:
            radius_multiplier = 1 + csc(pi/pegs)
            sine = []; cosine = []
            for i in range(pegs):
                angle = 2*i*pi/float(pegs)
                sine.append(sin(angle))
                cosine.append(cos(angle))
        for i in range(pegs**disks):
            a += one
            state = a.digits(base=pegs, padto=disks)
            if labels:
                state.reverse()
                mapping[i] = tuple(state)
                state.reverse()
            if positions:
                locx = 0.0; locy = 0.0
                radius = 1.0
                parity = -1.0
                for index in range(disks):
                    p = state[index]
                    radius *= radius_multiplier
                    parity *= -1.0
                    locx_temp = cosine[p]*locx - parity*sine[p]*locy + radius*cosine[p]
                    locy_temp = parity*sine[p]*locx + cosine[p]*locy - radius*parity*sine[p]
                    locx = locx_temp
                    locy = locy_temp
                pos[i] = (locx,locy)
        # set positions, then relabel (not vice versa)
        if positions:
            H.set_pos(pos)
        if labels:
            H.relabel(mapping)

    return H

def line_graph_forbidden_subgraphs():
    r"""
    Returns the 9 forbidden subgraphs of a line graph.

    `Wikipedia article on the line graphs
    <http://en.wikipedia.org/wiki/Line_graph>`_

    The graphs are returned in the ordering given by the Wikipedia
    drawing, read from left to right and from top to bottom.

    EXAMPLE::

        sage: graphs.line_graph_forbidden_subgraphs()
        [Claw graph: Graph on 4 vertices,
        Graph on 6 vertices,
        Graph on 6 vertices,
        Graph on 5 vertices,
        Graph on 6 vertices,
        Graph on 6 vertices,
        Graph on 6 vertices,
        Graph on 6 vertices,
        Graph on 5 vertices]

    """
    from sage.graphs.all import Graph
    from sage.graphs.generators.basic import ClawGraph
    graphs = [ClawGraph()]

    graphs.append(Graph({
                0: [1, 2, 3],
                1: [2, 3],
                4: [2],
                5: [3]
                }))

    graphs.append(Graph({
                0: [1, 2, 3, 4],
                1: [2, 3, 4],
                3: [4],
                2: [5]
                }))

    graphs.append(Graph({
                0: [1, 2, 3],
                1: [2, 3],
                4: [2, 3]
                }))

    graphs.append(Graph({
                0: [1, 2, 3],
                1: [2, 3],
                4: [2],
                5: [3, 4]
                }))

    graphs.append(Graph({
                0: [1, 2, 3, 4],
                1: [2, 3, 4],
                3: [4],
                5: [2, 0, 1]
                }))

    graphs.append(Graph({
                5: [0, 1, 2, 3, 4],
                0: [1, 4],
                2: [1, 3],
                3: [4]
                }))

    graphs.append(Graph({
                1: [0, 2, 3, 4],
                3: [0, 4],
                2: [4, 5],
                4: [5]
                }))

    graphs.append(Graph({
                0: [1, 2, 3],
                1: [2, 3, 4],
                2: [3, 4],
                3: [4]
                }))

    return graphs


def petersen_family(generate=False):
    r"""
    Returns the Petersen family

    The Petersen family is a collection of 7 graphs which are the forbidden
    minors of the linklessly embeddable graphs. For more information see the
    :wikipedia:`Petersen_family`.

    INPUT:

    - ``generate`` (boolean) -- whether to generate the family from the
      `\Delta-Y` transformations. When set to ``False`` (default) a hardcoded
      version of the graphs (with a prettier layout) is returned.

    EXAMPLE::

        sage: graphs.petersen_family()
        [Petersen graph: Graph on 10 vertices,
         Complete graph: Graph on 6 vertices,
         Multipartite Graph with set sizes [3, 3, 1]: Graph on 7 vertices,
         Graph on 8 vertices,
         Graph on 9 vertices,
         Graph on 7 vertices,
         Graph on 8 vertices]

    The two different inputs generate the same graphs::

        sage: F1 = graphs.petersen_family(generate=False)
        sage: F2 = graphs.petersen_family(generate=True)
        sage: F1 = [g.canonical_label().graph6_string() for g in F1]
        sage: F2 = [g.canonical_label().graph6_string() for g in F2]
        sage: set(F1) == set(F2)
        True
    """
    from sage.graphs.generators.smallgraphs import PetersenGraph
    if not generate:
        from sage.graphs.generators.basic import CompleteGraph, \
             CompleteBipartiteGraph, CompleteMultipartiteGraph
        from sage.graphs.graph_plot import _circle_embedding
        l = [PetersenGraph(), CompleteGraph(6),
             CompleteMultipartiteGraph([3, 3, 1])]
        g = CompleteBipartiteGraph(4, 4)
        g.delete_edge(0, 4)
        g.name("")
        l.append(g)
        g = Graph('HKN?Yeb')
        _circle_embedding(g, [1, 2, 4, 3, 0, 5])
        _circle_embedding(g, [6, 7, 8], radius=.6, shift=1.25)
        l.append(g)
        g = Graph('Fs\\zw')
        _circle_embedding(g, [1, 2, 3])
        _circle_embedding(g, [4, 5, 6], radius=.7)
        g.get_pos()[0] = (0, 0)
        l.append(g)
        g = Graph('GYQ[p{')
        _circle_embedding(g, [1, 4, 6, 0, 5, 7, 3], shift=0.25)
        g.get_pos()[2] = (0, 0)
        l.append(g)
        return l

    def DeltaYTrans(G, triangle):
        """
        Apply a Delta-Y transformation to a given triangle of G.
        """
        a, b, c = triangle
        G = G.copy()
        G.delete_edges([(a, b), (b, c), (c, a)])
        v = G.order()
        G.add_edges([(a, v), (b, v), (c, v)])
        return G.canonical_label()

    def YDeltaTrans(G, v):
        """
        Apply a Y-Delta transformation to a given vertex v of G.
        """
        G = G.copy()
        a, b, c = G.neighbors(v)
        G.delete_vertex(v)
        G.add_cycle([a, b, c])
        return G.canonical_label()

    # We start from the Petersen Graph, and apply Y-Delta transform
    # for as long as we generate new graphs.
    P = PetersenGraph()

    l = set([])
    l_new = [P.canonical_label().graph6_string()]

    while l_new:
        g = l_new.pop(0)
        if g in l:
            continue
        l.add(g)
        g = Graph(g)
        # All possible Delta-Y transforms
        for t in g.subgraph_search_iterator(Graph({1: [2, 3], 2: [3]})):
            l_new.append(DeltaYTrans(g, t).graph6_string())
        # All possible Y-Delta transforms
        for v in g:
            if g.degree(v) == 3:
                l_new.append(YDeltaTrans(g, v).graph6_string())

    return [Graph(x) for x in l]


def SierpinskiGasketGraph(n):
    """
    Return the Sierpinski Gasket graph of generation `n`.

    All vertices but 3 have valence 4.

    INPUT:

    - `n` -- an integer

    OUTPUT:

    a graph `S_n` with `3 (3^{n-1}+1)/2` vertices and
    `3^n` edges, closely related to the famous Sierpinski triangle
    fractal.

    All these graphs have a triangular shape, and three special
    vertices at top, bottom left and bottom right. These are the only
    vertices of valence 2, all the other ones having valence 4.

    The graph `S_1` (generation `1`) is a triangle.

    The graph `S_{n+1}` is obtained from the disjoint union of
    three copies A,B,C of `S_n` by identifying pairs of vertices:
    the top vertex of A with the bottom left vertex of B,
    the bottom right vertex of B with the top vertex of C,
    and the bottom left vertex of C with the bottom right vertex of A.

    .. PLOT::

        sphinx_plot(graphs.SierpinskiGasketGraph(4).plot(vertex_labels=False))


    .. SEEALSO::

        There is another familly of graphs called Sierpinski graphs,
        where all vertices but 3 have valence 3. They are available using
        ``graphs.HanoiTowerGraph(3, n)``.

    EXAMPLES::

        sage: s4 = graphs.SierpinskiGasketGraph(4); s4
        Graph on 42 vertices
        sage: s4.size()
        81
        sage: s4.degree_histogram()
        [0, 0, 3, 0, 39]
        sage: s4.is_hamiltonian()
        True

    REFERENCES:

    .. [LLWC] Chien-Hung Lin, Jia-Jie Liu, Yue-Li Wang, William Chung-Kung Yen,
       *The Hub Number of Sierpinski-Like Graphs*, Theory Comput Syst (2011),
       vol 49, :doi:`10.1007/s00224-010-9286-3`
    """
    from sage.modules.free_module_element import vector
    from sage.rings.rational_field import QQ

    if n <= 0:
        raise ValueError('n should be at least 1')

    def next_step(triangle_list):
        # compute the next subdivision
        resu = []
        for a, b, c in triangle_list:
            ab = (a + b) / 2
            bc = (b + c) / 2
            ac = (a + c) / 2
            resu += [(a, ab, ac), (ab, b, bc), (ac, bc, c)]
        return resu

    tri_list = [list(vector(QQ, u) for u in [(0, 0), (0, 1), (1, 0)])]
    for k in range(n - 1):
        tri_list = next_step(tri_list)
    dg = Graph()
    dg.add_edges([(tuple(a), tuple(b)) for a, b, c in tri_list])
    dg.add_edges([(tuple(b), tuple(c)) for a, b, c in tri_list])
    dg.add_edges([(tuple(c), tuple(a)) for a, b, c in tri_list])
    dg.set_pos({(x, y): (x + y / 2, y * 3 / 4)
                for (x, y) in dg.vertices()})
    dg.relabel()
    return dg


def WheelGraph(n):
    """
    Returns a Wheel graph with n nodes.

    A Wheel graph is a basic structure where one node is connected to
    all other nodes and those (outer) nodes are connected cyclically.

    This constructor depends on NetworkX numeric labels.

    PLOTTING: Upon construction, the position dictionary is filled to
    override the spring-layout algorithm. By convention, each wheel
    graph will be displayed with the first (0) node in the center, the
    second node at the top, and the rest following in a
    counterclockwise manner.

    With the wheel graph, we see that it doesn't take a very large n at
    all for the spring-layout to give a counter-intuitive display. (See
    Graphics Array examples below).

    EXAMPLES: We view many wheel graphs with a Sage Graphics Array,
    first with this constructor (i.e., the position dictionary
    filled)::

        sage: g = []
        sage: j = []
        sage: for i in range(9):
        ...    k = graphs.WheelGraph(i+3)
        ...    g.append(k)
        ...
        sage: for i in range(3):
        ...    n = []
        ...    for m in range(3):
        ...        n.append(g[3*i + m].plot(vertex_size=50, vertex_labels=False))
        ...    j.append(n)
        ...
        sage: G = sage.plot.graphics.GraphicsArray(j)
        sage: G.show() # long time

    Next, using the spring-layout algorithm::

        sage: import networkx
        sage: g = []
        sage: j = []
        sage: for i in range(9):
        ...    spr = networkx.wheel_graph(i+3)
        ...    k = Graph(spr)
        ...    g.append(k)
        ...
        sage: for i in range(3):
        ...    n = []
        ...    for m in range(3):
        ...        n.append(g[3*i + m].plot(vertex_size=50, vertex_labels=False))
        ...    j.append(n)
        ...
        sage: G = sage.plot.graphics.GraphicsArray(j)
        sage: G.show() # long time

    Compare the plotting::

        sage: n = networkx.wheel_graph(23)
        sage: spring23 = Graph(n)
        sage: posdict23 = graphs.WheelGraph(23)
        sage: spring23.show() # long time
        sage: posdict23.show() # long time
    """
    pos_dict = {}
    pos_dict[0] = (0,0)
    for i in range(1,n):
        x = float(cos((pi/2) + ((2*pi)/(n-1))*(i-1)))
        y = float(sin((pi/2) + ((2*pi)/(n-1))*(i-1)))
        pos_dict[i] = (x,y)
    import networkx
    G = networkx.wheel_graph(n)
    return Graph(G, pos=pos_dict, name="Wheel graph")

def trees(vertices):
    r"""
    Returns a generator of the distinct trees on a fixed number of vertices.

    INPUT:

    -  ``vertices`` - the size of the trees created.

    OUTPUT:

    A generator which creates an exhaustive, duplicate-free listing
    of the connected free (unlabeled) trees with ``vertices`` number
    of vertices.  A tree is a graph with no cycles.

    ALGORITHM:

    Uses an algorithm that generates each new tree
    in constant time.  See the documentation for, and implementation
    of, the :mod:`sage.graphs.trees` module, including a citation.

    EXAMPLES:

    We create an iterator, then loop over its elements. ::

        sage: tree_iterator = graphs.trees(7)
        sage: for T in tree_iterator:
        ...     print T.degree_sequence()
        [2, 2, 2, 2, 2, 1, 1]
        [3, 2, 2, 2, 1, 1, 1]
        [3, 2, 2, 2, 1, 1, 1]
        [4, 2, 2, 1, 1, 1, 1]
        [3, 3, 2, 1, 1, 1, 1]
        [3, 3, 2, 1, 1, 1, 1]
        [4, 3, 1, 1, 1, 1, 1]
        [3, 2, 2, 2, 1, 1, 1]
        [4, 2, 2, 1, 1, 1, 1]
        [5, 2, 1, 1, 1, 1, 1]
        [6, 1, 1, 1, 1, 1, 1]

    The number of trees on the first few vertex counts.
    This is sequence A000055 in Sloane's OEIS. ::

        sage: [len(list(graphs.trees(i))) for i in range(0, 15)]
        [1, 1, 1, 1, 2, 3, 6, 11, 23, 47, 106, 235, 551, 1301, 3159]
    """
    from sage.graphs.trees import TreeIterator
    return iter(TreeIterator(vertices))

def RingedTree(k, vertex_labels = True):
    r"""
    Return the ringed tree on k-levels.

    A ringed tree of level `k` is a binary tree with `k` levels (counting
    the root as a level), in which all vertices at the same level are connected
    by a ring.

    More precisely, in each layer of the binary tree (i.e. a layer is the set of
    vertices `[2^i...2^{i+1}-1]`) two vertices `u,v` are adjacent if `u=v+1` or
    if `u=2^i` and `v=`2^{i+1}-1`.

    Ringed trees are defined in [CFHM12]_.

    INPUT:

    - ``k`` -- the number of levels of the ringed tree.

    - ``vertex_labels`` (boolean) -- whether to label vertices as binary words
      (default) or as integers.

    EXAMPLE::

        sage: G = graphs.RingedTree(5)
        sage: P = G.plot(vertex_labels=False, vertex_size=10)
        sage: P.show() # long time
        sage: G.vertices()
        ['', '0', '00', '000', '0000', '0001', '001', '0010', '0011', '01',
         '010', '0100', '0101', '011', '0110', '0111', '1', '10', '100',
         '1000', '1001', '101', '1010', '1011', '11', '110', '1100', '1101',
         '111', '1110', '1111']

    TEST::

        sage: G = graphs.RingedTree(-1)
        Traceback (most recent call last):
        ...
        ValueError: The number of levels must be >= 1.
        sage: G = graphs.RingedTree(5, vertex_labels = False)
        sage: G.vertices()
        [0, 1, 2, 3, 4, 5, 6, 7, 8, 9, 10, 11, 12, 13, 14, 15, 16, 17,
        18, 19, 20, 21, 22, 23, 24, 25, 26, 27, 28, 29, 30]

    REFERENCES:

    .. [CFHM12] On the Hyperbolicity of Small-World and Tree-Like Random Graphs
      Wei Chen, Wenjie Fang, Guangda Hu, Michael W. Mahoney
      http://arxiv.org/abs/1201.1717
    """
    if k<1:
        raise ValueError('The number of levels must be >= 1.')

    from sage.graphs.graph_plot import _circle_embedding

    # Creating the Balanced tree, which contains most edges already
    g = BalancedTree(2,k-1)
    g.name('Ringed Tree on '+str(k)+' levels')

    # We consider edges layer by layer
    for i in range(1,k):
        vertices = range(2**(i)-1,2**(i+1)-1)

        # Add the missing edges
        g.add_cycle(vertices)

        # And set the vertices' positions
        radius = i if i <= 1 else 1.5**i
        shift = -2**(i-2)+.5 if i > 1 else 0
        _circle_embedding(g, vertices, radius = radius, shift = shift)

    # Specific position for the central vertex
    g.get_pos()[0] = (0,0.2)

    # Relabel vertices as binary words
    if not vertex_labels:
        return g

    vertices = ['']
    for i in range(k-1):
        for j in range(2**(i)-1,2**(i+1)-1):
            v = vertices[j]
            vertices.append(v+'0')
            vertices.append(v+'1')

    g.relabel(vertices)

    return g

def SymplecticGraph(d, q, algorithm=None):
    r"""
    Returns the Symplectic graph `Sp(d,q)`.

    The Symplectic Graph `Sp(d,q)` is built from a projective space of dimension
    `d-1` over a field `F_q`, and a symplectic form `f`. Two vertices `u,v` are
    made adjacent if `f(u,v)=0`.

    See the page `on symplectic graphs on Andries Brouwer's website
    <http://www.win.tue.nl/~aeb/graphs/Sp.html>`_.

    INPUT:

    - ``d,q`` (integers) -- note that only even values of `d` are accepted by
      the function.

    - ``algorithm`` -- if set to 'gap' then the computation is carried via GAP
      library interface, computing totally singular subspaces, which is faster for `q>3`.
      Otherwise it is done directly.

    EXAMPLES:

    Computation of the spectrum of `Sp(6,2)`::

        sage: g = graphs.SymplecticGraph(6,2)
        sage: g.is_strongly_regular(parameters=True)
        (63, 30, 13, 15)
        sage: set(g.spectrum()) == {-5, 3, 30}
        True

    The parameters of `Sp(4,q)` are the same as of `O(5,q)`, but they are
    not isomorphic if `q` is odd::

        sage: G = graphs.SymplecticGraph(4,3)
        sage: G.is_strongly_regular(parameters=True)
        (40, 12, 2, 4)
        sage: O=graphs.OrthogonalPolarGraph(5,3)
        sage: O.is_strongly_regular(parameters=True)
        (40, 12, 2, 4)
        sage: O.is_isomorphic(G)
        False
        sage: graphs.SymplecticGraph(6,4,algorithm="gap").is_strongly_regular(parameters=True) # not tested (long time)
        (1365, 340, 83, 85)

    TESTS::

        sage: graphs.SymplecticGraph(4,4,algorithm="gap").is_strongly_regular(parameters=True)
        (85, 20, 3, 5)
        sage: graphs.SymplecticGraph(4,4).is_strongly_regular(parameters=True)
        (85, 20, 3, 5)
        sage: graphs.SymplecticGraph(4,4,algorithm="blah")
        Traceback (most recent call last):
        ...
        ValueError: unknown algorithm!
    """
    if d < 1 or d%2 != 0:
        raise ValueError("d must be even and greater than 2")

    if algorithm == "gap":     # faster for larger (q>3)  fields
        from sage.libs.gap.libgap import libgap
        G = _polar_graph(d, q, libgap.SymplecticGroup(d, q))

    elif algorithm == None:    # faster for small (q<4) fields
        from sage.rings.finite_rings.constructor import FiniteField
        from sage.modules.free_module import VectorSpace
        from sage.schemes.projective.projective_space import ProjectiveSpace
        from sage.matrix.constructor import identity_matrix, block_matrix, zero_matrix

        F = FiniteField(q,"x")
        M = block_matrix(F, 2, 2,
                         [zero_matrix(F,d/2),
                          identity_matrix(F,d/2),
                          -identity_matrix(F,d/2),
                          zero_matrix(F,d/2)])

        V = VectorSpace(F,d)
        PV = list(ProjectiveSpace(d-1,F))
        G = Graph([[tuple(_) for _ in PV], lambda x,y:V(x)*(M*V(y)) == 0], loops = False)

    else:
        raise ValueError("unknown algorithm!")

<<<<<<< HEAD
    V = VectorSpace(F,d)
    PV = list(ProjectiveSpace(d-1,F))
    G = Graph([[tuple(_) for _ in PV], lambda x,y:V(x)*(M*V(y)) == 0], loops = False)
=======
>>>>>>> 58f931d0
    G.name("Symplectic Graph Sp("+str(d)+","+str(q)+")")
    G.relabel()
    return G

def AffineOrthogonalPolarGraph(d,q,sign="+"):
    r"""
    Returns the affine polar graph `VO^+(d,q),VO^-(d,q)` or `VO(d,q)`.

    Affine Polar graphs are built from a `d`-dimensional vector space over
    `F_q`, and a quadratic form which is hyperbolic, elliptic or parabolic
    according to the value of ``sign``.

    Note that `VO^+(d,q),VO^-(d,q)` are strongly regular graphs, while `VO(d,q)`
    is not.

    For more information on Affine Polar graphs, see `Affine Polar
    Graphs page of Andries Brouwer's website
    <http://www.win.tue.nl/~aeb/graphs/VO.html>`_.

    INPUT:

    - ``d`` (integer) -- ``d`` must be even if ``sign != None``, and odd
      otherwise.

    - ``q`` (integer) -- a power of a prime number, as `F_q` must exist.

    - ``sign`` -- must be equal to ``"+"``, ``"-"``, or ``None`` to compute
      (respectively) `VO^+(d,q),VO^-(d,q)` or `VO(d,q)`. By default
      ``sign="+"``.

    .. NOTE::

        The graph `VO^\epsilon(d,q)` is the graph induced by the
        non-neighbors of a vertex in an :meth:`Orthogonal Polar Graph
        <OrthogonalPolarGraph>` `O^\epsilon(d+2,q)`.

    EXAMPLES:

    The :meth:`Brouwer-Haemers graph <BrouwerHaemersGraph>` is isomorphic to
    `VO^-(4,3)`::

        sage: g = graphs.AffineOrthogonalPolarGraph(4,3,"-")
        sage: g.is_isomorphic(graphs.BrouwerHaemersGraph())
        True

    Some examples from `Brouwer's table or strongly regular graphs
    <http://www.win.tue.nl/~aeb/graphs/srg/srgtab.html>`_::

        sage: g = graphs.AffineOrthogonalPolarGraph(6,2,"-"); g
        Affine Polar Graph VO^-(6,2): Graph on 64 vertices
        sage: g.is_strongly_regular(parameters=True)
        (64, 27, 10, 12)
        sage: g = graphs.AffineOrthogonalPolarGraph(6,2,"+"); g
        Affine Polar Graph VO^+(6,2): Graph on 64 vertices
        sage: g.is_strongly_regular(parameters=True)
        (64, 35, 18, 20)

    When ``sign is None``::

        sage: g = graphs.AffineOrthogonalPolarGraph(5,2,None); g
        Affine Polar Graph VO^-(5,2): Graph on 32 vertices
        sage: g.is_strongly_regular(parameters=True)
        False
        sage: g.is_regular()
        True
        sage: g.is_vertex_transitive()
        True
    """
    if sign in ["+","-"]:
        s = 1 if sign == "+" else -1
        if d%2 == 1:
            raise ValueError("d must be even when sign!=None")
    else:
        if d%2 == 0:
            raise ValueError("d must be odd when sign==None")
        s = 0

    from sage.interfaces.gap import gap
    from sage.rings.finite_rings.constructor import FiniteField
    from sage.modules.free_module import VectorSpace
    from sage.matrix.constructor import Matrix
    from sage.libs.gap.libgap import libgap
    from itertools import combinations

    M = Matrix(libgap.InvariantQuadraticForm(libgap.GeneralOrthogonalGroup(s,d,q))['matrix'])
    F = libgap.GF(q).sage()
    V = list(VectorSpace(F,d))

    G = Graph()
    G.add_vertices([tuple(_) for _ in V])
    for x,y in combinations(V,2):
        if not (x-y)*M*(x-y):
            G.add_edge(tuple(x),tuple(y))

    G.name("Affine Polar Graph VO^"+str('+' if s == 1 else '-')+"("+str(d)+","+str(q)+")")
    G.relabel()
    return G

def OrthogonalPolarGraph(m, q, sign="+"):
    r"""
    Returns the Orthogonal Polar Graph `O^{\epsilon}(m,q)`.

    For more information on Orthogonal Polar graphs, see see the `page of
    Andries Brouwer's website <http://www.win.tue.nl/~aeb/graphs/srghub.html>`_.

    INPUT:

    - ``m,q`` (integers) -- `q` must be a prime power.

    - ``sign`` -- ``"+"`` or ``"-"`` if `m` is even, ``"+"`` (default)
      otherwise.

    EXAMPLES::

        sage: G = graphs.OrthogonalPolarGraph(6,3,"+"); G
        Orthogonal Polar Graph O^+(6, 3): Graph on 130 vertices
        sage: G.is_strongly_regular(parameters=True)
        (130, 48, 20, 16)
        sage: G = graphs.OrthogonalPolarGraph(6,3,"-"); G
        Orthogonal Polar Graph O^-(6, 3): Graph on 112 vertices
        sage: G.is_strongly_regular(parameters=True)
        (112, 30, 2, 10)
        sage: G = graphs.OrthogonalPolarGraph(5,3); G
        Orthogonal Polar Graph O(5, 3): Graph on 40 vertices
        sage: G.is_strongly_regular(parameters=True)
        (40, 12, 2, 4)

    TESTS::

        sage: G = graphs.OrthogonalPolarGraph(4,3,"")
        Traceback (most recent call last):
        ...
        ValueError: sign must be equal to either '-' or '+' when m is even
        sage: G = graphs.OrthogonalPolarGraph(5,3,"-")
        Traceback (most recent call last):
        ...
        ValueError: sign must be equal to either '' or '+' when m is odd
    """
    from sage.schemes.projective.projective_space import ProjectiveSpace
    from sage.rings.finite_rings.constructor import FiniteField
    from sage.modules.free_module_element import free_module_element as vector
    from sage.matrix.constructor import Matrix
    from sage.libs.gap.libgap import libgap
    from itertools import combinations

    if m % 2 == 0:
        if sign != "+" and sign != "-":
            raise ValueError("sign must be equal to either '-' or '+' when "
                             "m is even")
    else:
        if sign != "" and sign != "+":
            raise ValueError("sign must be equal to either '' or '+' when "
                             "m is odd")
        sign = ""

    e = {'+': 1,
         '-': -1,
         '' : 0}[sign]

    M = Matrix(libgap.InvariantQuadraticForm(libgap.GeneralOrthogonalGroup(e,m,q))['matrix'])
    Fq = libgap.GF(q).sage()
    PG = ProjectiveSpace(m - 1, Fq)
    m_over_two = m // 2

    def F(x):
        return x*M*x

    V = [x for x in PG if F(vector(x)) == 0]

    G = Graph([V,lambda x,y:F(vector(x)-vector(y))==0],loops=False)

    G.relabel()
    G.name("Orthogonal Polar Graph O" + ("^" + sign if sign else "") + str((m, q)))
    return G

def _polar_graph(m, q, g, intersection_size=None):
    r"""
    The helper function to build graphs `(D)U(m,q)` and `(D)Sp(m,q)`

    Building a graph on an orbit of a group `g` of `m\times m` matrices over `GF(q)` on
    the points (or subspaces of dimension ``m//2``) isotropic w.r.t. the form `F`
    left invariant by the group `g`.

    The only constraint is that the first ``m//2`` elements of the standard
    basis must generate a totally isotropic w.r.t. `F` subspace; this is the case with
    these groups coming from GAP; namely, `F` has the anti-diagonal all-1 matrix.

    INPUT:

    - ``m`` -- the dimension of the underlying vector space

    - ``q`` -- the size of the field

    - ``g`` -- the group acting

    - ``intersection_size`` -- if ``None``, build the graph on the isotropic points, with
      adjacency being orthogonality w.r.t. `F`. Otherwise, build the graph on the maximal
      totally isotropic subspaces, with adjacency specified by ``intersection_size`` being
      as given.

    TESTS::

        sage: from sage.graphs.generators.families import _polar_graph
        sage: _polar_graph(4, 4, libgap.GeneralUnitaryGroup(4, 2))
        Graph on 45 vertices
        sage: _polar_graph(4, 4, libgap.GeneralUnitaryGroup(4, 2), intersection_size=1)
        Graph on 27 vertices
    """
    from sage.libs.gap.libgap import libgap
    from itertools import combinations
    W=libgap.FullRowSpace(libgap.GF(q), m)  # F_q^m
    B=libgap.Elements(libgap.Basis(W))      # the standard basis of W
    V = libgap.Orbit(g,B[0],libgap.OnLines) # orbit on isotropic points
    gp = libgap.Action(g,V,libgap.OnLines)  # make a permutation group
    s = libgap.Subspace(W,[B[i] for i in range(m//2)]) # a totally isotropic subspace
    # and the points there
    sp = [libgap.Elements(libgap.Basis(x))[0] for x in libgap.Elements(s.Subspaces(1))]
    h = libgap.Set(map(lambda x: libgap.Position(V, x), sp)) # indices of the points in s
    L = libgap.Orbit(gp, h, libgap.OnSets) # orbit on these subspaces
    if intersection_size == None:
        G = Graph()
        for x in L: # every pair of points in the subspace is adjacent to each other in G
            G.add_edges(combinations(x, 2))
        return G
    else:
        return Graph([L, lambda i,j: libgap.Size(libgap.Intersection(i,j))==intersection_size],
                        loops=False)

def UnitaryPolarGraph(m, q, algorithm="gap"):
    r"""
    Returns the Unitary Polar Graph `U(m,q)`.

    For more information on Unitary Polar graphs, see the `page of
    Andries Brouwer's website <http://www.win.tue.nl/~aeb/graphs/srghub.html>`_.

    INPUT:

    - ``m,q`` (integers) -- `q` must be a prime power.

    - ``algorithm`` -- if set to 'gap' then the computation is carried via GAP
      library interface, computing totally singular subspaces, which is faster for
      large examples (especially with `q>2`). Otherwise it is done directly.

    EXAMPLES::

        sage: G = graphs.UnitaryPolarGraph(4,2); G
        Unitary Polar Graph U(4, 2); GQ(4, 2): Graph on 45 vertices
        sage: G.is_strongly_regular(parameters=True)
        (45, 12, 3, 3)
        sage: graphs.UnitaryPolarGraph(5,2).is_strongly_regular(parameters=True)
        (165, 36, 3, 9)
        sage: graphs.UnitaryPolarGraph(6,2)    # not tested (long time)
        Unitary Polar Graph U(6, 2): Graph on 693 vertices

    TESTS::

        sage: graphs.UnitaryPolarGraph(4,3, algorithm="gap").is_strongly_regular(parameters=True)
        (280, 36, 8, 4)
        sage: graphs.UnitaryPolarGraph(4,3).is_strongly_regular(parameters=True) # not tested (long time)
        (280, 36, 8, 4)
        sage: graphs.UnitaryPolarGraph(4,3, algorithm="foo")
        Traceback (most recent call last):
        ...
        ValueError: unknown algorithm!
    """
    if algorithm == "gap":
        from sage.libs.gap.libgap import libgap
        G = _polar_graph(m, q**2, libgap.GeneralUnitaryGroup(m, q))

    elif algorithm == None: # slow on large examples
        from sage.schemes.projective.projective_space import ProjectiveSpace
        from sage.rings.finite_rings.constructor import FiniteField
        from sage.modules.free_module_element import free_module_element as vector
        from __builtin__ import sum as psum
        Fq = FiniteField(q**2, 'a')
        PG = ProjectiveSpace(m - 1, Fq)
        def P(xx,yy):
            x = vector(xx)
            y = vector(yy)
            return psum(map(lambda j: x[j]*y[m-1-j]**q, xrange(m)))==0  

        V = filter(lambda x: P(x,x), PG)
        G = Graph([V,lambda x,y:  # bottleneck is here, of course:
                     P(vector(x),vector(y))], loops=False)
    else:
        raise ValueError("unknown algorithm!")

    G.relabel()
    G.name("Unitary Polar Graph U" + str((m, q)))
    if m==4:
        G.name(G.name()+'; GQ'+str((q**2,q)))
    if m==5:
        G.name(G.name()+'; GQ'+str((q**2,q**3)))
    return G


def UnitaryDualPolarGraph(m, q):
    r"""
    Returns the Dual Unitary Polar Graph `U(m,q)`.

    For more information on Unitary Dual Polar graphs, see [BCN89]_ and
    Sect. 2.3.1 of [Co81]_.

    INPUT:

    - ``m,q`` (integers) -- `q` must be a prime power.

    EXAMPLES:

    The point graph of a generalized quadrangle of order (8,4)::

        sage: G = graphs.UnitaryDualPolarGraph(5,2); G   # long time
        Unitary Dual Polar Graph DU(5, 2); GQ(8, 4): Graph on 297 vertices
        sage: G.is_strongly_regular(parameters=True)     # long time
        (297, 40, 7, 5)

    Another way to get the  generalized quadrangle of order (2,4)::

        sage: G = graphs.UnitaryDualPolarGraph(4,2); G
        Unitary Dual Polar Graph DU(4, 2); GQ(2, 4): Graph on 27 vertices
        sage: G.is_isomorphic(graphs.OrthogonalPolarGraph(6,2,'-'))
        True

    A bigger graph::

        sage: G = graphs.UnitaryDualPolarGraph(6,2); G   # not tested (long time)
        Unitary Dual Polar Graph DU(6, 2): Graph on 891 vertices
        sage: G.is_distance_regular(parameters=True)     # not tested (long time)
        ([42, 40, 32, None], [None, 1, 5, 21])

    TESTS::

        sage: graphs.UnitaryDualPolarGraph(6,6)
        Traceback (most recent call last):
        ...
        ValueError: libGAP: Error, <subfield> must be a prime or a finite field
    """
    from sage.libs.gap.libgap import libgap
    G = _polar_graph(m, q**2, libgap.GeneralUnitaryGroup(m, q),
            intersection_size=(q**(2*(m//2-1))-1)/(q**2-1))
    G.relabel()
    G.name("Unitary Dual Polar Graph DU" + str((m, q)))
    if m==4:
        G.name(G.name()+'; GQ'+str((q,q**2)))
    if m==5:
        G.name(G.name()+'; GQ'+str((q**3,q**2)))
    return G


def SymplecticDualPolarGraph(m, q):
    r"""
    Returns the Symplectic Dual Polar Graph `DSp(m,q)`.

    For more information on Symplectic Dual Polar graphs, see [BCN89]_ and
    Sect. 2.3.1 of [Co81]_.

    REFERENCE:

    .. [Co81] A. M. Cohen,
      `A synopsis of known distance-regular graphs with large diameters
      <http://persistent-identifier.org/?identifier=urn:nbn:nl:ui:18-6775>`_,
      Stichting Mathematisch Centrum, 1981.

    INPUT:

    - ``m,q`` (integers) -- `q` must be a prime power, and `m` must be even.

    EXAMPLES::

        sage: G = graphs.SymplecticDualPolarGraph(6,3); G       # not tested (long time)
        Symplectic Dual Polar Graph DSp(6, 3): Graph on 1120 vertices
        sage: G.is_distance_regular(parameters=True)            # not tested (long time)
        ([39, 36, 27, None], [None, 1, 4, 13])

    TESTS::

        sage: G = graphs.SymplecticDualPolarGraph(6,2); G
        Symplectic Dual Polar Graph DSp(6, 2): Graph on 135 vertices
        sage: G.is_distance_regular(parameters=True)
        ([14, 12, 8, None], [None, 1, 3, 7])
        sage: graphs.SymplecticDualPolarGraph(6,6)
        Traceback (most recent call last):
        ...
        ValueError: libGAP: Error, <subfield> must be a prime or a finite field
    """
    from sage.libs.gap.libgap import libgap
    G = _polar_graph(m, q, libgap.SymplecticGroup(m, q),
             intersection_size=(q**(m/2-1)-1)/(q-1))

    G.relabel()
    G.name("Symplectic Dual Polar Graph DSp" + str((m, q)))
    if m==4:
        G.name(G.name()+'; GQ'+str((q,q)))
    return G<|MERGE_RESOLUTION|>--- conflicted
+++ resolved
@@ -462,12 +462,6 @@
     information about the Chang graphs, see :wikipedia:`Chang_graphs` or
     http://www.win.tue.nl/~aeb/graphs/Chang.html.
 
-<<<<<<< HEAD
-    EXAMPLES::
-
-        sage: chang_graphs = graphs.chang_graphs()
-        sage: four_srg = chang_graphs + [graphs.CompleteGraph(8).line_graph()]
-=======
     EXAMPLES: check that we get 4 non-isomorphic s.r.g.'s with the
     same parameters::
 
@@ -475,7 +469,6 @@
         sage: K8 = graphs.CompleteGraph(8)
         sage: T8 = K8.line_graph()
         sage: four_srg = chang_graphs + [T8]
->>>>>>> 58f931d0
         sage: for g in four_srg:
         ....:     print g.is_strongly_regular(parameters=True)
         (28, 12, 6, 4)
@@ -485,8 +478,6 @@
         sage: from itertools import combinations
         sage: for g1,g2 in combinations(four_srg,2):
         ....:     assert not g1.is_isomorphic(g2)
-<<<<<<< HEAD
-=======
 
     Construct the Chang graphs by Seidel switching::
 
@@ -499,7 +490,6 @@
         ....:                  s, chang_graphs)
         [True, True, True]
 
->>>>>>> 58f931d0
     """
     g1 = Graph("[}~~EebhkrRb_~SoLOIiAZ?LBBxDb?bQcggjHKEwoZFAaiZ?Yf[?dxb@@tdWGkwn",
                loops=False, multiedges=False)
@@ -2368,12 +2358,6 @@
     else:
         raise ValueError("unknown algorithm!")
 
-<<<<<<< HEAD
-    V = VectorSpace(F,d)
-    PV = list(ProjectiveSpace(d-1,F))
-    G = Graph([[tuple(_) for _ in PV], lambda x,y:V(x)*(M*V(y)) == 0], loops = False)
-=======
->>>>>>> 58f931d0
     G.name("Symplectic Graph Sp("+str(d)+","+str(q)+")")
     G.relabel()
     return G
