r"""
Convex Sets
"""

# ****************************************************************************
#       Copyright (C) 2021 Matthias Koeppe
#
# This program is free software: you can redistribute it and/or modify
# it under the terms of the GNU General Public License as published by
# the Free Software Foundation, either version 2 of the License, or
# (at your option) any later version.
#                  https://www.gnu.org/licenses/
# ****************************************************************************

from sage.structure.sage_object import SageObject
from sage.misc.abstract_method import abstract_method

class ConvexSet_base(SageObject):
    """
    Abstract base class for convex sets.
    """

    def is_empty(self):
        r"""
        Test whether ``self`` is the empty set.

        OUTPUT:

        Boolean.

        EXAMPLES::

            sage: p = LatticePolytope([], lattice=ToricLattice(3).dual()); p
            -1-d lattice polytope in 3-d lattice M
            sage: p.is_empty()
            True
        """
        return self.dim() < 0

    def is_universe(self):
        r"""
        Test whether ``self`` is the whole ambient space.

        OUTPUT:

        Boolean.

        TESTS::

            sage: from sage.geometry.convex_set import ConvexSet_base
            sage: C = ConvexSet_base()
            sage: C.is_universe()
            Traceback (most recent call last):
            ...
            NotImplementedError: <abstract method dim at ...>
        """
        if not self.is_full_dimensional():
            return False
        raise NotImplementedError

    @abstract_method
    def dim(self):
        r"""
        Return the dimension of ``self``.

        TESTS::

            sage: from sage.geometry.convex_set import ConvexSet_base
            sage: C = ConvexSet_base()
            sage: C.dim()
            Traceback (most recent call last):
            ...
            NotImplementedError: <abstract method dim at ...>
        """

    def dimension(self):
        r"""
        Return the dimension of ``self``.

        This is the same as :meth:`dim`.

        EXAMPLES::

            sage: from sage.geometry.convex_set import ConvexSet_base
            sage: class ExampleSet(ConvexSet_base):
            ....:     def dim(self):
            ....:         return 42
            sage: ExampleSet().dimension()
            42
        """
        return self.dim()

    @abstract_method
    def ambient_vector_space(self, base_field=None):
        r"""
        Return the ambient vector space.
        """

    @abstract_method
    def ambient(self):
        r"""
        Return the ambient convex set or space.
        """

    @abstract_method
    def ambient_dim(self):
        r"""
        Return the dimension of the ambient convex set or space.
<<<<<<< HEAD
=======

        TESTS::

            sage: from sage.geometry.convex_set import ConvexSet_base
            sage: C = ConvexSet_base()
            sage: C.ambient_dim()
            Traceback (most recent call last):
            ...
            NotImplementedError: <abstract method ambient_dim at ...>
>>>>>>> 686d0afb
        """

    def ambient_dimension(self):
        r"""
        Return the dimension of the ambient convex set or space.

        This is the same as :meth:`ambient_dim`.

        EXAMPLES::

            sage: from sage.geometry.convex_set import ConvexSet_base
            sage: class ExampleSet(ConvexSet_base):
            ....:     def ambient_dim(self):
            ....:         return 91
            sage: ExampleSet().ambient_dimension()
            91
        """
        return self.ambient_dim()

    def codimension(self):
        r"""
        Return the codimension of ``self`` in `self.ambient()``.

        EXAMPLES::

            sage: P = Polyhedron(vertices=[(1,2,3)], rays=[(1,0,0)])
            sage: P.codimension()
            2

        An alias is :meth:`codim`::

            sage: P.codim()
            2
        """
        return self.ambient_dim() - self.dim()

    codim = codimension

    def is_full_dimensional(self):
        r"""
        Return whether ``self`` is full dimensional.

        OUTPUT:

        Boolean. Whether the polyhedron is not contained in any strict
        affine subspace.

        EXAMPLES::

            sage: c = Cone([(1,0)])
            sage: c.is_full_dimensional()
            False

            sage: polytopes.hypercube(3).is_full_dimensional()
            True
            sage: Polyhedron(vertices=[(1,2,3)], rays=[(1,0,0)]).is_full_dimensional()
            False
        """
        return self.dim() == self.ambient_dim()

    def is_open(self):
        r"""
        Return whether ``self`` is open.

        The default implementation of this method only knows that the
        empty set and the ambient space are open.

        OUTPUT:

        Boolean.

        EXAMPLES::

            sage: from sage.geometry.convex_set import ConvexSet_base
            sage: class ExampleSet(ConvexSet_base):
            ....:     def is_empty(self):
            ....:         return False
            ....:     def is_universe(self):
            ....:         return True
            sage: ExampleSet().is_open()
            True
        """
        if self.is_empty() or self.is_universe():
            return True
        raise NotImplementedError

    def is_relatively_open(self):
        r"""
        Return whether ``self`` is relatively open.

        The default implementation of this method only knows that open
        sets are also relatively open, and in addition singletons are
        relatively open.

        OUTPUT:

        Boolean.

        EXAMPLES::

            sage: from sage.geometry.convex_set import ConvexSet_base
            sage: class ExampleSet(ConvexSet_base):
            ....:     def is_open(self):
            ....:         return True
            sage: ExampleSet().is_relatively_open()
            True
        """
        if self.is_open():
            return True
        if self.dim() == 0:
            return True
        raise NotImplementedError

    def is_closed(self):
        r"""
        Return whether ``self`` is closed.

        The default implementation of this method only knows that the
        empty set, a singleton set, and the ambient space are closed.

        OUTPUT:

        Boolean.

        EXAMPLES::

            sage: from sage.geometry.convex_set import ConvexSet_base
            sage: class ExampleSet(ConvexSet_base):
            ....:     def dim(self):
            ....:         return 0
            sage: ExampleSet().is_closed()
            True
        """
        if self.is_empty() or self.dim() == 0 or self.is_universe():
            return True
        raise NotImplementedError

    def is_compact(self):
        r"""
        Return whether ``self`` is compact.

        The default implementation of this method only knows that a
        non-closed set cannot be compact, and that the empty set and
        a singleton set are compact.

        OUTPUT:

        Boolean.

            sage: from sage.geometry.convex_set import ConvexSet_base
            sage: class ExampleSet(ConvexSet_base):
            ....:     def dim(self):
            ....:         return 0
            sage: ExampleSet().is_compact()
            True
        """
        if not self.is_closed():
            return False
        if self.dim() < 1:
            return True
        raise NotImplementedError

    def closure(self):
        r"""
        Return the topological closure of ``self``.

        EXAMPLES::

            sage: from sage.geometry.convex_set import ConvexSet_closed
            sage: C = ConvexSet_closed()
            sage: C.closure() is C
            True
        """
        if self.is_closed():
            return self
        raise NotImplementedError

    def interior(self):
        r"""
        Return the topological interior of ``self``.

        EXAMPLES::

            sage: from sage.geometry.convex_set import ConvexSet_open
            sage: C = ConvexSet_open()
            sage: C.interior() is C
            True
        """
        if self.is_open():
            return self
        raise NotImplementedError

    def relative_interior(self):
        r"""
        Return the relative interior of ``self``.

        EXAMPLES::

            sage: from sage.geometry.convex_set import ConvexSet_relatively_open
            sage: C = ConvexSet_relatively_open()
            sage: C.relative_interior() is C
            True
        """
        if self.is_relatively_open():
            return self
        raise NotImplementedError

    def _test_convex_set(self, tester=None, **options):
        """
        Run some tests on the methods of :class:`ConvexSet_base`.

        TESTS::

            sage: from sage.geometry.convex_set import ConvexSet_open
            sage: class FaultyConvexSet(ConvexSet_open):
            ....:     def ambient(self):
            ....:         return QQ^55
            ....:     def ambient_vector_space(self, base_field=None):
            ....:         return QQ^16
            ....:     def is_universe(self):
            ....:         return True
            ....:     def dim(self):
            ....:         return 42
            ....:     def ambient_dim(self):
            ....:         return 91
            sage: TestSuite(FaultyConvexSet()).run(skip=('_test_pickling', '_test_contains'))
            Failure in _test_convex_set:
            ...
            The following tests failed: _test_convex_set

            sage: class BiggerOnTheInside(ConvexSet_open):
            ....:     def dim(self):
            ....:         return 100000
            ....:     def ambient_vector_space(self):
            ....:         return QQ^3
            ....:     def ambient(self):
            ....:         return QQ^3
            ....:     def ambient_dim(self):
            ....:         return 3
            sage: TestSuite(BiggerOnTheInside()).run(skip=('_test_pickling', '_test_contains'))
            Failure in _test_convex_set:
            ...
            The following tests failed: _test_convex_set

        """
        if tester is None:
            tester = self._tester(**options)
        dim = self.dim()
        codim = self.codim()
        tester.assertTrue(dim <= self.ambient_dim())
        if dim >= 0:
            tester.assertTrue(dim + codim == self.ambient_dim())
        if self.is_empty():
            tester.assertTrue(dim == -1)
        if self.is_universe():
            tester.assertTrue(self.is_full_dimensional())
        cl_self = self.closure()
        try:
            int_self = self.interior()
        except NotImplementedError:
            int_self = None
        try:
            relint_self = self.relative_interior()
        except NotImplementedError:
            relint_self = None
        if self.is_full_dimensional():
            tester.assertTrue(int_self == relint_self)
        if self.is_relatively_open():
            tester.assertTrue(self == relint_self)
        if self.is_open():
            tester.assertTrue(self == int_self)
        if self.is_closed():
            tester.assertTrue(self == cl_self)
        if self.is_compact():
            tester.assertTrue(self.is_closed())
        from sage.misc.sage_unittest import TestSuite
        if relint_self is not None and relint_self is not self:
            tester.info("\n  Running the test suite of self.relative_interior()")
            TestSuite(relint_self).run(verbose=tester._verbose,
                                       prefix=tester._prefix + "  ")
            tester.info(tester._prefix + " ", newline=False)

    # Optional methods

    @abstract_method(optional=True)
    def affine_hull(self):
        r"""
        Return the affine hull of ``self``.

        TESTS::

            sage: from sage.geometry.convex_set import ConvexSet_base
            sage: C = ConvexSet_base()
            sage: C.affine_hull()
            Traceback (most recent call last):
            ...
            TypeError: 'NotImplementedType' object is not callable
        """

    @abstract_method(optional=True)
    def cartesian_product(self, other):
        """
        Return the Cartesian product.

        INPUT:

        - ``other`` -- another convex set

        OUTPUT:

        The Cartesian product of ``self`` and ``other``.

        TESTS::

            sage: from sage.geometry.convex_set import ConvexSet_base
            sage: C = ConvexSet_base()
            sage: C.cartesian_product(C)
            Traceback (most recent call last):
            ...
            TypeError: 'NotImplementedType' object is not callable
        """

    @abstract_method(optional=True)
    def contains(self, point):
        """
        Test whether ``self`` contains the given ``point``.

        INPUT:

        - ``point`` -- a point or its coordinates

        TESTS::

            sage: from sage.geometry.convex_set import ConvexSet_base
            sage: C = ConvexSet_base()
            sage: C.contains(vector([0, 0]))
            Traceback (most recent call last):
            ...
            TypeError: 'NotImplementedType' object is not callable
        """

    def _test_contains(self, tester=None, **options):
        """
        Test the ``contains`` method.

        EXAMPLES::

            sage: from sage.geometry.convex_set import ConvexSet_closed
            sage: class FaultyConvexSet(ConvexSet_closed):
            ....:     def ambient_vector_space(self, base_field=QQ):
            ....:         return base_field^2
            ....:     ambient = ambient_vector_space
            ....:     def contains(self, point):
            ....:         if isinstance(point, (tuple, list)):
            ....:             return all(x in ZZ for x in point)
            ....:         return point.parent() == ZZ^2
            sage: FaultyConvexSet()._test_contains()
            Traceback (most recent call last):
            ...
            AssertionError: False != True

            sage: class AlsoFaultyConvexSet(ConvexSet_closed):
            ....:     def ambient_vector_space(self, base_field=QQ):
            ....:         return base_field^2
            ....:     def ambient(self):
            ....:         return ZZ^2
            ....:     def contains(self, point):
            ....:         return point in ZZ^2
            sage: AlsoFaultyConvexSet()._test_contains()
            Traceback (most recent call last):
            ...
            AssertionError: True != False
        """
        if tester is None:
            tester = self._tester(**options)
        ambient = self.ambient()
        space = self.ambient_vector_space()
        try:
            ambient_point = ambient.an_element()
        except (AttributeError, NotImplementedError):
            ambient_point = None
            space_point = space.an_element()
        else:
            space_point = space(ambient_point)
        space_coords = space.coordinates(space_point)
        if self.contains != NotImplemented:
            contains_space_point = self.contains(space_point)
            if ambient_point is not None:
                tester.assertEqual(contains_space_point, self.contains(ambient_point))
            tester.assertEqual(contains_space_point, self.contains(space_coords))
            from sage.rings.qqbar import AA
            ext_space = self.ambient_vector_space(AA)
            ext_space_point = ext_space(space_point)
            tester.assertEqual(contains_space_point, self.contains(ext_space_point))
            from sage.symbolic.ring import SR
            symbolic_space = self.ambient_vector_space(SR)
            symbolic_space_point = symbolic_space(space_point)
            # Only test that it can accept SR vectors without error.
            self.contains(symbolic_space_point)

    @abstract_method(optional=True)
    def intersection(self, other):
        r"""
        Return the intersection of ``self`` and ``other``.

        INPUT:

        - ``other`` -- another convex set

        OUTPUT:

        The intersection.

        TESTS::

            sage: from sage.geometry.convex_set import ConvexSet_base
            sage: C = ConvexSet_base()
            sage: C.intersection(C)
            Traceback (most recent call last):
            ...
            TypeError: 'NotImplementedType' object is not callable
        """


class ConvexSet_closed(ConvexSet_base):
    r"""
    Abstract base class for closed convex sets.
    """

    def is_closed(self):
        r"""
        Return whether ``self`` is closed.

        OUTPUT:

        Boolean.

        EXAMPLES::

            sage: hcube = polytopes.hypercube(5)
            sage: hcube.is_closed()
            True
        """
        return True

    def is_open(self):
        r"""
        Return whether ``self`` is open.

        OUTPUT:

        Boolean.

        EXAMPLES::

            sage: hcube = polytopes.hypercube(5)
            sage: hcube.is_open()
            False

            sage: zerocube = polytopes.hypercube(0)
            sage: zerocube.is_open()
            True
        """
        return self.is_empty() or self.is_universe()


class ConvexSet_compact(ConvexSet_closed):
    r"""
    Abstract base class for compact convex sets.
    """

    def is_universe(self):
        r"""
        Return whether ``self`` is the whole ambient space

        OUTPUT:

        Boolean.

        EXAMPLES::

            sage: cross3 = lattice_polytope.cross_polytope(3)
            sage: cross3.is_universe()
            False
            sage: point0 = LatticePolytope([[]]); point0
            0-d reflexive polytope in 0-d lattice M
            sage: point0.is_universe()
            True
        """
        return self.ambient_dim() == 0 and not self.is_empty()

    def is_compact(self):
        r"""
        Return whether ``self`` is compact.

        OUTPUT:

        Boolean.

        EXAMPLES::

            sage: cross3 = lattice_polytope.cross_polytope(3)
            sage: cross3.is_compact()
            True
        """
        return True

    is_relatively_open = ConvexSet_closed.is_open


class ConvexSet_relatively_open(ConvexSet_base):
    r"""
    Abstract base class for relatively open convex sets.
    """

    def is_relatively_open(self):
        r"""
        Return whether ``self`` is relatively open.

        OUTPUT:

        Boolean.

        EXAMPLES::

            sage: segment = Polyhedron([[1, 2], [3, 4]])
            sage: ri_segment = segment.relative_interior()
            sage: ri_segment.is_relatively_open()
            True
        """
        return True

    def is_open(self):
        r"""
        Return whether ``self`` is open.

        OUTPUT:

        Boolean.

        EXAMPLES::

            sage: segment = Polyhedron([[1, 2], [3, 4]])
            sage: ri_segment = segment.relative_interior()
            sage: ri_segment.is_open()
            False
        """
        return self.is_empty() or self.is_full_dimensional()


class ConvexSet_open(ConvexSet_relatively_open):
    r"""
    Abstract base class for open convex sets.
    """

    def is_open(self):
        r"""
        Return whether ``self`` is open.

        OUTPUT:

        Boolean.

        EXAMPLES::

            sage: from sage.geometry.convex_set import ConvexSet_open
            sage: b = ConvexSet_open()
            sage: b.is_open()
            True
        """
        return True

    def is_closed(self):
        r"""
        Return whether ``self`` is closed.

        OUTPUT:

        Boolean.

        EXAMPLES::

            sage: from sage.geometry.convex_set import ConvexSet_open
            sage: class OpenBall(ConvexSet_open):
            ....:     def dim(self):
            ....:         return 3
            ....:     def is_universe(self):
            ....:         return False
            sage: OpenBall().is_closed()
            False
        """
        return self.is_empty() or self.is_universe()<|MERGE_RESOLUTION|>--- conflicted
+++ resolved
@@ -106,8 +106,6 @@
     def ambient_dim(self):
         r"""
         Return the dimension of the ambient convex set or space.
-<<<<<<< HEAD
-=======
 
         TESTS::
 
@@ -117,7 +115,6 @@
             Traceback (most recent call last):
             ...
             NotImplementedError: <abstract method ambient_dim at ...>
->>>>>>> 686d0afb
         """
 
     def ambient_dimension(self):
