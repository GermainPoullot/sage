--- conflicted
+++ resolved
@@ -3815,13 +3815,8 @@
             vertices = self.vertices_matrix(ZZ).columns()
         except TypeError:
             if envelope==False:
-<<<<<<< HEAD
                 raise ValueError('Some vertices are not integral. '
                     'You probably want to add the argument '
-=======
-                raise ValueError('Some vertices are not integral. '+\
-                    'You probably want to add the argument '+\
->>>>>>> 136948a8
                     '"envelope=True" to compute an enveloping lattice polytope.')
             vertices = []
             for v in self.vertex_generator():
