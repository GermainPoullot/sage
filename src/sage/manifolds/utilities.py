r"""
Utilities for Calculus

This module defines helper functions which are used for simplifications
and display of symbolic expressions.

AUTHORS:

- Michal Bejger (2015) : class :class:`ExpressionNice`
- Eric Gourgoulhon (2015) : simplification functions
- Travis Scrimshaw (2016): review tweaks

"""

#******************************************************************************
#
#       Copyright (C) 2015 Michal Bejger <bejger@camk.edu.pl>
#       Copyright (C) 2015 Eric Gourgoulhon <eric.gourgoulhon@obspm.fr>
#       Copyright (C) 2016 Travis Scrimshaw <tscrimsh@umn.edu>
#
# This program is free software: you can redistribute it and/or modify
# it under the terms of the GNU General Public License as published by
# the Free Software Foundation, either version 2 of the License, or
# (at your option) any later version.
#                  http://www.gnu.org/licenses/
#*****************************************************************************

from __future__ import division

from sage.symbolic.expression import Expression

def simplify_sqrt_real(expr):
    r"""
    Simplify ``sqrt`` in symbolic expressions in the real domain.

    EXAMPLES:

    Simplifications of basic expressions::

        sage: from sage.manifolds.utilities import simplify_sqrt_real
        sage: simplify_sqrt_real( sqrt(x^2) )
        abs(x)
        sage: assume(x<0)
        sage: simplify_sqrt_real( sqrt(x^2) )
        -x
        sage: simplify_sqrt_real( sqrt(x^2-2*x+1) )
        -x + 1
        sage: simplify_sqrt_real( sqrt(x^2) + sqrt(x^2-2*x+1) )
        -2*x + 1

    This improves over Sage's
    :meth:`~sage.symbolic.expression.Expression.canonicalize_radical`,
    which yields incorrect results when ``x < 0``::

        sage: forget()  # removes the assumption x<0
        sage: sqrt(x^2).canonicalize_radical()
        x
        sage: assume(x<0)
        sage: sqrt(x^2).canonicalize_radical() # wrong output
        x
        sage: sqrt(x^2-2*x+1).canonicalize_radical() # wrong output
        x - 1
        sage: ( sqrt(x^2) + sqrt(x^2-2*x+1) ).canonicalize_radical() # wrong output
        2*x - 1

    Simplification of nested ``sqrt``'s::

        sage: forget()  # removes the assumption x<0
        sage: simplify_sqrt_real( sqrt(1 + sqrt(x^2)) )
        sqrt(abs(x) + 1)
        sage: assume(x<0)
        sage: simplify_sqrt_real( sqrt(1 + sqrt(x^2)) )
        sqrt(-x + 1)
        sage: simplify_sqrt_real( sqrt(x^2 + sqrt(4*x^2) + 1) )
        -x + 1

    Again, :meth:`~sage.symbolic.expression.Expression.canonicalize_radical`
    fails on the last one::

        sage: (sqrt(x^2 + sqrt(4*x^2) + 1)).canonicalize_radical()  # wrong output
        x + 1

    """
    from sage.symbolic.ring import SR
    from sage.functions.other import sqrt
    # 1/ Search for the sqrt's in expr
    sexpr = str(expr)
    if 'sqrt(' not in sexpr:  # no sqrt to simplify
        return expr
    if 'D[' in sexpr:
        return expr    #!# the code below is not capable of simplifying
                       # expressions with symbolic derivatives denoted by Pynac
                       # symbols of the type D[0]
    # Lists to store the positions of all the top-level sqrt's in sexpr:
    pos_sqrts = []  # position of first character, i.e. 's' of 'sqrt(...)'
    pos_after = []  # position of character immediatelty after 'sqrt(...)'
    the_sqrts = []  # the sqrt sub-expressions in sexpr, i.e. 'sqrt(...)'
    pos_max = len(sexpr) - 6
    pos = 0
    while pos < pos_max:
        if sexpr[pos:pos+5] == 'sqrt(':
            pos_sqrts.append(pos)
            parenth = 1
            scan = pos+5
            while parenth != 0:
                if sexpr[scan] == '(': parenth += 1
                if sexpr[scan] == ')': parenth -= 1
                scan += 1
            the_sqrts.append( sexpr[pos:scan] )
            pos_after.append(scan)
            pos = scan
        else:
            pos += 1
    # 2/ Search for sub-sqrt's:
    for i in range(len(the_sqrts)):
        argum = the_sqrts[i][5:-1]  # the sqrt argument
        if 'sqrt(' in argum:
            simpl = simplify_sqrt_real(SR(argum))
            the_sqrts[i] = 'sqrt(' + str(simpl) + ')'
    # 3/ Simplifications of the sqrt's
    new_expr = ""    # will contain the result
    pos0 = 0
    for i, pos in enumerate(pos_sqrts):
        # radcan is called on each sqrt:
        x = SR(the_sqrts[i])
        argum = x.operands()[0] # the argument of sqrt
        den = argum.denominator()
        if not (den == 1):  # the argument of sqrt is a fraction
            # NB: after #19312 (integrated in Sage 6.10.beta7), the above
            # cannot be written as
            #    if den != 1!:
            num = argum.numerator()
            if num < 0 or den < 0:
                x = sqrt(-num) / sqrt(-den)  # new equivalent expression for x
        simpl = SR(x._maxima_().radcan())
        if str(simpl)[:5] == 'sqrt(' or str(simpl)[:7] == '1/sqrt(':
            # no further simplification seems possible:
            ssimpl = str(simpl)
        else:
            # the absolute value of radcan's output is taken, the call to
            # simplify() taking into account possible assumptions regarding the
            # sign of simpl:
            ssimpl = str(abs(simpl).simplify())
        # search for abs(1/sqrt(...)) term to simplify it into 1/sqrt(...):
        pstart = ssimpl.find('abs(1/sqrt(')
        if pstart != -1:
            ssimpl = ssimpl[:pstart] + ssimpl[pstart+3:] # getting rid of 'abs'
        new_expr += sexpr[pos0:pos] + '(' + ssimpl + ')'
        pos0 = pos_after[i]
    new_expr += sexpr[pos0:]
    return SR(new_expr)

def simplify_abs_trig(expr):
    r"""
    Simplify ``abs(sin(...))`` in symbolic expressions.

    EXAMPLES::

        sage: forget()  # for doctests only
        sage: M = Manifold(3, 'M', structure='topological')
        sage: X.<x,y,z> = M.chart(r'x y:(0,pi) z:(-pi/3,0)')
        sage: X.coord_range()
        x: (-oo, +oo); y: (0, pi); z: (-1/3*pi, 0)

    Since ``x`` spans all `\RR`, no simplification of ``abs(sin(x))``
    occurs, while ``abs(sin(y))`` and ``abs(sin(3*z))`` are correctly
    simplified, given that `y \in (0,\pi)` and `z \in (-\pi/3,0)`::

        sage: from sage.manifolds.utilities import simplify_abs_trig
        sage: simplify_abs_trig( abs(sin(x)) + abs(sin(y)) + abs(sin(3*z)) )
        abs(sin(x)) + sin(y) - sin(3*z)

    Note that neither Sage's function
    :meth:`~sage.symbolic.expression.Expression.simplify_trig` nor
    :meth:`~sage.symbolic.expression.Expression.simplify_full`
    works in this case::

        sage: s = abs(sin(x)) + abs(sin(y)) + abs(sin(3*z))
        sage: s.simplify_trig()
        abs(4*cos(z)^2 - 1)*abs(sin(z)) + abs(sin(x)) + abs(sin(y))
        sage: s.simplify_full()
        abs(4*cos(z)^2 - 1)*abs(sin(z)) + abs(sin(x)) + abs(sin(y))

    despite the following assumptions hold::

        sage: assumptions()
        [x is real, y is real, y > 0, y < pi, z is real, z > -1/3*pi, z < 0]

    Additional checks are::

        sage: simplify_abs_trig( abs(sin(y/2)) )  # shall simplify
        sin(1/2*y)
        sage: simplify_abs_trig( abs(sin(2*y)) )  # must not simplify
        abs(sin(2*y))
        sage: simplify_abs_trig( abs(sin(z/2)) )  # shall simplify
        -sin(1/2*z)
        sage: simplify_abs_trig( abs(sin(4*z)) )  # must not simplify
        abs(sin(4*z))

    """
    from sage.symbolic.ring import SR
    from sage.symbolic.constants import pi
    sexpr = str(expr)
    if 'abs(sin(' not in sexpr:  # nothing to simplify
        return expr
    tp = []
    val = []
    for pos in range(len(sexpr)):
        if sexpr[pos:pos+8] == 'abs(sin(':
            # finding the end of abs argument:
            scan = pos+4 # start of abs
            parenth = 1
            while parenth != 0:
                if sexpr[scan] == '(': parenth += 1
                if sexpr[scan] == ')': parenth -= 1
                scan += 1
            pos_abs_end = scan
            # finding the end of sin argument:
            scan = pos+8 # start of sin
            parenth = 1
            while parenth != 0:
                if sexpr[scan] == '(': parenth += 1
                if sexpr[scan] == ')': parenth -= 1
                scan += 1
            pos_sin_end = scan
            # if the abs contains only the sinus, the simplification can be tried:
            if pos_sin_end == pos_abs_end-1:
                tp.append(pos)
                val.append( sexpr[pos:pos_abs_end] )
    simp = []
    for v in val:
        # argument of the sinus:
        sx = v[8:-2]
        x = SR(sx)
        if x>=0 and x<=pi:
            simp.append('sin(' + sx + ')')
        elif x>=-pi and x<=0:
            simp.append('(-sin(' + sx + '))')
        else:
            simp.append(v)  # no simplification is applicable
    nexpr = ""
    pos0 = 0
    for i, pos in enumerate(tp):
        nexpr += sexpr[pos0:pos] + simp[i]
        pos0 = pos + len(val[i])
    nexpr += sexpr[pos0:]
    return SR(nexpr)


def simplify_chain_real(expr):
    r"""
    Apply a chain of simplifications to a symbolic expression, assuming the
    real domain.

    This is the simplification chain used in calculus involving coordinate
    functions on real manifolds, as implemented in
    :class:`~sage.manifolds.coord_func_symb.CoordFunctionSymb`.

    The chain is formed by the following functions, called
    successively:

    #. :meth:`~sage.symbolic.expression.Expression.simplify_factorial`
    #. :meth:`~sage.symbolic.expression.Expression.simplify_trig`
    #. :meth:`~sage.symbolic.expression.Expression.simplify_rational`
    #. :func:`simplify_sqrt_real`
    #. :func:`simplify_abs_trig`
    #. :meth:`~sage.symbolic.expression.Expression.canonicalize_radical`
    #. :meth:`~sage.symbolic.expression.Expression.simplify_log`
    #. :meth:`~sage.symbolic.expression.Expression.simplify_rational`
    #. :meth:`~sage.symbolic.expression.Expression.simplify_trig`

    EXAMPLES:

    We consider variables that are coordinates of a chart on a real manifold::

        sage: forget()  # for doctest only
        sage: M = Manifold(2, 'M', structure='topological')
        sage: X.<x,y> = M.chart('x:(0,1) y')

    The following assumptions then hold::

        sage: assumptions()
        [x is real, x > 0, x < 1, y is real]

    and we have::

        sage: from sage.manifolds.utilities import simplify_chain_real
        sage: s = sqrt(y^2)
        sage: simplify_chain_real(s)
        abs(y)

    The above result is correct since ``y`` is real. It is obtained by
    :meth:`~sage.symbolic.expression.Expression.simplify_real` as well,
    but not by :meth:`~sage.symbolic.expression.Expression.simplify_full`::

        sage: s.simplify_real()
        abs(y)
        sage: s.simplify_full()
        sqrt(y^2)

    Furthermore, we have::

        sage: s = sqrt(x^2-2*x+1)
        sage: simplify_chain_real(s)
        -x + 1

    which is correct since `x \in (0,1)`. On this example, neither
    :meth:`~sage.symbolic.expression.Expression.simplify_real`
    nor :meth:`~sage.symbolic.expression.Expression.simplify_full`,
    nor :meth:`~sage.symbolic.expression.Expression.canonicalize_radical`
    give satisfactory results::

        sage: s.simplify_real()  # unsimplified output
        sqrt(x^2 - 2*x + 1)
        sage: s.simplify_full()  # unsimplified output
        sqrt(x^2 - 2*x + 1)
        sage: s.canonicalize_radical()  # wrong output since x in (0,1)
        x - 1

    Other simplifications::

        sage: s = abs(sin(pi*x))
        sage: simplify_chain_real(s)  # correct output since x in (0,1)
        sin(pi*x)
        sage: s.simplify_real()  # unsimplified output
        abs(sin(pi*x))
        sage: s.simplify_full()  # unsimplified output
        abs(sin(pi*x))

    ::

        sage: s = cos(y)^2 + sin(y)^2
        sage: simplify_chain_real(s)
        1
        sage: s.simplify_real()  # unsimplified output
        cos(y)^2 + sin(y)^2
        sage: s.simplify_full()  # OK
        1

    """
    expr = expr.simplify_factorial()
    expr = expr.simplify_trig()
    expr = expr.simplify_rational()
    expr = simplify_sqrt_real(expr)
    expr = simplify_abs_trig(expr)
    expr = expr.canonicalize_radical()
    expr = expr.simplify_log('one')
    expr = expr.simplify_rational()
    expr = expr.simplify_trig()
    return expr

def simplify_chain_generic(expr):
    r"""
    Apply a chain of simplifications to a symbolic expression.

    This is the simplification chain used in calculus involving coordinate
    functions on manifolds over fields different from `\RR`, as implemented in
    :class:`~sage.manifolds.coord_func_symb.CoordFunctionSymb`.

    The chain is formed by the following functions, called
    successively:

    #. :meth:`~sage.symbolic.expression.Expression.simplify_factorial`
    #. :meth:`~sage.symbolic.expression.Expression.simplify_rectform`
    #. :meth:`~sage.symbolic.expression.Expression.simplify_trig`
    #. :meth:`~sage.symbolic.expression.Expression.simplify_rational`
    #. :meth:`~sage.symbolic.expression.Expression.expand_sum`

    NB: for the time being, this is identical to
    :meth:`~sage.symbolic.expression.Expression.simplify_full`.

    EXAMPLES:

    We consider variables that are coordinates of a chart on a complex
    manifold::

        sage: forget()  # for doctest only
        sage: M = Manifold(2, 'M', structure='topological', field='complex')
        sage: X.<x,y> = M.chart()

    Then neither ``x`` nor ``y`` is assumed to be real::

        sage: assumptions()
        []

    Accordingly, ``simplify_chain_generic`` does not simplify
    ``sqrt(x^2)`` to ``abs(x)``::

        sage: from sage.manifolds.utilities import simplify_chain_generic
        sage: s = sqrt(x^2)
        sage: simplify_chain_generic(s)
        sqrt(x^2)

    This contrasts with the behavior of
    :func:`~sage.manifolds.utilities.simplify_chain_real`.

    Other simplifications::

        sage: s = (x+y)^2 - x^2 -2*x*y - y^2
        sage: simplify_chain_generic(s)
        0
        sage: s = (x^2 - 2*x + 1) / (x^2 -1)
        sage: simplify_chain_generic(s)
        (x - 1)/(x + 1)
        sage: s = cos(2*x) - 2*cos(x)^2 + 1
        sage: simplify_chain_generic(s)
        0

    """
    expr = expr.simplify_factorial()
    expr = expr.simplify_rectform()
    expr = expr.simplify_trig()
    expr = expr.simplify_rational()
    expr = expr.expand_sum()
    return expr



#******************************************************************************

class ExpressionNice(Expression):
    r"""
    Subclass of :class:`~sage.symbolic.expression.Expression` for a
    "human-friendly" display of partial derivatives and the possibility to
    shorten the display by skipping the arguments of symbolic functions.

    INPUT:

    - ``ex`` -- symbolic expression

    EXAMPLES:

    An expression formed with callable symbolic expressions::

        sage: var('x y z')
        (x, y, z)
        sage: f = function('f')(x, y)
        sage: g = f.diff(y).diff(x)
        sage: h = function('h')(y, z)
        sage: k = h.diff(z)
        sage: fun = x*g + y*(k-z)^2

    The standard Pynac display of partial derivatives::

        sage: fun
        y*(z - D[1](h)(y, z))^2 + x*D[0, 1](f)(x, y)
        sage: latex(fun)
        y {\left(z - D[1]\left(h\right)\left(y, z\right)\right)}^{2}
         + x D[0, 1]\left(f\right)\left(x, y\right)

    With :class:`ExpressionNice`, the Pynac notation ``D[...]`` is replaced
    by textbook-like notation::

        sage: from sage.manifolds.utilities import ExpressionNice
        sage: ExpressionNice(fun)
        y*(z - d(h)/dz)^2 + x*d^2(f)/dxdy
        sage: latex(ExpressionNice(fun))
        y {\left(z - \frac{\partial\,h}{\partial z}\right)}^{2}
         + x \frac{\partial^2\,f}{\partial x\partial y}

    An example when function variables are themselves functions::

        sage: f = function('f')(x, y)
        sage: g = function('g')(x, f)  # the second variable is the function f
        sage: fun = (g.diff(x))*x - x^2*f.diff(x,y)
        sage: fun
        -x^2*D[0, 1](f)(x, y) + (D[0](f)(x, y)*D[1](g)(x, f(x, y)) + D[0](g)(x, f(x, y)))*x
        sage: ExpressionNice(fun)
        -x^2*d^2(f)/dxdy + (d(f)/dx*d(g)/d(f(x, y)) + d(g)/dx)*x
        sage: latex(ExpressionNice(fun))
        -x^{2} \frac{\partial^2\,f}{\partial x\partial y}
         + {\left(\frac{\partial\,f}{\partial x}
           \frac{\partial\,g}{\partial \left( f\left(x, y\right) \right)}
         + \frac{\partial\,g}{\partial x}\right)} x

    Note that ``D[1](g)(x, f(x,y))`` is rendered as ``d(g)/d(f(x, y))``.

    An example with multiple differentiations::

        sage: fun = f.diff(x,x,y,y,x)*x
        sage: fun
        x*D[0, 0, 0, 1, 1](f)(x, y)
        sage: ExpressionNice(fun)
        x*d^5(f)/dx^3dy^2
        sage: latex(ExpressionNice(fun))
        x \frac{\partial^5\,f}{\partial x ^ 3\partial y ^ 2}

    Parentheses are added around powers of partial derivatives to avoid any
    confusion::

        sage: fun = f.diff(y)^2
        sage: fun
        D[1](f)(x, y)^2
        sage: ExpressionNice(fun)
        (d(f)/dy)^2
        sage: latex(ExpressionNice(fun))
        \left(\frac{\partial\,f}{\partial y}\right)^{2}

    The explicit mention of function arguments can be omitted for the sake of
    brevity::

        sage: fun = fun*f
        sage: ExpressionNice(fun)
        f(x, y)*(d(f)/dy)^2
        sage: Manifold.global_options(omit_function_arguments=True)
        sage: ExpressionNice(fun)
        f*(d(f)/dy)^2
        sage: latex(ExpressionNice(fun))
        f \left(\frac{\partial\,f}{\partial y}\right)^{2}
        sage: Manifold.global_options.reset()
        sage: ExpressionNice(fun)
        f(x, y)*(d(f)/dy)^2
        sage: latex(ExpressionNice(fun))
        f\left(x, y\right) \left(\frac{\partial\,f}{\partial y}\right)^{2}

    """
    def __init__(self, ex):
        r"""
        Initialize ``self``.

        TESTS::

            sage: f = function('f')(x)
            sage: df = f.diff(x)
            sage: df
            D[0](f)(x)
            sage: from sage.manifolds.utilities import ExpressionNice
            sage: df_nice = ExpressionNice(df)
            sage: df_nice
            d(f)/dx

        """
        from sage.symbolic.ring import SR
        self._parent = SR
        Expression.__init__(self, SR, x=ex)

    def _repr_(self):
        r"""
        String representation of the object.

        EXAMPLES::

            sage: var('x y z')
            (x, y, z)
            sage: f = function('f')(x, y)
            sage: g = f.diff(y).diff(x)
            sage: h = function('h')(y, z)
            sage: k = h.diff(z)
            sage: fun = x*g + y*(k-z)^2
            sage: fun
            y*(z - D[1](h)(y, z))^2 + x*D[0, 1](f)(x, y)
            sage: from sage.manifolds.utilities import ExpressionNice
            sage: ExpressionNice(fun)
            y*(z - d(h)/dz)^2 + x*d^2(f)/dxdy

        """
        d = self._parent._repr_element_(self)

        import re

        # find all occurences of diff
        list_d = []
        _list_derivatives(self, list_d)

        # process the list
        for m in list_d:
            funcname = m[1]
            diffargs = m[3]
            numargs = len(diffargs)

            if numargs > 1:
                numargs = "^" + str(numargs)
            else:
                numargs = ""

            variables = m[4]
            strv = list(str(v) for v in variables)

            # checking if the variable is composite
            for i in range(len(strv)):
                if bool(re.search(r'[+|-|/|*|^|(|)]', strv[i])):
                    strv[i] = "(" + strv[i] + ")"

            # dictionary to group multiple occurences of differentiation: d/dxdx -> d/dx^2 etc.
            occ = dict((i, strv[i] + "^" + str(diffargs.count(i))
                       if (diffargs.count(i)>1) else strv[i])
                       for i in diffargs)

            res = "d" + str(numargs) + "(" + str(funcname) + ")/d" + "d".join(
                               [i for i in occ.values()])

            # str representation of the operator
            s = self._parent._repr_element_(m[0])

            # if diff operator is raised to some power (m[5]), put brackets around
            if m[5]:
                res = "(" + res + ")^" + str(m[5])
                o = s + "^" + str(m[5])
            else:
                o = s

            d = d.replace(o, res)

        from sage.manifolds.manifold import ManifoldOptions
        if ManifoldOptions('omit_function_arguments'):
            list_f = []
            _list_functions(self, list_f)

            for m in list_f:
                d = d.replace(m[1] + m[2], m[1])

        return d

    def _latex_(self):
        r"""
        LaTeX representation of the object.

        EXAMPLE::

            sage: var('x y z')
            (x, y, z)
            sage: f = function('f')(x, y)
            sage: g = f.diff(y).diff(x)
            sage: h = function('h')(y, z)
            sage: k = h.diff(z)
            sage: fun = x*g + y*(k-z)^2
            sage: fun
            y*(z - D[1](h)(y, z))^2 + x*D[0, 1](f)(x, y)
            sage: from sage.manifolds.utilities import ExpressionNice
            sage: ExpressionNice(fun)
            y*(z - d(h)/dz)^2 + x*d^2(f)/dxdy
            sage: latex(ExpressionNice(fun))
            y {\left(z - \frac{\partial\,h}{\partial z}\right)}^{2} + x \frac{\partial^2\,f}{\partial x\partial y}

        Testing the behavior if no latex_name of the function is given::

            sage: f = function('f_x')(x, y)
            sage: fun = f.diff(y)
            sage: latex(ExpressionNice(fun))
            \frac{\partial\,f_{x}}{\partial y}

        If latex_name, it should be used in LaTeX output:

            sage: f = function('f_x', latex_name=r"{\cal F}")(x,y)
            sage: fun = f.diff(y)
            sage: latex(ExpressionNice(fun))
            \frac{\partial\,{\cal F}}{\partial y}

        """
        d = self._parent._latex_element_(self)

        import re

        # find all occurences of diff
        list_d = []
        _list_derivatives(self, list_d)

        for m in list_d:
            if str(m[1]) == str(m[2]):
                funcname = str(m[1])
            else:
                funcname = str(m[2])

            diffargs = m[3]
            numargs = len(diffargs)

            if numargs > 1:
                numargs = "^" + str(numargs)
            else:
                numargs = ""

            variables = m[4]

            from sage.misc.latex import latex
            strv = [str(v) for v in variables]
            latv = [latex(v) for v in variables]

            # checking if the variable is composite
            for i, val in enumerate(strv):
                if bool(re.search(r'[+|-|/|*|^|(|)]', val)):
                    latv[i] = "\left(" + latv[i] + "\\right)"

            # dictionary to group multiple occurences of differentiation: d/dxdx -> d/dx^2 etc.
            occ = {i: (latv[i] + "^" + latex(diffargs.count(i))
                       if diffargs.count(i) > 1 else latv[i])
                   for i in diffargs}

            res = "\\frac{\partial" + numargs + "\," + funcname + \
                  "}{\partial " + "\partial ".join(i for i in occ.values()) + "}"

            # representation of the operator
            s = self._parent._latex_element_(m[0])

            # if diff operator is raised to some power (m[5]), put brackets around
            if m[5]:
                res = "\left(" + res + "\\right)^{" + str(m[5]) + "}"
                o = s + "^{" + str(m[5]) + "}"
            else:
                o = s

            d = d.replace(o, res)

        from sage.manifolds.manifold import ManifoldOptions
        if ManifoldOptions('omit_function_arguments'):
            list_f = []
            _list_functions(self, list_f)

            for m in list_f:
                d = d.replace(str(m[3]) + str(m[4]), str(m[3]))

        return d


def _list_derivatives(ex, list_d, exponent=0):
    r"""
    Function to find the occurrences of ``FDerivativeOperator`` in a symbolic
    expression; inspired by
    http://ask.sagemath.org/question/10256/how-can-extract-different-terms-from-a-symbolic-expression/?answer=26136#post-id-26136

    INPUT:

    - ``ex`` -- symbolic expression to be analyzed
    - ``exponent`` -- (optional) exponent of ``FDerivativeOperator``,
      passed to a next level in the expression tree

    OUTPUT:

    - ``list_d`` -- tuple containing the details of ``FDerivativeOperator``
      found, in the following order:

      1. operator
      2. function name
      3. LaTeX function name
      4. parameter set
      5. operands
      6. exponent (if found, else 0)

    TESTS::

        sage: f = function('f_x', latex_name=r"{\cal F}")(x)
        sage: df = f.diff(x)^2
        sage: from sage.manifolds.utilities import _list_derivatives
        sage: list_d = []
        sage: _list_derivatives(df, list_d)
        sage: list_d
        [(D[0](f_x)(x), 'f_x', {\cal F}, [0], [x], 2)]

    """
    op = ex.operator()
    operands = ex.operands()

    import operator
    from sage.misc.latex import latex, latex_variable_name
    from sage.symbolic.operators import FDerivativeOperator

    if op:
        if op is operator.pow:
            if isinstance(operands[0].operator(), FDerivativeOperator):
                exponent = operands[1]

        if isinstance(op, FDerivativeOperator):
            parameter_set = op.parameter_set()
            function = repr(op.function())
            latex_function = latex(op.function())

            # case when no latex_name given
            if function == latex_function:
                latex_function = latex_variable_name(str(op.function()))

            list_d.append((ex, function, latex_function, parameter_set,
                           operands, exponent))

        for operand in operands:
            _list_derivatives(operand, list_d, exponent)


def _list_functions(ex, list_f):
    r"""
    Function to find the occurrences of symbolic functions in a symbolic
    expression.

    INPUT:

    - ``ex`` -- symbolic expression to be analyzed

    OUTPUT:

    - ``list_f`` -- tuple containing the details of a symbolic function found,
      in the following order:

      1. operator
      2. function name
      3. arguments
      4. LaTeX version of function name
      5. LaTeX version of arguments

    TESTS::

        sage: var('x y z')
        (x, y, z)
        sage: f = function('f', latex_name=r"{\cal F}")(x, y)
        sage: g = function('g_x')(x, y)
        sage: d = sin(x)*g.diff(x)*x*f - x^2*f.diff(x,y)/g
        sage: from sage.manifolds.utilities import _list_functions
        sage: list_f = []
        sage: _list_functions(d, list_f)
        sage: list_f
        [(f, 'f', '(x, y)', {\cal F}, \left(x, y\right)),
         (g_x, 'g_x', '(x, y)', 'g_{x}', \left(x, y\right))]

    """
    op = ex.operator()
    operands = ex.operands()

    from sage.misc.latex import latex, latex_variable_name

    if op:
        # FIXME: This hack is needed because the NewSymbolicFunction is
        #   a class defined inside of the *function* function_factory().
        if str(type(op)) == "<class 'sage.symbolic.function_factory.NewSymbolicFunction'>":
            repr_function = repr(op)
            latex_function = latex(op)

            # case when no latex_name given
            if repr_function == latex_function:
                latex_function = latex_variable_name(str(op))

            repr_args = repr(ex.arguments())
            # remove comma in case of singleton
            if len(ex.arguments()) == 1:
                repr_args = repr_args.replace(",","")

            latex_args = latex(ex.arguments())

            list_f.append((op, repr_function, repr_args, latex_function, latex_args))

        for operand in operands:
            _list_functions(operand, list_f)

#******************************************************************************

def set_axes_labels(graph, xlabel, ylabel, zlabel, **kwds):
    r"""
    Set axes labels for a 3D graphics object ``graph``.

    This is a workaround for the lack of axes labels in 3D plots.
    This sets the labels as :func:`~sage.plot.plot3d.shapes2.text3d`
    objects at locations determined from the bounding box of the
    graphic object ``graph``.

    INPUT:

    - ``graph`` -- :class:`~sage.plot.plot3d.base.Graphics3d`;
      a 3D graphic object
    - ``xlabel`` -- string for the x-axis label
    - ``ylabel`` -- string for the y-axis label
    - ``zlabel`` -- string for the z-axis label
    - ``**kwds`` -- options (e.g. color) for text3d

    OUTPUT:

    - the 3D graphic object with text3d labels added

    EXAMPLES::

        sage: g = sphere()
        sage: g.all
        [Graphics3d Object]
        sage: from sage.manifolds.utilities import set_axes_labels
        sage: ga = set_axes_labels(g, 'X', 'Y', 'Z', color='red')
        sage: ga.all  # the 3D frame has now axes labels
        [Graphics3d Object, Graphics3d Object,
         Graphics3d Object, Graphics3d Object]

    """
    from sage.plot.plot3d.shapes2 import text3d
    xmin, ymin, zmin = graph.bounding_box()[0]
    xmax, ymax, zmax = graph.bounding_box()[1]
    dx = xmax - xmin
    dy = ymax - ymin
    dz = zmax - zmin
    x1 = xmin + dx / 2
    y1 = ymin + dy / 2
    z1 = zmin + dz / 2
    xmin1 = xmin - dx / 20
    xmax1 = xmax + dx / 20
    ymin1 = ymin - dy / 20
    zmin1 = zmin - dz / 20
    graph += text3d('  ' + xlabel, (x1, ymin1, zmin1), **kwds)
    graph += text3d('  ' + ylabel, (xmax1, y1, zmin1), **kwds)
    graph += text3d('  ' + zlabel, (xmin1, ymin1, z1), **kwds)
    return graph
<<<<<<< HEAD
=======

def xder(form):
    r"""
    Exterior derivative of a differential form.

    INPUT:

    - ``form`` -- a differential form; this must an instance of either

      - :class:`~sage.manifolds.differentiable.scalarfield.DiffScalarField`
        for a 0-form (scalar field)
      - :class:`~sage.manifolds.differentiable.diff_form.DiffFormParal` for
        a `p`-form (`p\geq 1`) on a parallelizable manifold
      - :class:`~sage.manifolds.differentiable.diff_form.DiffForm` for a
        a `p`-form (`p\geq 1`) on a non-parallelizable manifold


    OUTPUT:

    - the `(p+1)`-form that is the exterior derivative of ``form``

    EXAMPLES:

    Exterior derivative of a scalar field (0-form)::

        sage: M = Manifold(3, 'M')
        sage: X.<x,y,z> = M.chart()
        sage: f = M.scalar_field({X: x+y^2+z^3}, name='f')
        sage: df = xder(f); df
        1-form df on the 3-dimensional differentiable manifold M
        sage: df.display()
        df = dx + 2*y dy + 3*z^2 dz

    Exterior derivative of a 1-form::

        sage: a = M.one_form(name='a')
        sage: a[:] = [x+y*z, x-y*z, x*y*z]
        sage: da = xder(a); da
        2-form da on the 3-dimensional differentiable manifold M
        sage: da.display()
        da = (-z + 1) dx/\dy + (y*z - y) dx/\dz + (x*z + y) dy/\dz
        sage: dda = xder(da); dda
        3-form dda on the 3-dimensional differentiable manifold M
        sage: dda.display()
        dda = 0

    See
    :class:`sage.manifolds.differentiable.diff_form.DiffFormParal.exterior_der`
    or
    :class:`sage.manifolds.differentiable.diff_form.DiffForm.exterior_der`
    for more examples.

    """
    return form.exterior_der()
>>>>>>> 73b4a036
<|MERGE_RESOLUTION|>--- conflicted
+++ resolved
@@ -890,8 +890,6 @@
     graph += text3d('  ' + ylabel, (xmax1, y1, zmin1), **kwds)
     graph += text3d('  ' + zlabel, (xmin1, ymin1, z1), **kwds)
     return graph
-<<<<<<< HEAD
-=======
 
 def xder(form):
     r"""
@@ -945,5 +943,4 @@
     for more examples.
 
     """
-    return form.exterior_der()
->>>>>>> 73b4a036
+    return form.exterior_der()