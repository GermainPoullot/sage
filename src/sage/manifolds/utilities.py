r"""
Utilities for calculus

This module defines helper functions which are used for simplifications
and display of symbolic expressions.

AUTHORS:

- Michal Bejger (2015) : class :class:`ExpressionNice`
- Eric Gourgoulhon (2015) : simplification functions

"""

#******************************************************************************
#
#       Copyright (C) 2015 Michal Bejger <bejger@camk.edu.pl>
#       Copyright (C) 2015 Eric Gourgoulhon <eric.gourgoulhon@obspm.fr>
#
#  Distributed under the terms of the GNU General Public License (GPL)
#  as published by the Free Software Foundation; either version 2 of
#  the License, or (at your option) any later version.
#                  http://www.gnu.org/licenses/
#******************************************************************************

from sage.symbolic.expression import Expression

def simplify_sqrt_real(expr):
    r"""
    Simplify sqrt in symbolic expressions in the real domain.

    EXAMPLES:

    Simplifications of basic expressions::

        sage: from sage.manifolds.utilities import simplify_sqrt_real
        sage: simplify_sqrt_real( sqrt(x^2) )
        abs(x)
        sage: assume(x<0)
        sage: simplify_sqrt_real( sqrt(x^2) )
        -x
        sage: simplify_sqrt_real( sqrt(x^2-2*x+1) )
        -x + 1
        sage: simplify_sqrt_real( sqrt(x^2) + sqrt(x^2-2*x+1) )
        -2*x + 1

    This improves over Sage's
    :meth:`~sage.symbolic.expression.Expression.canonicalize_radical` which yields
    incorrect results when x<0::

        sage: forget()  # removes the assumption x<0
        sage: sqrt(x^2).canonicalize_radical()
        x
        sage: assume(x<0)
        sage: sqrt(x^2).canonicalize_radical() # wrong output
        x
        sage: sqrt(x^2-2*x+1).canonicalize_radical() # wrong output
        x - 1
        sage: ( sqrt(x^2) + sqrt(x^2-2*x+1) ).canonicalize_radical() # wrong output
        2*x - 1

    Simplification of nested sqrt's::

        sage: forget()  # removes the assumption x<0
        sage: simplify_sqrt_real( sqrt(1 + sqrt(x^2)) )
        sqrt(abs(x) + 1)
        sage: assume(x<0)
        sage: simplify_sqrt_real( sqrt(1 + sqrt(x^2)) )
        sqrt(-x + 1)
        sage: simplify_sqrt_real( sqrt(x^2 + sqrt(4*x^2) + 1) )
        -x + 1

    Again, :meth:`~sage.symbolic.expression.Expression.canonicalize_radical`
    fails on the last one::

        sage: (sqrt(x^2 + sqrt(4*x^2) + 1)).canonicalize_radical()  # wrong output
        x + 1

    """
    from sage.symbolic.ring import SR
    from sage.calculus.calculus import maxima
    from sage.functions.other import sqrt
    # 1/ Search for the sqrt's in expr
    sexpr = str(expr)
    if 'sqrt(' not in sexpr:  # no sqrt to simplify
        return expr
    if 'D[' in sexpr:
        return expr    #!# the code below is not capable of simplifying
                       # expressions with symbolic derivatives denoted by Pynac
                       # symbols of the type D[0]
    # Lists to store the positions of all the top-level sqrt's in sexpr:
    pos_sqrts = []  # position of first character, i.e. 's' of 'sqrt(...)'
    pos_after = []  # position of character immediatelty after 'sqrt(...)'
    the_sqrts = []  # the sqrt sub-expressions in sexpr, i.e. 'sqrt(...)'
    pos_max = len(sexpr) - 6
    pos = 0
    while pos < pos_max:
        if sexpr[pos:pos+5] == 'sqrt(':
            pos_sqrts.append(pos)
            parenth = 1
            scan = pos+5
            while parenth != 0:
                if sexpr[scan] == '(': parenth += 1
                if sexpr[scan] == ')': parenth -= 1
                scan += 1
            the_sqrts.append( sexpr[pos:scan] )
            pos_after.append(scan)
            pos = scan
        else:
            pos += 1
    # 2/ Search for sub-sqrt's:
    for i in range(len(the_sqrts)):
        argum = the_sqrts[i][5:-1]  # the sqrt argument
        if 'sqrt(' in argum:
            simpl = simplify_sqrt_real(SR(argum))
            the_sqrts[i] = 'sqrt(' + str(simpl) + ')'
    # 3/ Simplifications of the sqrt's
    new_expr = ""    # will contain the result
    pos0 = 0
    for i, pos in enumerate(pos_sqrts):
        # radcan is called on each sqrt:
        x = SR(the_sqrts[i])
        argum = x.operands()[0] # the argument of sqrt
        den = argum.denominator()
        if den != 1:  # the argument of sqrt is a fraction
            num = argum.numerator()
            if num < 0 or den < 0:
                x = sqrt(-num) / sqrt(-den)  # new equivalent expression for x
        simpl = SR(x._maxima_().radcan())
        if str(simpl)[:5] == 'sqrt(' or str(simpl)[:7] == '1/sqrt(':
            # no further simplification seems possible:
            ssimpl = str(simpl)
        else:
            # the absolute value of radcan's output is taken, the call to
            # simplify() taking into account possible assumptions regarding the
            # sign of simpl:
            ssimpl = str(abs(simpl).simplify())
        # search for abs(1/sqrt(...)) term to simplify it into 1/sqrt(...):
        pstart = ssimpl.find('abs(1/sqrt(')
        if pstart != -1:
            ssimpl = ssimpl[:pstart] + ssimpl[pstart+3:] # getting rid of 'abs'
        new_expr += sexpr[pos0:pos] + '(' + ssimpl + ')'
        pos0 = pos_after[i]
    new_expr += sexpr[pos0:]
    return SR(new_expr)

def simplify_abs_trig(expr):
    r"""
    Simplify abs(sin(...)) in symbolic expressions.

    EXAMPLES::

        sage: forget()  # for doctests only
        sage: M = Manifold(3, 'M', type='topological')
        sage: X.<x,y,z> = M.chart(r'x y:(0,pi) z:(-pi/3,0)')
        sage: X.coord_range()
        x: (-oo, +oo); y: (0, pi); z: (-1/3*pi, 0)

    Since ``x`` spans all `\RR`, no simplification of ``abs(sin(x))``
    occurs, while ``abs(sin(y))`` and ``abs(sin(3*z))`` are correctly
    simplified, given that `y \in (0,\pi)` and `z \in (-\pi/3,0)`::

        sage: from sage.manifolds.utilities import simplify_abs_trig
        sage: simplify_abs_trig( abs(sin(x)) + abs(sin(y)) + abs(sin(3*z)) )
        abs(sin(x)) + sin(y) - sin(3*z)

    Note that neither Sage's function
    :meth:`~sage.symbolic.expression.Expression.simplify_trig` nor
    :meth:`~sage.symbolic.expression.Expression.simplify_full`
    works in this case::

        sage: s = abs(sin(x)) + abs(sin(y)) + abs(sin(3*z))
        sage: s.simplify_trig()
        abs(4*cos(z)^2 - 1)*abs(sin(z)) + abs(sin(x)) + abs(sin(y))
        sage: s.simplify_full()
        abs(4*cos(z)^2 - 1)*abs(sin(z)) + abs(sin(x)) + abs(sin(y))

    despite the following assumptions hold::

        sage: assumptions()
        [x is real, y is real, y > 0, y < pi, z is real, z > -1/3*pi, z < 0]

    Additional checks are::

        sage: simplify_abs_trig( abs(sin(y/2)) )  # shall simplify
        sin(1/2*y)
        sage: simplify_abs_trig( abs(sin(2*y)) )  # must not simplify
        abs(sin(2*y))
        sage: simplify_abs_trig( abs(sin(z/2)) )  # shall simplify
        -sin(1/2*z)
        sage: simplify_abs_trig( abs(sin(4*z)) )  # must not simplify
        abs(sin(4*z))

    """
    from sage.symbolic.ring import SR
    from sage.symbolic.constants import pi
    sexpr = str(expr)
    if 'abs(sin(' not in sexpr:  # nothing to simplify
        return expr
    tp = []
    val = []
    for pos in range(len(sexpr)):
        if sexpr[pos:pos+8] == 'abs(sin(':
            # finding the end of abs argument:
            scan = pos+4 # start of abs
            parenth = 1
            while parenth != 0:
                if sexpr[scan] == '(': parenth += 1
                if sexpr[scan] == ')': parenth -= 1
                scan += 1
            pos_abs_end = scan
            # finding the end of sin argument:
            scan = pos+8 # start of sin
            parenth = 1
            while parenth != 0:
                if sexpr[scan] == '(': parenth += 1
                if sexpr[scan] == ')': parenth -= 1
                scan += 1
            pos_sin_end = scan
            # if the abs contains only the sinus, the simplification can be tried:
            if pos_sin_end == pos_abs_end-1:
                tp.append(pos)
                val.append( sexpr[pos:pos_abs_end] )
    simp = []
    for v in val:
        # argument of the sinus:
        sx = v[8:-2]
        x = SR(sx)
        if x>=0 and x<=pi:
            simp.append('sin(' + sx + ')')
        elif x>=-pi and x<=0:
            simp.append('(-sin(' + sx + '))')
        else:
            simp.append(v)  # no simplification is applicable
    nexpr = ""
    pos0 = 0
    for i, pos in enumerate(tp):
        nexpr += sexpr[pos0:pos] + simp[i]
        pos0 = pos + len(val[i])
    nexpr += sexpr[pos0:]
    return SR(nexpr)


def simplify_chain_real(expr):
    r"""
    Apply a chain of simplifications to a symbolic expression, assuming the
    real domain.

    This is the simplification chain used in calculus involving coordinate
    functions on real manifolds, as implemented in
    :class:`~sage.manifolds.coord_func_symb.CoordFunctionSymb`.

    The chain is formed by the following functions, called
    successively:

    #. :meth:`~sage.symbolic.expression.Expression.simplify_factorial`
    #. :meth:`~sage.symbolic.expression.Expression.simplify_trig`
    #. :meth:`~sage.symbolic.expression.Expression.simplify_rational`
    #. :func:`simplify_sqrt_real`
    #. :func:`simplify_abs_trig`
    #. :meth:`~sage.symbolic.expression.Expression.canonicalize_radical`
    #. :meth:`~sage.symbolic.expression.Expression.simplify_log`
    #. :meth:`~sage.symbolic.expression.Expression.simplify_rational`
    #. :meth:`~sage.symbolic.expression.Expression.simplify_trig`

    EXAMPLES:

    We consider variables that are coordinates of a chart on a real manifold::

        sage: forget()  # for doctest only
        sage: M = Manifold(2, 'M', type='topological')
        sage: X.<x,y> = M.chart('x:(0,1) y')

    The following assumptions then hold::

        sage: assumptions()
        [x is real, x > 0, x < 1, y is real]

    and we have::

        sage: from sage.manifolds.utilities import simplify_chain_real
        sage: s = sqrt(y^2)
        sage: simplify_chain_real(s)
        abs(y)

    The above result is correct since ``y`` is real. It is obtained by
    :meth:`~sage.symbolic.expression.Expression.simplify_real` as well,
    but not by :meth:`~sage.symbolic.expression.Expression.simplify_full`::

        sage: s.simplify_real()
        abs(y)
        sage: s.simplify_full()
        sqrt(y^2)

    Furthermore, we have::

        sage: s = sqrt(x^2-2*x+1)
        sage: simplify_chain_real(s)
        -x + 1

    which is correct since `x \in (0,1)`. On this example, neither
    :meth:`~sage.symbolic.expression.Expression.simplify_real`
    nor :meth:`~sage.symbolic.expression.Expression.simplify_full`,
    nor :meth:`~sage.symbolic.expression.Expression.canonicalize_radical`
    give satisfactory results::

        sage: s.simplify_real()  # unsimplified output
        sqrt(x^2 - 2*x + 1)
        sage: s.simplify_full()  # unsimplified output
        sqrt(x^2 - 2*x + 1)
        sage: s.canonicalize_radical()  # wrong output since x in (0,1)
        x - 1

    Other simplifications::

        sage: s = abs(sin(pi*x))
        sage: simplify_chain_real(s)  # correct output since x in (0,1)
        sin(pi*x)
        sage: s.simplify_real()  # unsimplified output
        abs(sin(pi*x))
        sage: s.simplify_full()  # unsimplified output
        abs(sin(pi*x))

    ::

        sage: s = cos(y)^2 + sin(y)^2
        sage: simplify_chain_real(s)
        1
        sage: s.simplify_real()  # unsimplified output
        cos(y)^2 + sin(y)^2
        sage: s.simplify_full()  # OK
        1

    """
    expr = expr.simplify_factorial()
    expr = expr.simplify_trig()
    expr = expr.simplify_rational()
    expr = simplify_sqrt_real(expr)
    expr = simplify_abs_trig(expr)
    expr = expr.canonicalize_radical()
    expr = expr.simplify_log('one')
    expr = expr.simplify_rational()
    expr = expr.simplify_trig()
    return expr

def simplify_chain_generic(expr):
    r"""
    Apply a chain of simplifications to a symbolic expression.

    This is the simplification chain used in calculus involving coordinate
    functions on manifolds over fields different from `\RR`, as implemented in
    :class:`~sage.manifolds.coord_func_symb.CoordFunctionSymb`.

    The chain is formed by the following functions, called
    successively:

    #. :meth:`~sage.symbolic.expression.Expression.simplify_factorial`
    #. :meth:`~sage.symbolic.expression.Expression.simplify_rectform`
    #. :meth:`~sage.symbolic.expression.Expression.simplify_trig`
    #. :meth:`~sage.symbolic.expression.Expression.simplify_rational`
    #. :meth:`~sage.symbolic.expression.Expression.expand_sum`

    NB: for the time being, this is identical to
    :meth:`~sage.symbolic.expression.Expression.simplify_full`.

    EXAMPLES:

    We consider variables that are coordinates of a chart on a complex
    manifold::

        sage: forget()  # for doctest only
        sage: M = Manifold(2, 'M', type='topological', field='complex')
        sage: X.<x,y> = M.chart()

    Then neither ``x`` nor ``y`` is assumed to be real::

        sage: assumptions()
        []

    Accordingly, ``simplify_chain_generic`` does not simplify
    ``sqrt(x^2)`` to ``abs(x)``::

        sage: from sage.manifolds.utilities import simplify_chain_generic
        sage: s = sqrt(x^2)
        sage: simplify_chain_generic(s)
        sqrt(x^2)

    This contrasts with the behavior of
    :func:`~sage.manifolds.utilities.simplify_chain_real`.

    Other simplifications::

        sage: s = (x+y)^2 - x^2 -2*x*y - y^2
        sage: simplify_chain_generic(s)
        0
        sage: s = (x^2 - 2*x + 1) / (x^2 -1)
        sage: simplify_chain_generic(s)
        (x - 1)/(x + 1)
        sage: s = cos(2*x) - 2*cos(x)^2 + 1
        sage: simplify_chain_generic(s)
        0

    """
    expr = expr.simplify_factorial()
    expr = expr.simplify_rectform()
    expr = expr.simplify_trig()
    expr = expr.simplify_rational()
    expr = expr.expand_sum()
    return expr



#******************************************************************************

class ExpressionNice(Expression):
    r"""
    Subclass of :class:`~sage.symbolic.expression.Expression` for a
    ''human-friendly'' display of partial derivatives and the possibility to
    shorten the display by skipping the arguments of symbolic functions.

    INPUT:

    - ``ex`` -- symbolic expression

    EXAMPLES:

    An expression formed with callable symbolic expressions::

        sage: var('x y z')
        (x, y, z)
        sage: f = function('f')(x, y)
        sage: g = f.diff(y).diff(x)
        sage: h = function('h')(y, z)
        sage: k = h.diff(z)
        sage: fun = x*g + y*(k-z)^2

    The standard Pynac display of partial derivatives::

        sage: fun
        y*(z - D[1](h)(y, z))^2 + x*D[0, 1](f)(x, y)
        sage: latex(fun)
        y {\left(z - D[1]\left(h\right)\left(y, z\right)\right)}^{2}
         + x D[0, 1]\left(f\right)\left(x, y\right)

    With :class:`ExpressionNice`, the Pynac notation ``D[...]`` is replaced
    by textbook-like notation::

        sage: from sage.manifolds.utilities import ExpressionNice
        sage: ExpressionNice(fun)
        y*(z - d(h)/dz)^2 + x*d^2(f)/dxdy
        sage: latex(ExpressionNice(fun))
        y {\left(z - \frac{\partial\,h}{\partial z}\right)}^{2}
         + x \frac{\partial^2\,f}{\partial x\partial y}

    An example when function variables are themselves functions::

        sage: f = function('f')(x, y)
        sage: g = function('g')(x, f)  # the second variable is the function f
        sage: fun = (g.diff(x))*x - x^2*f.diff(x,y)
        sage: fun
        -x^2*D[0, 1](f)(x, y) + (D[0](f)(x, y)*D[1](g)(x, f(x, y)) + D[0](g)(x, f(x, y)))*x
        sage: ExpressionNice(fun)
        -x^2*d^2(f)/dxdy + (d(f)/dx*d(g)/df + d(g)/dx)*x
        sage: latex(ExpressionNice(fun))
        -x^{2} \frac{\partial^2\,f}{\partial x\partial y}
         + {\left(\frac{\partial\,f}{\partial x} \frac{\partial\,g}{\partial f}
         + \frac{\partial\,g}{\partial x}\right)} x

    Note that ``D[1](f)(x, g(x,y))`` is rendered as ``d(f)/dg``.

    An example with multiple differentiations::

        sage: fun = f.diff(x,x,y,y,x)*x
        sage: fun
        x*D[0, 0, 0, 1, 1](f)(x, y)
        sage: ExpressionNice(fun)
        x*d^5(f)/dx^3dy^2
        sage: latex(ExpressionNice(fun))
        x \frac{\partial^5\,f}{\partial x^3\partial y^2}

    Parentheses are added around powers of partial derivatives to avoid any
    confusion::

        sage: fun = f.diff(y)^2
        sage: fun
        D[1](f)(x, y)^2
        sage: ExpressionNice(fun)
        (d(f)/dy)^2
        sage: latex(ExpressionNice(fun))
        \left(\frac{\partial\,f}{\partial y}\right)^{2}

    The explicit mention of function arguments can be omitted for the sake of
    brevity::

        sage: fun = fun*f
        sage: ExpressionNice(fun)
        f(x, y)*(d(f)/dy)^2
        sage: omit_function_args(True)
        sage: ExpressionNice(fun)
        f*(d(f)/dy)^2
        sage: latex(ExpressionNice(fun))
        f \left(\frac{\partial\,f}{\partial y}\right)^{2}
        sage: omit_function_args(False)  # revert to standard display
        sage: ExpressionNice(fun)
        f(x, y)*(d(f)/dy)^2
        sage: latex(ExpressionNice(fun))
        f\left(x, y\right) \left(\frac{\partial\,f}{\partial y}\right)^{2}

    """

    def __init__(self, ex):
        r"""
        Construct an instance of ExpressionNice using expression.

        TESTS::

            sage: f = function('f')(x)
            sage: df = f.diff(x)
            sage: df
            D[0](f)(x)
            sage: from sage.manifolds.utilities import ExpressionNice
            sage: df_nice = ExpressionNice(df)
            sage: df_nice
            d(f)/dx

        """
        from sage.symbolic.ring import SR
        self._parent = SR
        Expression.__init__(self, SR, x=ex)

    def _repr_(self):
        r"""
        String representation of the object.

        EXAMPLE::

            sage: var('x y z')
            (x, y, z)
            sage: f = function('f')(x, y)
            sage: g = f.diff(y).diff(x)
            sage: h = function('h')(y, z)
            sage: k = h.diff(z)
            sage: fun = x*g + y*(k-z)^2
            sage: fun
            y*(z - D[1](h)(y, z))^2 + x*D[0, 1](f)(x, y)
            sage: from sage.manifolds.utilities import ExpressionNice
            sage: ExpressionNice(fun)
            y*(z - d(h)/dz)^2 + x*d^2(f)/dxdy

        """

        d = self._parent._repr_element_(self)

        import re
        # Fix for proper coercion of types:
        # http://www.sagemath.org/doc/faq/faq-usage.html#i-have-type-issues-using-scipy-cvxopt-or-numpy-from-sage
        Integer = int

        # find all occurences of diff
        list_d = []
        _list_derivatives(self, list_d)

        # process the list
        for m in list_d:

            funcname = m[1]
            diffargs = m[3]
            numargs = len(diffargs)

            if numargs > 1:
                numargs = "^" + str(numargs)
            else:
                numargs = ""

            variables = m[4]

            # dictionary to group multiple occurences of differentiation: d/dxdx -> d/dx^2 etc.
            occ = dict((i, str(variables[i]) + "^" + str(diffargs.count(i))
                       if (diffargs.count(i)>1) else str(variables[i]))
                       for i in diffargs)

            # re.sub for removing the brackets of possible composite variables
            res = "d" + str(numargs) + "(" + str(funcname) + ")/d" + "d".join(
                               [re.sub("\(.*?\)","", i) for i in occ.values()])

            # str representation of the operator
            s = self._parent._repr_element_(m[0])

            # if diff operator is raised to some power (m[4]), put brackets around
            if m[5]:
                res = "(" + res + ")^" + str(m[5])
                o = s + "^" + str(m[5])
            else:
                o = s

            d = d.replace(o, res)

        from sage.manifolds.coord_func_symb import CoordFunctionSymb
        if CoordFunctionSymb._omit_fargs:

            list_f = []
            _list_functions(self, list_f)

            for m in list_f:
                d = d.replace(m[1] + m[2], m[1])

        return d


    def _latex_(self):
        r"""
        LaTeX representation of the object.

        EXAMPLE::

            sage: var('x y z')
            (x, y, z)
            sage: f = function('f')(x, y)
            sage: g = f.diff(y).diff(x)
            sage: h = function('h')(y, z)
            sage: k = h.diff(z)
            sage: fun = x*g + y*(k-z)^2
            sage: fun
            y*(z - D[1](h)(y, z))^2 + x*D[0, 1](f)(x, y)
            sage: from sage.manifolds.utilities import ExpressionNice
            sage: ExpressionNice(fun)
            y*(z - d(h)/dz)^2 + x*d^2(f)/dxdy
            sage: latex(ExpressionNice(fun))
            y {\left(z - \frac{\partial\,h}{\partial z}\right)}^{2} + x \frac{\partial^2\,f}{\partial x\partial y}

        Testing the behavior if no latex_name of the function is given::

            sage: f = function('f_x')(x, y)
            sage: fun = f.diff(y)
            sage: latex(ExpressionNice(fun))
            \frac{\partial\,f_{x}}{\partial y}

        If latex_name, it should be used in LaTeX output:

            sage: f = function('f_x', latex_name=r"{\cal F}")(x,y)
            sage: fun = f.diff(y)
            sage: latex(ExpressionNice(fun))
            \frac{\partial\,{\cal F}}{\partial y}

        """

        d = self._parent._latex_element_(self)

        import re
        # Fix for proper coercion of types:
        # http://www.sagemath.org/doc/faq/faq-usage.html#i-have-type-issues-using-scipy-cvxopt-or-numpy-from-sage
        Integer = int

        # find all occurences of diff
        list_d = []
        _list_derivatives(self, list_d)

        for m in list_d:

            if str(m[1])==str(m[2]):
                funcname = str(m[1])
            else:
                funcname = str(m[2])

            diffargs = m[3]
            numargs = len(diffargs)

            if numargs > 1:
                numargs = "^" + str(numargs)
            else:
                numargs = ""

            variables = m[4]

            # dictionary to group multiple occurences of differentiation: d/dxdx -> d/dx^2 etc.
            occ = dict((i, str(variables[i]) + "^" + str(diffargs.count(i))
                       if (diffargs.count(i)>1) else str(variables[i]))
                       for i in diffargs)

            res = "\\frac{\partial" + numargs + "\," + funcname + \
                  "}{\partial " + "\partial ".join(
                        [re.sub("\(.*?\)", "", i) for i in occ.values()]) + "}"

            # representation of the operator
            s = self._parent._latex_element_(m[0])

            # if diff operator is raised to some power (m[4]), put brackets around
            if m[5]:
                res = "\left(" + res + "\\right)^{" + str(m[5]) + "}"
                o = s + "^{" + str(m[5]) + "}"
            else:
                o = s

            d = d.replace(o, res)

        # if omit_function_args(True):
        from sage.manifolds.coord_func_symb import CoordFunctionSymb
        if CoordFunctionSymb._omit_fargs:

            list_f = []
            _list_functions(self, list_f)

            for m in list_f:
                d = d.replace(str(m[3]) + str(m[4]), str(m[3]))

        return d


def _list_derivatives(ex, list_d, exponent=0):
    r"""
    Function to find the occurrences of FDerivativeOperator in a symbolic
    expression; inspired by http://ask.sagemath.org/question/10256/how-can-extract-different-terms-from-a-symbolic-expression/?answer=26136#post-id-26136

    INPUT:

    - ``ex`` -- symbolic expression to be analyzed
    - ``exponent`` -- (optional) exponent of FDerivativeOperator, passed to a
      next level in the expression tree

    OUTPUT:

    - ``list_d`` -- tuple containing the details of FDerivativeOperator found,
      in the following order:

      1. operator
      2. function name
      3. LaTeX function name
      4. parameter set
      5. operands
      6. exponent (if found, else 0)

    TESTS::

        sage: f = function('f_x', latex_name=r"{\cal F}")(x)
        sage: df = f.diff(x)^2
        sage: from sage.manifolds.utilities import _list_derivatives
        sage: list_d = []
        sage: _list_derivatives(df, list_d)
        sage: list_d
        [(D[0](f_x)(x), 'f_x', {\cal F}, [0], [x], 2)]
    """

    op = ex.operator()
    operands = ex.operands()

    import operator
    from sage.misc.latex import latex, latex_variable_name
    from sage.symbolic.operators import FDerivativeOperator

    if op:

        if op is operator.pow:
            if isinstance(operands[0].operator(), FDerivativeOperator):
                exponent = operands[1]

        if isinstance(op, FDerivativeOperator):

            parameter_set = op.parameter_set()
            function = repr(op.function())
            latex_function = latex(op.function())

            # case when no latex_name given
            if function == latex_function:
                latex_function = latex_variable_name(str(op.function()))

            list_d.append((ex, function, latex_function, parameter_set,
                           operands, exponent))

        for operand in operands:
            _list_derivatives(operand, list_d, exponent)


def _list_functions(ex, list_f):
    r"""
    Function to find the occurrences of symbolic functions in a symbolic
    expression.

    INPUT:

    - ``ex`` -- symbolic expression to be analyzed

    OUTPUT:

    - ``list_f`` -- tuple containing the details of a symbolic function found,
      in the following order:

      1. operator
      2. function name
      3. arguments
      4. LaTeX version of function name
      5. LaTeX version of arguments

    TESTS::

        sage: var('x y z')
        (x, y, z)
        sage: f = function('f', latex_name=r"{\cal F}")(x, y)
        sage: g = function('g_x')(x, y)
        sage: d = sin(x)*g.diff(x)*x*f - x^2*f.diff(x,y)/g
        sage: from sage.manifolds.utilities import _list_functions
        sage: list_f = []
        sage: _list_functions(d, list_f)
        sage: list_f
        [(f, 'f', '(x, y)', {\cal F}, \left(x, y\right)), (g_x, 'g_x', '(x, y)', 'g_{x}', \left(x, y\right))]

   """

    op = ex.operator()
    operands = ex.operands()

    from sage.misc.latex import latex, latex_variable_name

    if op:

        if str(type(op)) == "<class 'sage.symbolic.function_factory.NewSymbolicFunction'>":
            repr_function = repr(op)
            latex_function = latex(op)

            # case when no latex_name given
            if repr_function == latex_function:
                latex_function = latex_variable_name(str(op))

            repr_args = repr(ex.arguments())
            # remove comma in case of singleton
            if len(ex.arguments())==1:
                repr_args = repr_args.replace(",","")

            latex_args = latex(ex.arguments())

            list_f.append((op, repr_function, repr_args, latex_function, latex_args))

        for operand in operands:
            _list_functions(operand, list_f)


def nice_derivatives(status):
    r"""
    Set the display mode of partial derivatives.

    INPUT:

    - ``status`` -- boolean specifying the type of display:

      - ``True``: nice (textbook) display
      - ``False``: standard Pynac notation

    EXAMPLES::

        sage: M = Manifold(2, 'M', type='topological')
        sage: X.<x,y> = M.chart()
        sage: g = function('g')(x, y)
        sage: f = X.function(diff(g, x) + diff(g, y))
        sage: f
        d(g)/dx + d(g)/dy
        sage: latex(f)
        \frac{\partial\,g}{\partial x} + \frac{\partial\,g}{\partial y}

    Standard Pynac display of partial derivatives::

        sage: nice_derivatives(False)
        sage: f
        D[0](g)(x, y) + D[1](g)(x, y)
        sage: latex(f)
        D[0]\left(g\right)\left(x, y\right) + D[1]\left(g\right)\left(x, y\right)

    Let us revert to nice display::

        sage: nice_derivatives(True)
        sage: f
        d(g)/dx + d(g)/dy
        sage: latex(f)
        \frac{\partial\,g}{\partial x} + \frac{\partial\,g}{\partial y}

    """
    from sage.manifolds.coord_func_symb import CoordFunctionSymb
    if not isinstance(status, bool):
        raise TypeError("the argument must be a boolean")
    CoordFunctionSymb._nice_output = status


def omit_function_args(status):
    r"""
    Set the display mode of expression to omit arguments of symbolic functions.

    INPUT:

    - ``status`` -- boolean specifying the type of display:

        - ``True``: arguments are not printed
        - ``False``: standard Pynac notation

    TESTS::

        sage: from sage.manifolds.utilities import ExpressionNice
        sage: f = function('f_x')(x)
        sage: f = f*(1 + f^2)
        sage: ExpressionNice(f)
        (f_x(x)^2 + 1)*f_x(x)
        sage: omit_function_args(True)
        sage: ExpressionNice(f)
        (f_x^2 + 1)*f_x
        sage: omit_function_args(False)
        sage: latex(ExpressionNice(f))
        {\left(f_{x}\left(x\right)^{2} + 1\right)} f_{x}\left(x\right)
        sage: omit_function_args(True)
        sage: latex(ExpressionNice(f))
        {\left(f_{x}^{2} + 1\right)} f_{x}

    """
    from sage.manifolds.coord_func_symb import CoordFunctionSymb
    if not isinstance(status, bool):
        raise TypeError("the argument must be a boolean")
    CoordFunctionSymb._omit_fargs = status

#******************************************************************************

def set_axes_labels(graph, xlabel, ylabel, zlabel, **kwds):
    r"""
    Set axes labels for a 3D graphics object.

    This is a workaround for the lack of axes labels in Sage 3D plots; it
    sets the labels as text3d objects at locations determined from the
    bounding box of the graphic object ``graph``.

    INPUT:

    - ``graph`` -- a 3D graphic object, as an instance of
      :class:`~sage.plot.plot3d.base.Graphics3d`
    - ``xlabel`` -- string for the x-axis label
    - ``ylabel`` -- string for the y-axis label
    - ``zlabel`` -- string for the z-axis label
    - ``**kwds`` -- options (e.g. color) for text3d

    OUTPUT:

    - the 3D graphic object with text3d labels added.

    EXAMPLE::

        sage: g = sphere()
        sage: print g
        Graphics3d Object
        sage: show(g)  # no axes labels
        sage: from sage.manifolds.utilities import set_axes_labels
        sage: ga = set_axes_labels(g, 'X', 'Y', 'Z', color='red')
        sage: print ga
        Graphics3d Object
        sage: show(ga)  # the 3D frame has now axes labels

    """
    from sage.plot.plot3d.shapes2 import text3d
    xmin, ymin, zmin = graph.bounding_box()[0]
    xmax, ymax, zmax = graph.bounding_box()[1]
    dx = xmax - xmin
    dy = ymax - ymin
    dz = zmax - zmin
    x1 = xmin + dx / 2
    y1 = ymin + dy / 2
    z1 = zmin + dz / 2
    xmin1 = xmin - dx / 20
    xmax1 = xmax + dx / 20
    ymin1 = ymin - dy / 20
    zmin1 = zmin - dz / 20
    graph += text3d('  ' + xlabel, (x1, ymin1, zmin1), **kwds)
    graph += text3d('  ' + ylabel, (xmax1, y1, zmin1), **kwds)
    graph += text3d('  ' + zlabel, (xmin1, ymin1, z1), **kwds)
<<<<<<< HEAD
    return graph

def xder(form):
    r"""
    Exterior derivative of a differential form.

    INPUT:

    - ``form`` -- a differential form; this must an instance of either

      - :class:`~sage.manifolds.differentiable.scalarfield.DiffScalarField`
        for a 0-form (scalar field)
      - :class:`~sage.manifolds.differentiable.diff_form.DiffFormParal` for
        a `p`-form (`p\geq 1`) on a parallelizable manifold
      - :class:`~sage.manifolds.differentiable.diff_form.DiffForm` for a
        a `p`-form (`p\geq 1`) on a non-parallelizable manifold


    OUTPUT:

    - the `(p+1)`-form that is the exterior derivative of ``form``

    EXAMPLES:

    Exterior derivative of a scalar field (0-form)::

        sage: M = DiffManifold(3, 'M')
        sage: X.<x,y,z> = M.chart()
        sage: f = M.scalar_field({X: x+y^2+z^3}, name='f')
        sage: df = xder(f); df
        1-form df on the 3-dimensional differentiable manifold M
        sage: df.display()
        df = dx + 2*y dy + 3*z^2 dz

    Exterior derivative of a 1-form::

        sage: a = M.one_form(name='a')
        sage: a[:] = [x+y*z, x-y*z, x*y*z]
        sage: da = xder(a); da
        2-form da on the 3-dimensional differentiable manifold M
        sage: da.display()
        da = (-z + 1) dx/\dy + (y*z - y) dx/\dz + (x*z + y) dy/\dz
        sage: dda = xder(da); dda
        3-form dda on the 3-dimensional differentiable manifold M
        sage: dda.display()
        dda = 0

    See
    :class:`sage.manifolds.differentiable.diff_form.DiffFormParal.exterior_der`
    or
    :class:`sage.manifolds.differentiable.diff_form.DiffForm.exterior_der`
    for more examples.

    """
    return form.exterior_der()

def Manifold(*args, **kwargs):
    r"""
    Deprecated function.

    Use :class:`~sage.manifolds.differentiable.manifold.DiffManifold` instead.

    EXAMPLE::

        sage: M = Manifold(3, 'M', start_index=1)
        doctest:...: DeprecationWarning: Use DiffManifold() instead.
        See http://trac.sagemath.org/18783 for details.
        sage: M
        3-dimensional differentiable manifold M

    """
    from sage.misc.superseded import deprecation
    from sage.manifolds.differentiable.manifold import DiffManifold
    deprecation(18783, 'Use DiffManifold() instead.')
    return DiffManifold(*args, **kwargs)
=======
    return graph
>>>>>>> f31bed1d
<|MERGE_RESOLUTION|>--- conflicted
+++ resolved
@@ -963,7 +963,6 @@
     graph += text3d('  ' + xlabel, (x1, ymin1, zmin1), **kwds)
     graph += text3d('  ' + ylabel, (xmax1, y1, zmin1), **kwds)
     graph += text3d('  ' + zlabel, (xmin1, ymin1, z1), **kwds)
-<<<<<<< HEAD
     return graph
 
 def xder(form):
@@ -1018,27 +1017,4 @@
     for more examples.
 
     """
-    return form.exterior_der()
-
-def Manifold(*args, **kwargs):
-    r"""
-    Deprecated function.
-
-    Use :class:`~sage.manifolds.differentiable.manifold.DiffManifold` instead.
-
-    EXAMPLE::
-
-        sage: M = Manifold(3, 'M', start_index=1)
-        doctest:...: DeprecationWarning: Use DiffManifold() instead.
-        See http://trac.sagemath.org/18783 for details.
-        sage: M
-        3-dimensional differentiable manifold M
-
-    """
-    from sage.misc.superseded import deprecation
-    from sage.manifolds.differentiable.manifold import DiffManifold
-    deprecation(18783, 'Use DiffManifold() instead.')
-    return DiffManifold(*args, **kwargs)
-=======
-    return graph
->>>>>>> f31bed1d
+    return form.exterior_der()