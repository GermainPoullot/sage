r"""
Vector Fields

Given two differentiable manifolds `U` and `M` over the same topological field
`K` and a differentiable map

.. MATH::

    \Phi:\ U \longrightarrow  M,

we define a *vector field along* `U` *with values on* `M` to be a
differentiable map

.. MATH::

    v:\ U  \longrightarrow TM

(`TM` being the tangent bundle of `M`) such that

.. MATH::

    \forall p \in U,\ v(p) \in T_{\Phi(p)}M.

The standard case of vector fields *on* a differentiable manifold corresponds
to `U = M` and `\Phi = \mathrm{Id}_M`. Other common cases are `\Phi`
being an immersion and `\Phi` being a curve in `M` (`U` is then an open
interval of `\RR`).

Vector fields are implemented via two classes: :class:`VectorFieldParal` and
:class:`VectorField`, depending respectively whether the manifold `M`
is parallelizable or not, i.e. whether the bundle `TM` is trivial or not.


AUTHORS:

- Eric Gourgoulhon, Michal Bejger (2013-2015) : initial version
- Marco Mancini (2015): parallelization of vector field plots
- Travis Scrimshaw (2016): review tweaks
- Eric Gourgoulhon (2017): vector fields inherit from multivector fields

REFERENCES:

- [KN1963]_
- [Lee2013]_
- [ONe1983]_
- [BG1988]_

"""

#******************************************************************************
#       Copyright (C) 2015, 2017 Eric Gourgoulhon <eric.gourgoulhon@obspm.fr>
#       Copyright (C) 2015 Michal Bejger <bejger@camk.edu.pl>
#       Copyright (C) 2015 Marco Mancini <marco.mancini@obspm.fr>
#       Copyright (C) 2016 Travis Scrimshaw <tscrimsh@umn.edu>
#
#  Distributed under the terms of the GNU General Public License (GPL)
#  as published by the Free Software Foundation; either version 2 of
#  the License, or (at your option) any later version.
#                  http://www.gnu.org/licenses/
#******************************************************************************

from sage.tensor.modules.free_module_element import FiniteRankFreeModuleElement
<<<<<<< HEAD
from sage.manifolds.differentiable.tensorfield import TensorField
from sage.manifolds.differentiable.tensorfield_paral import TensorFieldParal
=======
from sage.manifolds.differentiable.multivectorfield import (
                                       MultivectorField, MultivectorFieldParal)
>>>>>>> a2e82e15
from sage.misc.decorators import options

class VectorField(MultivectorField):
    r"""
    Vector field along a differentiable manifold.

    An instance of this class is a vector field along a differentiable
    manifold `U` with values on a differentiable manifold `M`, via a
    differentiable map `U \rightarrow M`. More precisely, given a
    differentiable map

    .. MATH::

        \Phi:\ U \longrightarrow M,

    a *vector field along* `U` *with values on* `M` is a differentiable map

    .. MATH::

        v:\ U  \longrightarrow TM

    (`TM` being the tangent bundle of `M`) such that

    .. MATH::

        \forall p \in U,\ v(p) \in T_{\Phi(p)}M.

    The standard case of vector fields *on* a differentiable manifold
    corresponds to `U = M` and `\Phi = \mathrm{Id}_M`. Other common cases are
    `\Phi` being an immersion and `\Phi` being a curve in `M` (`U` is then an
    open interval of `\RR`).

    .. NOTE::

        If `M` is parallelizable, then
        :class:`~sage.manifolds.differentiable.vectorfield.VectorFieldParal`
        *must* be used instead.

    INPUT:

    - ``vector_field_module`` -- module `\mathfrak{X}(U,\Phi)` of vector
      fields along `U` with values on `M\supset\Phi(U)`
    - ``name`` -- (default: ``None``) name given to the vector field
    - ``latex_name`` -- (default: ``None``) LaTeX symbol to denote the vector
      field; if none is provided, the LaTeX symbol is set to ``name``

    EXAMPLES:

    A vector field on a non-parallelizable 2-dimensional manifold::

        sage: M = Manifold(2, 'M')
        sage: U = M.open_subset('U') ; V = M.open_subset('V')
        sage: M.declare_union(U,V)   # M is the union of U and V
        sage: c_xy.<x,y> = U.chart() ; c_tu.<t,u> = V.chart()
        sage: transf = c_xy.transition_map(c_tu, (x+y, x-y), intersection_name='W',
        ....:                              restrictions1= x>0, restrictions2= t+u>0)
        sage: inv = transf.inverse()
        sage: W = U.intersection(V)
        sage: eU = c_xy.frame() ; eV = c_tu.frame()
        sage: c_tuW = c_tu.restrict(W) ; eVW = c_tuW.frame()
        sage: v = M.vector_field('v') ; v
        Vector field v on the 2-dimensional differentiable manifold M
        sage: v.parent()
        Module X(M) of vector fields on the 2-dimensional differentiable
         manifold M

    The vector field is first defined on the domain `U` by means of its
    components with respect to the frame ``eU``::

        sage: v[eU,:] = [-y, 1+x]

    The components with respect to the frame ``eV`` are then deduced
    by continuation of the components with respect to the frame ``eVW``
    on the domain `W = U \cap V`, expressed in terms on the coordinates
    covering `V`::

        sage: v[eV,0] = v[eVW,0,c_tuW].expr()
        sage: v[eV,1] = v[eVW,1,c_tuW].expr()

    At this stage, the vector field is fully defined on the whole manifold::

        sage: v.display(eU)
        v = -y d/dx + (x + 1) d/dy
        sage: v.display(eV)
        v = (u + 1) d/dt + (-t - 1) d/du

    The vector field acting on scalar fields::

        sage: f = M.scalar_field({c_xy: (x+y)^2, c_tu: t^2}, name='f')
        sage: s = v(f) ; s
        Scalar field v(f) on the 2-dimensional differentiable manifold M
        sage: s.display()
        v(f): M --> R
        on U: (x, y) |--> 2*x^2 - 2*y^2 + 2*x + 2*y
        on V: (t, u) |--> 2*t*u + 2*t

    Some checks::

        sage: v(f) == f.differential()(v)
        True
        sage: v(f) == f.lie_der(v)
        True

    The result is defined on the intersection of the vector field's
    domain and the scalar field's one::

        sage: s = v(f.restrict(U)) ; s
        Scalar field v(f) on the Open subset U of the 2-dimensional
         differentiable manifold M
        sage: s == v(f).restrict(U)
        True
        sage: s = v(f.restrict(W)) ; s
        Scalar field v(f) on the Open subset W of the 2-dimensional
         differentiable manifold M
        sage: s.display()
        v(f): W --> R
           (x, y) |--> 2*x^2 - 2*y^2 + 2*x + 2*y
           (t, u) |--> 2*t*u + 2*t
        sage: s = v.restrict(U)(f) ; s
        Scalar field v(f) on the Open subset U of the 2-dimensional
         differentiable manifold M
        sage: s.display()
        v(f): U --> R
           (x, y) |--> 2*x^2 - 2*y^2 + 2*x + 2*y
        on W: (t, u) |--> 2*t*u + 2*t
        sage: s = v.restrict(U)(f.restrict(V)) ; s
        Scalar field v(f) on the Open subset W of the 2-dimensional
         differentiable manifold M
        sage: s.display()
        v(f): W --> R
           (x, y) |--> 2*x^2 - 2*y^2 + 2*x + 2*y
           (t, u) |--> 2*t*u + 2*t

    """
    def __init__(self, vector_field_module, name=None, latex_name=None):
        r"""
        Construct a vector field with values on a non-parallelizable manifold.

        TESTS:

        Construction via ``parent.element_class``, and not via a direct call
        to ``VectorField``, to fit with the category framework::

            sage: M = Manifold(2, 'M') # the 2-dimensional sphere S^2
            sage: U = M.open_subset('U') # complement of the North pole
            sage: c_xy.<x,y> = U.chart() # stereographic coordinates from the North pole
            sage: V = M.open_subset('V') # complement of the South pole
            sage: c_uv.<u,v> = V.chart() # stereographic coordinates from the South pole
            sage: M.declare_union(U,V)   # S^2 is the union of U and V
            sage: XM = M.vector_field_module()
            sage: a = XM.element_class(XM, name='a'); a
            Vector field a on the 2-dimensional differentiable manifold M
            sage: a[c_xy.frame(),:] = [x, y]
            sage: a[c_uv.frame(),:] = [-u, -v]
            sage: TestSuite(a).run(skip='_test_pickling')

        Construction with ``DifferentiableManifold.vector_field``::

            sage: a1 = M.vector_field(name='a'); a1
            Vector field a on the 2-dimensional differentiable manifold M
            sage: type(a1) == type(a)
            True

        .. TODO::

            Fix ``_test_pickling`` (in the superclass :class:`TensorField`).

        """
        MultivectorField.__init__(self, vector_field_module, 1, name=name,
                                  latex_name=latex_name)
        # Initialization of derived quantities:
        MultivectorField._init_derived(self)
        # Initialization of list of quantities depending on self:
        self._init_dependencies()

    def _repr_(self) :
        r"""
        Return a string representation of ``self``.

        TESTS::

            sage: M = Manifold(2, 'M')
            sage: v = M.vector_field(name='v')
            sage: v._repr_()
            'Vector field v on the 2-dimensional differentiable manifold M'
            sage: repr(v)  # indirect doctest
            'Vector field v on the 2-dimensional differentiable manifold M'
            sage: v  # indirect doctest
            Vector field v on the 2-dimensional differentiable manifold M

        """
        description = "Vector field "
        if self._name is not None:
            description += self._name + " "
        return self._final_repr(description)

    def _new_instance(self):
        r"""
        Create an instance of the same class as ``self`` on the same module.

        TESTS::

            sage: M = Manifold(2, 'M')
            sage: v = M.vector_field(name='v')
            sage: u = v._new_instance(); u
            Vector field on the 2-dimensional differentiable manifold M
            sage: u.parent() is v.parent()
            True

        """
        return type(self)(self._vmodule)

    def _init_dependencies(self):
        r"""
        Initialize list of quantities that depend on ``self``.

        TESTS::

            sage: M = Manifold(2, 'M')
            sage: v = M.vector_field(name='v')
            sage: v._init_dependencies()

        """
        self._lie_der_along_self = {}

    def _del_dependencies(self):
        r"""
        Clear list of quantities that depend on ``self``.

        TESTS::

            sage: M = Manifold(2, 'M')
            sage: v = M.vector_field(name='v')
            sage: v._del_dependencies()

        """
        if self._lie_der_along_self != {}:
            for idtens, tens in self._lie_der_along_self.items():
                del tens._lie_derivatives[id(self)]
            self._lie_der_along_self.clear()

    def __call__(self, scalar):
        r"""
        Action on a scalar field (or on a 1-form).

        INPUT:

        - ``scalar`` -- scalar field `f`

        OUTPUT:

        - scalar field representing the derivative of `f` along the vector
          field, i.e. `v^i \frac{\partial f}{\partial x^i}`

        TESTS::

            sage: M = Manifold(2, 'M') # the 2-dimensional sphere S^2
            sage: U = M.open_subset('U') # complement of the North pole
            sage: c_xy.<x,y> = U.chart() # stereographic coordinates from the North pole
            sage: V = M.open_subset('V') # complement of the South pole
            sage: c_uv.<u,v> = V.chart() # stereographic coordinates from the South pole
            sage: M.declare_union(U,V)   # S^2 is the union of U and V
            sage: a = M.vector_field(name='a')
            sage: a[c_xy.frame(),:] = [x, y]
            sage: a[c_uv.frame(),:] = [-u, -v]
            sage: f = M.scalar_field({c_xy: atan(x^2+y^2), c_uv: pi/2-atan(u^2+v^2)},
            ....:                    name='f')
            sage: s = a.__call__(f); s
            Scalar field a(f) on the 2-dimensional differentiable manifold M
            sage: s.display()
            a(f): M --> R
            on U: (x, y) |--> 2*(x^2 + y^2)/(x^4 + 2*x^2*y^2 + y^4 + 1)
            on V: (u, v) |--> 2*(u^2 + v^2)/(u^4 + 2*u^2*v^2 + v^4 + 1)
            sage: s == f.differential()(a)
            True

        """
        if scalar._tensor_type == (0,1):
            # This is actually the action of the vector field on a 1-form,
            # as a tensor field of type (1,0):
            return scalar(self)
        if scalar._tensor_type != (0,0):
            raise TypeError("the argument must be a scalar field")
        #!# Could it be simply
        # return scalar.differential()(self)
        # ?
        dom_resu = self._domain.intersection(scalar._domain)
        self_r = self.restrict(dom_resu)
        scalar_r = scalar.restrict(dom_resu)
        if scalar_r._is_zero:
            return dom_resu._zero_scalar_field
        if isinstance(self_r, VectorFieldParal):
            return self_r(scalar_r)
        # Creation of the result:
        if self._name is not None and scalar._name is not None:
            resu_name = "{}({})".format(self._name, scalar._name)
        else:
            resu_name = None
        if self._latex_name is not None and scalar._latex_name is not None:
            resu_latex = r"{}\left({}\right)".format(self._latex_name ,
                                                     scalar._latex_name)
        else:
            resu_latex = None
        resu = dom_resu.scalar_field(name=resu_name, latex_name=resu_latex)
        for dom, rst in self_r._restrictions.items():
            resu_rst = rst(scalar_r.restrict(dom))
            for chart, funct in resu_rst._express.items():
                resu._express[chart] = funct
        return resu

    @options(max_range=8, scale=1, color='blue')
    def plot(self, chart=None, ambient_coords=None, mapping=None,
             chart_domain=None, fixed_coords=None, ranges=None,
             number_values=None, steps=None,
             parameters=None, label_axes=True, **extra_options):
        r"""
        Plot the vector field in a Cartesian graph based on the coordinates
        of some ambient chart.

        The vector field is drawn in terms of two (2D graphics) or three
        (3D graphics) coordinates of a given chart, called hereafter the
        *ambient chart*.
        The vector field's base points `p` (or their images `\Phi(p)` by some
        differentiable mapping `\Phi`) must lie in the ambient chart's domain.

        INPUT:

        - ``chart`` -- (default: ``None``) the ambient chart (see above); if
          ``None``, the default chart of the vector field's domain is used

        - ``ambient_coords`` -- (default: ``None``) tuple containing the 2
          or 3 coordinates of the ambient chart in terms of which the plot
          is performed; if ``None``, all the coordinates of the ambient
          chart are considered

        - ``mapping`` -- :class:`~sage.manifolds.differentiable.diff_map.DiffMap`
          (default: ``None``); differentiable map `\Phi` providing the link
          between the vector field's domain and the ambient chart ``chart``;
          if ``None``, the identity map is assumed

        - ``chart_domain`` -- (default: ``None``) chart on the vector field's
          domain to define the points at which vector arrows are to be plotted;
          if ``None``, the default chart of the vector field's domain is used

        - ``fixed_coords`` -- (default: ``None``) dictionary with keys the
          coordinates of ``chart_domain`` that are kept fixed and with values
          the value of these coordinates; if ``None``, all the coordinates of
          ``chart_domain`` are used

        - ``ranges`` -- (default: ``None``) dictionary with keys the
          coordinates of ``chart_domain`` to be used and values tuples
          ``(x_min, x_max)`` specifying the coordinate range for the plot;
          if ``None``, the entire coordinate range declared during the
          construction of ``chart_domain`` is considered (with ``-Infinity``
          replaced by ``-max_range`` and ``+Infinity`` by ``max_range``)

        - ``number_values`` -- (default: ``None``) either an integer or a
          dictionary with keys the coordinates of ``chart_domain`` to be
          used and values the number of values of the coordinate for sampling
          the part of the vector field's domain involved in the plot ; if
          ``number_values`` is a single integer, it represents the number of
          values for all coordinates; if ``number_values`` is ``None``, it is
          set to 9 for a 2D plot and to 5 for a 3D plot

        - ``steps`` -- (default: ``None``) dictionary with keys the
          coordinates of ``chart_domain`` to be used and values the step
          between each constant value of the coordinate; if ``None``, the
          step is computed from the coordinate range (specified in ``ranges``)
          and ``number_values``; on the contrary, if the step is provided
          for some coordinate, the corresponding number of values is deduced
          from it and the coordinate range

        - ``parameters`` -- (default: ``None``) dictionary giving the numerical
          values of the parameters that may appear in the coordinate expression
          of the vector field (see example below)

        - ``label_axes`` -- (default: ``True``) boolean determining whether
          the labels of the coordinate axes of ``chart`` shall be added to
          the graph; can be set to ``False`` if the graph is 3D and must be
          superposed with another graph

        - ``color`` -- (default: 'blue') color of the arrows representing
          the vectors

        - ``max_range`` -- (default: 8) numerical value substituted to
          ``+Infinity`` if the latter is the upper bound of the range of a
          coordinate for which the plot is performed over the entire coordinate
          range (i.e. for which no specific plot range has been set in
          ``ranges``); similarly ``-max_range`` is the numerical valued
          substituted for ``-Infinity``

        - ``scale`` -- (default: 1) value by which the lengths of the arrows
          representing the vectors is multiplied

        - ``**extra_options`` -- extra options for the arrow plot, like
          ``linestyle``, ``width`` or ``arrowsize`` (see
          :func:`~sage.plot.arrow.arrow2d` and
          :func:`~sage.plot.plot3d.shapes.arrow3d` for details)

        OUTPUT:

        - a graphic object, either an instance of
          :class:`~sage.plot.graphics.Graphics` for a 2D plot (i.e. based on
          2 coordinates of ``chart``) or an instance of
          :class:`~sage.plot.plot3d.base.Graphics3d` for a 3D plot (i.e.
          based on 3 coordinates of ``chart``)

        EXAMPLES:

        Plot of a vector field on a 2-dimensional manifold::

            sage: M = Manifold(2, 'M')
            sage: X.<x,y> = M.chart()
            sage: v = M.vector_field(name='v')
            sage: v[:] = -y, x ; v.display()
            v = -y d/dx + x d/dy
            sage: v.plot()
            Graphics object consisting of 80 graphics primitives

        .. PLOT::

            M = Manifold(2, 'M')
            X = M.chart('x y'); x, y = X[:]
            v = M.vector_field(name='v'); v[:] = -y, x
            g = v.plot()
            sphinx_plot(g)

        Plot with various options::

            sage: v.plot(scale=0.5, color='green', linestyle='--', width=1,
            ....:        arrowsize=6)
            Graphics object consisting of 80 graphics primitives

        .. PLOT::

            M = Manifold(2, 'M')
            X = M.chart('x y'); x, y = X[:]
            v = M.vector_field(name='v'); v[:] = -y, x
            g = v.plot(scale=0.5, color='green', linestyle='--', width=1, arrowsize=6)
            sphinx_plot(g)

        ::

            sage: v.plot(max_range=4, number_values=5, scale=0.5)
            Graphics object consisting of 24 graphics primitives

        .. PLOT::

            M = Manifold(2, 'M')
            X = M.chart('x y'); x, y = X[:]
            v = M.vector_field(name='v'); v[:] = -y, x
            g = v.plot(max_range=4, number_values=5, scale=0.5)
            sphinx_plot(g)

        Plot using parallel computation::

            sage: Parallelism().set(nproc=2)
            sage: v.plot(scale=0.5,  number_values=10, linestyle='--', width=1,
            ....:        arrowsize=6)
            Graphics object consisting of 100 graphics primitives

        .. PLOT::

            M = Manifold(2, 'M')
            X = M.chart('x y'); x, y = X[:]
            v = M.vector_field(name='v'); v[:] = -y, x
            g = v.plot(scale=0.5,  number_values=10, linestyle='--', width=1, arrowsize=6)
            sphinx_plot(g)

        ::

            sage: Parallelism().set(nproc=1)  # switch off parallelization

        Plots along a line of fixed coordinate::

            sage: v.plot(fixed_coords={x: -2})
            Graphics object consisting of 9 graphics primitives

        .. PLOT::

            M = Manifold(2, 'M')
            X = M.chart('x y'); x, y = X[:]
            v = M.vector_field(name='v'); v[:] = -y, x
            g = v.plot(fixed_coords={x: -2})
            sphinx_plot(g)

        ::

            sage: v.plot(fixed_coords={y: 1})
            Graphics object consisting of 9 graphics primitives

        .. PLOT::

            M = Manifold(2, 'M')
            X = M.chart('x y'); x, y = X[:]
            v = M.vector_field(name='v'); v[:] = -y, x
            g = v.plot(fixed_coords={y: 1})
            sphinx_plot(g)

        Let us now consider a vector field on a 4-dimensional manifold::

            sage: M = Manifold(4, 'M')
            sage: X.<t,x,y,z> = M.chart()
            sage: v = M.vector_field(name='v')
            sage: v[:] = (t/8)^2, -t*y/4, t*x/4, t*z/4 ; v.display()
            v = 1/64*t^2 d/dt - 1/4*t*y d/dx + 1/4*t*x d/dy + 1/4*t*z d/dz

        We cannot make a 4D plot directly::

            sage: v.plot()
            Traceback (most recent call last):
            ...
            ValueError: the number of ambient coordinates must be either 2 or 3, not 4

        Rather, we have to select some coordinates for the plot, via
        the argument ``ambient_coords``. For instance, for a 3D plot::

            sage: v.plot(ambient_coords=(x, y, z), fixed_coords={t: 1},  # long time
            ....:        number_values=4)
            Graphics3d Object

        .. PLOT::

            M = Manifold(4, 'M')
            X = M.chart('t x y z') ; t,x,y,z = X[:]
            v = M.vector_field(name='v')
            v[:] = (t/8)**2, -t*y/4, t*x/4, t*z/4
            sphinx_plot(v.plot(ambient_coords=(x, y, z), fixed_coords={t: 1},
                               number_values=4))

        ::

            sage: v.plot(ambient_coords=(x, y, t), fixed_coords={z: 0},  # long time
            ....:        ranges={x: (-2,2), y: (-2,2), t: (-1, 4)},
            ....:        number_values=4)
            Graphics3d Object

        .. PLOT::

            M = Manifold(4, 'M')
            X = M.chart('t x y z'); t,x,y,z = X[:]
            v = M.vector_field(name='v')
            v[:] = (t/8)**2, -t*y/4, t*x/4, t*z/4
            sphinx_plot(v.plot(ambient_coords=(x, y, t), fixed_coords={z: 0},
                               ranges={x: (-2,2), y: (-2,2), t: (-1, 4)},
                               number_values=4))

        or, for a 2D plot::

            sage: v.plot(ambient_coords=(x, y), fixed_coords={t: 1, z: 0})  # long time
            Graphics object consisting of 80 graphics primitives

        .. PLOT::

            M = Manifold(4, 'M')
            X = M.chart('t x y z'); t,x,y,z = X[:]
            v = M.vector_field(name='v')
            v[:] = (t/8)**2, -t*y/4, t*x/4, t*z/4
            g = v.plot(ambient_coords=(x, y), fixed_coords={t: 1, z: 0})
            sphinx_plot(g)

        ::

            sage: v.plot(ambient_coords=(x, t), fixed_coords={y: 1, z: 0})  # long time
            Graphics object consisting of 72 graphics primitives

        .. PLOT::

            M = Manifold(4, 'M')
            X = M.chart('t x y z'); t,x,y,z = X[:]
            v = M.vector_field(name='v')
            v[:] = v[:] = (t/8)**2, -t*y/4, t*x/4, t*z/4
            g = v.plot(ambient_coords=(x, t), fixed_coords={y: 1, z: 0})
            sphinx_plot(g)

        An example of plot via a differential mapping: plot of a vector field
        tangent to a 2-sphere viewed in `\RR^3`::

            sage: S2 = Manifold(2, 'S^2')
            sage: U = S2.open_subset('U') # the open set covered by spherical coord.
            sage: XS.<th,ph> = U.chart(r'th:(0,pi):\theta ph:(0,2*pi):\phi')
            sage: R3 = Manifold(3, 'R^3')
            sage: X3.<x,y,z> = R3.chart()
            sage: F = S2.diff_map(R3, {(XS, X3): [sin(th)*cos(ph),
            ....:                       sin(th)*sin(ph), cos(th)]}, name='F')
            sage: F.display() # the standard embedding of S^2 into R^3
            F: S^2 --> R^3
            on U: (th, ph) |--> (x, y, z) = (cos(ph)*sin(th), sin(ph)*sin(th), cos(th))
            sage: v = XS.frame()[1] ; v  # the coordinate vector d/dphi
            Vector field d/dph on the Open subset U of the 2-dimensional
             differentiable manifold S^2
            sage: graph_v = v.plot(chart=X3, mapping=F, label_axes=False)
            sage: graph_S2 = XS.plot(chart=X3, mapping=F, number_values=9)
            sage: graph_v + graph_S2
            Graphics3d Object

        .. PLOT::

            S2 = Manifold(2, 'S^2')
            U = S2.open_subset('U')
            XS = U.chart(r'th:(0,pi):\theta ph:(0,2*pi):\phi')
            th, ph = XS[:]
            R3 = Manifold(3, 'R^3')
            X3 = R3.chart('x y z')
            F = S2.diff_map(R3, {(XS, X3): [sin(th)*cos(ph), sin(th)*sin(ph),
                                            cos(th)]}, name='F')
            v = XS.frame()[1]
            graph_v = v.plot(chart=X3, mapping=F, label_axes=False)
            graph_S2 = XS.plot(chart=X3, mapping=F, number_values=9)
            sphinx_plot(graph_v + graph_S2)

        Note that the default values of some arguments of the method ``plot``
        are stored in the dictionary ``plot.options``::

            sage: v.plot.options  # random (dictionary output)
            {'color': 'blue', 'max_range': 8, 'scale': 1}

        so that they can be adjusted by the user::

            sage: v.plot.options['color'] = 'red'

        From now on, all plots of vector fields will use red as the default
        color. To restore the original default options, it suffices to type::

            sage: v.plot.reset()

        """
        from sage.rings.infinity import Infinity
        from sage.misc.functional import numerical_approx
        from sage.misc.latex import latex
        from sage.plot.graphics import Graphics
        from sage.manifolds.chart import RealChart
        from sage.manifolds.utilities import set_axes_labels
        from sage.parallel.decorate import parallel
        from sage.parallel.parallelism import Parallelism

        #
        # 1/ Treatment of input parameters
        #    -----------------------------
        max_range = extra_options.pop("max_range")
        scale = extra_options.pop("scale")
        color = extra_options.pop("color")
        if chart is None:
            chart = self._domain.default_chart()
        elif not isinstance(chart, RealChart):
            raise TypeError("{} is not a chart on a real ".format(chart) +
                            "manifold")
        if chart_domain is None:
            chart_domain = self._domain.default_chart()
        elif not isinstance(chart_domain, RealChart):
            raise TypeError("{} is not a chart on a ".format(chart_domain) +
                            "real manifold")
        elif not chart_domain.domain().is_subset(self._domain):
            raise ValueError("the domain of {} is not ".format(chart_domain) +
                             "included in the domain of {}".format(self))
        coords_full = tuple(chart_domain[:]) # all coordinates of chart_domain
        if fixed_coords is None:
            coords = coords_full
        else:
            fixed_coord_list = fixed_coords.keys()
            coords = []
            for coord in coords_full:
                if coord not in fixed_coord_list:
                    coords.append(coord)
            coords = tuple(coords)
        if ambient_coords is None:
            ambient_coords = chart[:]
        elif not isinstance(ambient_coords, tuple):
            ambient_coords = tuple(ambient_coords)
        nca = len(ambient_coords)
        if nca != 2 and nca !=3:
            raise ValueError("the number of ambient coordinates must be " +
                             "either 2 or 3, not {}".format(nca))
        if ranges is None:
            ranges = {}
        ranges0 = {}
        for coord in coords:
            if coord in ranges:
                ranges0[coord] = (numerical_approx(ranges[coord][0]),
                                  numerical_approx(ranges[coord][1]))
            else:
                bounds = chart_domain._bounds[coords_full.index(coord)]
                xmin0 = bounds[0][0]
                xmax0 = bounds[1][0]
                if xmin0 == -Infinity:
                    xmin = numerical_approx(-max_range)
                elif bounds[0][1]:
                    xmin = numerical_approx(xmin0)
                else:
                    xmin = numerical_approx(xmin0 + 1.e-3)
                if xmax0 == Infinity:
                    xmax = numerical_approx(max_range)
                elif bounds[1][1]:
                    xmax = numerical_approx(xmax0)
                else:
                    xmax = numerical_approx(xmax0 - 1.e-3)
                ranges0[coord] = (xmin, xmax)
        ranges = ranges0
        if number_values is None:
            if nca == 2: # 2D plot
                number_values = 9
            else:   # 3D plot
                number_values = 5
        if not isinstance(number_values, dict):
            number_values0 = {}
            for coord in coords:
                number_values0[coord] = number_values
            number_values = number_values0
        if steps is None:
            steps = {}
        for coord in coords:
            if coord not in steps:
                steps[coord] = (ranges[coord][1] - ranges[coord][0])/ \
                               (number_values[coord]-1)
            else:
                number_values[coord] = 1 + int(
                           (ranges[coord][1] - ranges[coord][0])/ steps[coord])
        #
        # 2/ Plots
        #    -----
        dom = chart_domain.domain()
        vector = self.restrict(dom)
        if vector.parent().destination_map() is dom.identity_map():
            if mapping is not None:
                vector = mapping.pushforward(vector)
                mapping = None
        nc = len(coords_full)
        ncp = len(coords)
        xx = [0] * nc
        if fixed_coords is not None:
            if len(fixed_coords) != nc - ncp:
                raise ValueError("bad number of fixed coordinates")
            for fc, val in fixed_coords.items():
                xx[coords_full.index(fc)] = val
        ind_coord = []
        for coord in coords:
            ind_coord.append(coords_full.index(coord))

        resu = Graphics()
        ind = [0] * ncp
        ind_max = [0] * ncp
        ind_max[0] = number_values[coords[0]]
        xmin = [ranges[cd][0] for cd in coords]
        step_tab = [steps[cd] for cd in coords]

        nproc = Parallelism().get('tensor')
        if nproc != 1 and nca == 2:
            # parallel plot construct : Only for 2D plot (at  moment) !

            # creation of the list of parameters
            list_xx = []

            while ind != ind_max:
                for i in  range(ncp):
                    xx[ind_coord[i]] = xmin[i] + ind[i]*step_tab[i]

                if chart_domain.valid_coordinates(*xx, tolerance=1e-13,
                                                  parameters=parameters):

                    # needed a xx*1 to copy the list by value
                    list_xx.append(xx*1)

                # Next index:
                ret = 1
                for pos in range(ncp-1,-1,-1):
                    imax = number_values[coords[pos]] - 1
                    if ind[pos] != imax:
                        ind[pos] += ret
                        ret = 0
                    elif ret == 1:
                        if pos == 0:
                            ind[pos] = imax + 1 # end point reached
                        else:
                            ind[pos] = 0
                            ret = 1

            lol = lambda lst, sz: [lst[i:i+sz] for i in range(0, len(lst), sz)]
            ind_step = max(1, int(len(list_xx)/nproc/2))
            local_list = lol(list_xx,ind_step)

            # definition of the list of input parameters
            listParalInput = [(vector, dom, ind_part,
                               chart_domain, chart,
                               ambient_coords, mapping,
                               scale, color, parameters,
                               extra_options)
                              for ind_part in local_list]


            # definition of the parallel function
            @parallel(p_iter='multiprocessing', ncpus=nproc)
            def add_point_plot(vector, dom, xx_list, chart_domain, chart,
                               ambient_coords, mapping, scale, color,
                               parameters, extra_options):
                count = 0
                for xx in xx_list:
                    point = dom(xx, chart=chart_domain)
                    part = vector.at(point).plot(chart=chart,
                                                 ambient_coords=ambient_coords,
                                                 mapping=mapping,scale=scale,
                                                 color=color, print_label=False,
                                                 parameters=parameters,
                                                 **extra_options)
                    if count == 0:
                        local_resu = part
                    else:
                        local_resu += part
                    count += 1
                return local_resu

            # parallel execution and reconstruction of the plot
            for ii, val in add_point_plot(listParalInput):
                resu += val

        else:
            # sequential plot
            while ind != ind_max:
                for i in range(ncp):
                    xx[ind_coord[i]] = xmin[i] + ind[i]*step_tab[i]
                if chart_domain.valid_coordinates(*xx, tolerance=1e-13,
                                                  parameters=parameters):
                    point = dom(xx, chart=chart_domain)
                    resu += vector.at(point).plot(chart=chart,
                                                  ambient_coords=ambient_coords,
                                                  mapping=mapping, scale=scale,
                                                  color=color, print_label=False,
                                                  parameters=parameters,
                                                  **extra_options)
                # Next index:
                ret = 1
                for pos in range(ncp-1, -1, -1):
                    imax = number_values[coords[pos]] - 1
                    if ind[pos] != imax:
                        ind[pos] += ret
                        ret = 0
                    elif ret == 1:
                        if pos == 0:
                            ind[pos] = imax + 1 # end point reached
                        else:
                            ind[pos] = 0
                            ret = 1

        if label_axes:
            if nca == 2:  # 2D graphic
                # We update the dictionary _extra_kwds (options to be passed
                # to show()), instead of using the method
                # Graphics.axes_labels() since the latter is not robust w.r.t.
                # graph addition
                resu._extra_kwds['axes_labels'] = [r'$'+latex(ac)+r'$'
                                                   for ac in ambient_coords]
            else: # 3D graphic
                labels = [str(ac) for ac in ambient_coords]
                resu = set_axes_labels(resu, *labels)
        return resu

    def bracket(self, other):
        """
        Return the Lie bracket ``[self, other]``.

        INPUT:

        - ``other`` -- a :class:`VectorField`

        OUTPUT:

        - the :class:`VectorField` ``[self, other]``

        EXAMPLES::

            sage: M = Manifold(3, 'M')
            sage: X.<x,y,z> = M.chart()
            sage: v = -X.frame()[0] + 2*X.frame()[1] - (x^2 - y)*X.frame()[2]
            sage: w = (z + y) * X.frame()[1] - X.frame()[2]
            sage: vw = v.bracket(w); vw
            Vector field on the 3-dimensional differentiable manifold M
            sage: vw.display()
            (-x^2 + y + 2) d/dy + (-y - z) d/dz

        Some checks::

            sage: vw == - w.bracket(v)
            True
            sage: f = M.scalar_field({X: x+y*z})
            sage: vw(f) == v(w(f)) - w(v(f))
            True
            sage: vw == w.lie_derivative(v)
            True

        """
        # Call of the Schouten-Nijenhuis bracket
        return MultivectorField.bracket(self, other)

#******************************************************************************

class VectorFieldParal(FiniteRankFreeModuleElement, MultivectorFieldParal,
                       VectorField):
    r"""
    Vector field along a differentiable manifold, with values on a
    parallelizable manifold.

    An instance of this class is a vector field along a differentiable
    manifold `U` with values on a parallelizable manifold `M`, via a
    differentiable map `\Phi: U \rightarrow M`. More precisely, given
    a differentiable map

    .. MATH::

        \Phi:\ U \longrightarrow M,

    a *vector field along* `U` *with values on* `M` is a differentiable map

    .. MATH::

        v:\ U  \longrightarrow TM

    (`TM` being the tangent bundle of `M`) such that

    .. MATH::

        \forall p \in U,\ v(p) \in T_{\Phi(p)}M.

    The standard case of vector fields *on* a differentiable manifold
    corresponds to `U = M` and `\Phi = \mathrm{Id}_M`. Other common cases
    are `\Phi` being an immersion and `\Phi` being a curve in `M` (`U`
    is then an open interval of `\RR`).

    .. NOTE::

        If `M` is not parallelizable, then
        :class:`~sage.manifolds.differentiable.vectorfield.VectorField`
        *must* be used instead.

    INPUT:

    - ``vector_field_module`` -- free module `\mathfrak{X}(U,\Phi)` of vector
      fields along `U` with values on `M\supset\Phi(U)`
    - ``name`` -- (default: ``None``) name given to the vector field
    - ``latex_name`` -- (default: ``None``) LaTeX symbol to denote the vector
      field; if none is provided, the LaTeX symbol is set to ``name``

    EXAMPLES:

    A vector field on a parallelizable 3-dimensional manifold::

        sage: M = Manifold(3, 'M')
        sage: c_xyz.<x,y,z> = M.chart()
        sage: v = M.vector_field('V') ; v
        Vector field V on the 3-dimensional differentiable manifold M
        sage: latex(v)
        V

    Vector fields are considered as elements of a module over the ring
    (algebra) of scalar fields on `M`::

        sage: v.parent()
        Free module X(M) of vector fields on the 3-dimensional differentiable
         manifold M
        sage: v.parent().base_ring()
        Algebra of differentiable scalar fields on the 3-dimensional
         differentiable manifold M
        sage: v.parent() is M.vector_field_module()
        True

    A vector field is a tensor field of rank 1 and of type `(1,0)`::

        sage: v.tensor_rank()
        1
        sage: v.tensor_type()
        (1, 0)

    Components of a vector field with respect to a given frame::

        sage: e = M.vector_frame('e') ; M.set_default_frame(e)
        sage: v[0], v[1], v[2] = (1, 4, 9)  # components on M's default frame (e)
        sage: v.comp()
        1-index components w.r.t. Vector frame (M, (e_0,e_1,e_2))

    The totality of the components are accessed via the operator ``[:]``::

        sage: v[:] = (1, 4, 9)  # equivalent to v[0], v[1], v[2] = (1, 4, 9)
        sage: v[:]
        [1, 4, 9]

    The components are also read on the expansion on the frame ``e``,
    as provided by the method
    :meth:`~sage.tensor.modules.free_module_tensor.FreeModuleTensor.display`::

        sage: v.display()  # displays the expansion in the default frame
        V = e_0 + 4 e_1 + 9 e_2

    A subset of the components can be accessed by using slice notation::

        sage: v[1:] = (-2, -3)
        sage: v[:]
        [1, -2, -3]
        sage: v[:2]
        [1, -2]

    Components in another frame::

        sage: f = M.vector_frame('f')
        sage: for i in range(3):
        ....:     v.set_comp(f)[i] = (i+1)**3
        ....:
        sage: v.comp(f)[2]
        27
        sage: v[f, 2]  # equivalent to above
        27
        sage: v.display(f)
        V = f_0 + 8 f_1 + 27 f_2

    The range of the indices depends on the convention set for the manifold::

        sage: M = Manifold(3, 'M', start_index=1)
        sage: c_xyz.<x,y,z> = M.chart()
        sage: e = M.vector_frame('e') ; M.set_default_frame(e)
        sage: v = M.vector_field('V')
        sage: (v[1], v[2], v[3]) = (1, 4, 9)
        sage: v[0]
        Traceback (most recent call last):
        ...
        IndexError: index out of range: 0 not in [1, 3]

    A vector field acts on scalar fields (derivation along the vector field)::

        sage: M = Manifold(2, 'M')
        sage: c_cart.<x,y> = M.chart()
        sage: f = M.scalar_field(x*y^2, name='f')
        sage: v = M.vector_field('v')
        sage: v[:] = (-y, x)
        sage: v.display()
        v = -y d/dx + x d/dy
        sage: v(f)
        Scalar field v(f) on the 2-dimensional differentiable manifold M
        sage: v(f).expr()
        2*x^2*y - y^3
        sage: latex(v(f))
        v\left(f\right)

    Example of a vector field associated with a non-trivial map `\Phi`;
    a vector field along a curve in `M`::

        sage: R = Manifold(1, 'R')
        sage: T.<t> = R.chart()  # canonical chart on R
        sage: Phi = R.diff_map(M, [cos(t), sin(t)], name='Phi') ; Phi
        Differentiable map Phi from the 1-dimensional differentiable manifold R
         to the 2-dimensional differentiable manifold M
        sage: Phi.display()
        Phi: R --> M
           t |--> (x, y) = (cos(t), sin(t))
        sage: w = R.vector_field('w', dest_map=Phi) ; w
        Vector field w along the 1-dimensional differentiable manifold R with
         values on the 2-dimensional differentiable manifold M
        sage: w.parent()
        Free module X(R,Phi) of vector fields along the 1-dimensional
         differentiable manifold R mapped into the 2-dimensional differentiable
         manifold M
        sage: w[:] = (-sin(t), cos(t))
        sage: w.display()
        w = -sin(t) d/dx + cos(t) d/dy

    Value at a given point::

        sage: p = R((0,), name='p') ; p
        Point p on the 1-dimensional differentiable manifold R
        sage: w.at(p)
        Tangent vector w at Point Phi(p) on the 2-dimensional differentiable
         manifold M
        sage: w.at(p).display()
        w = d/dy
        sage: w.at(p) == v.at(Phi(p))
        True

    """
    def __init__(self, vector_field_module, name=None, latex_name=None):
        r"""
        Construct a vector field with values on a parallelizable manifold.

        TESTS:

        Construction via ``parent.element_class``, and not via a direct call
        to ``VectorFieldParal``, to fit with the category framework::

            sage: M = Manifold(2, 'M')
            sage: X.<x,y> = M.chart()  # makes M parallelizable
            sage: XM = M.vector_field_module()  # the parent
            sage: v = XM.element_class(XM, name='v'); v
            Vector field v on the 2-dimensional differentiable manifold M
            sage: v[:] = (-y, x)
            sage: v.display()
            v = -y d/dx + x d/dy
            sage: TestSuite(v).run()

        Construction via ``DifferentiableManifold.vector_field``::

            sage: u = M.vector_field(name='u'); u
            Vector field u on the 2-dimensional differentiable manifold M
            sage: type(u) == type(v)
            True
            sage: u.parent() is v.parent()
            True
            sage: u[:] = (1+x, 1-y)
            sage: TestSuite(u).run()

        """
        FiniteRankFreeModuleElement.__init__(self, vector_field_module,
                                             name=name, latex_name=latex_name)
        # MultivectorFieldParal attributes:
        self._domain = vector_field_module._domain
        self._ambient_domain = vector_field_module._ambient_domain
        # VectorField attributes:
        self._vmodule = vector_field_module
        # Initialization of derived quantities:
        MultivectorFieldParal._init_derived(self)
        VectorField._init_derived(self)
        # Initialization of list of quantities depending on self:
        self._init_dependencies()

    def _repr_(self) :
        r"""
        String representation of ``self``.

        TESTS::

            sage: M = Manifold(2, 'M')
            sage: X.<x,y> = M.chart()  # makes M parallelizable
            sage: v = M.vector_field(name='v')
            sage: v._repr_()
            'Vector field v on the 2-dimensional differentiable manifold M'
            sage: repr(v)  # indirect doctest
            'Vector field v on the 2-dimensional differentiable manifold M'
            sage: v  # indirect doctest
            Vector field v on the 2-dimensional differentiable manifold M

        """
        return VectorField._repr_(self)

    def _new_instance(self):
        r"""
        Create an instance of the same class as ``self`` on the same module.

        TESTS::

            sage: M = Manifold(2, 'M')
            sage: X.<x,y> = M.chart()  # makes M parallelizable
            sage: v = M.vector_field(name='v')
            sage: u = v._new_instance(); u
            Vector field on the 2-dimensional differentiable manifold M
            sage: u.parent() is v.parent()
            True

        """
        return type(self)(self._fmodule)

    def _del_derived(self, del_restrictions=True):
        r"""
        Delete the derived quantities.

        INPUT:

        - ``del_restrictions`` -- (default: ``True``) determines whether
          the restrictions of ``self`` to subdomains are deleted

        TESTS::

            sage: M = Manifold(2, 'M')
            sage: X.<x,y> = M.chart()  # makes M parallelizable
            sage: v = M.vector_field(name='v')
            sage: v._del_derived()

        """
        MultivectorFieldParal._del_derived(self,
                                           del_restrictions=del_restrictions)
        VectorField._del_derived(self)
        self._del_dependencies()

    def __call__(self, scalar):
        r"""
        Action on a scalar field.

        INPUT:

        - ``scalar`` -- scalar field `f`

        OUTPUT:

        - scalar field representing the derivative of `f` along the vector
          field, i.e. `v^i \frac{\partial f}{\partial x^i}`

        EXAMPLES:

        Action of a vector field on a scalar field on a 2-dimensional
        manifold::

            sage: M = Manifold(2, 'M')
            sage: c_cart.<x,y> = M.chart()
            sage: f = M.scalar_field(x*y^2)
            sage: v = M.vector_field()
            sage: v[:] = (-y, x)
            sage: v(f)
            Scalar field on the 2-dimensional differentiable manifold M
            sage: v(f).display()
            M --> R
            (x, y) |--> 2*x^2*y - y^3

        """
        from sage.manifolds.differentiable.vectorframe import CoordFrame
        if scalar._tensor_type == (0,1):
            # This is actually the action of the vector field on a 1-form,
            # as a tensor field of type (1,0):
            return scalar(self)
        if scalar._tensor_type != (0,0):
            raise TypeError("the argument must be a scalar field")
        #!# Could it be simply
        # return scalar.differential()(self)
        # ?
        dom_resu = self._domain.intersection(scalar._domain)
        self_r = self.restrict(dom_resu)
        scalar_r = scalar.restrict(dom_resu)
        if scalar_r._is_zero:
            return dom_resu._zero_scalar_field
        # Creation of the result:
        if self._name is not None and scalar._name is not None:
            resu_name = self._name + "(" + scalar._name + ")"
        else:
            resu_name = None
        if self._latex_name is not None and scalar._latex_name is not None:
            resu_latex = (self._latex_name + r"\left(" + scalar._latex_name
                          + r"\right)")
        else:
            resu_latex = None
        resu = dom_resu.scalar_field(name=resu_name, latex_name=resu_latex)
        # Search for common charts for the computation:
        common_charts = set()
        for chart in scalar_r._express:
            try:
                self_r.comp(chart._frame)
                common_charts.add(chart)
            except ValueError:
                pass
        for frame in self_r._components:
            if isinstance(frame, CoordFrame):
                chart = frame._chart
                try:
                    scalar_r.coord_function(chart)
                    common_charts.add(chart)
                except ValueError:
                    pass
        if not common_charts:
            raise ValueError("no common chart found")
        # The computation:
        manif = scalar._manifold
        for chart in common_charts:
            v = self_r.comp(chart._frame)
            f = scalar_r.coord_function(chart)
            res = 0
            for i in manif.irange():
                res += v[i, chart] * f.diff(i)
            resu._express[chart] = res
        return resu<|MERGE_RESOLUTION|>--- conflicted
+++ resolved
@@ -60,13 +60,8 @@
 #******************************************************************************
 
 from sage.tensor.modules.free_module_element import FiniteRankFreeModuleElement
-<<<<<<< HEAD
-from sage.manifolds.differentiable.tensorfield import TensorField
-from sage.manifolds.differentiable.tensorfield_paral import TensorFieldParal
-=======
 from sage.manifolds.differentiable.multivectorfield import (
                                        MultivectorField, MultivectorFieldParal)
->>>>>>> a2e82e15
 from sage.misc.decorators import options
 
 class VectorField(MultivectorField):
