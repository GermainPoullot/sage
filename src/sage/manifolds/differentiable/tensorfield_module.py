--- conflicted
+++ resolved
@@ -41,10 +41,6 @@
 from sage.structure.unique_representation import UniqueRepresentation
 from sage.structure.parent import Parent
 from sage.categories.modules import Modules
-<<<<<<< HEAD
-from sage.symbolic.ring import ZZ
-=======
->>>>>>> 28dec692
 from sage.tensor.modules.tensor_free_module import TensorFreeModule
 from sage.manifolds.differentiable.tensorfield import TensorField
 from sage.manifolds.differentiable.tensorfield_paral import TensorFieldParal
@@ -313,17 +309,12 @@
             True
 
         """
-<<<<<<< HEAD
-        if comp in ZZ and comp == 0:
-            return self.zero()
-=======
         try:
             if comp.is_trivial_zero():
                 return self.zero()
         except AttributeError:
             if comp == 0:
                 return self.zero()
->>>>>>> 28dec692
         if isinstance(comp, DiffForm):
             # coercion of a p-form to a type-(0,p) tensor field:
             form = comp # for readability
@@ -807,17 +798,12 @@
             True
 
         """
-<<<<<<< HEAD
-        if comp in ZZ and comp == 0:
-            return self.zero()
-=======
         try:
             if comp.is_trivial_zero():
                 return self.zero()
         except AttributeError:
             if comp == 0:
                 return self.zero()
->>>>>>> 28dec692
         if isinstance(comp, DiffFormParal):
             # coercion of a p-form to a type-(0,p) tensor field:
             form = comp # for readability
