"""
Equivalence Testing

AUTHORS:

- Anna Haensch (2014-12-01): added test for rational isometry
"""
<<<<<<< HEAD
from sage.misc.mrange import mrange
=======

>>>>>>> 51ba9f8f
from sage.rings.arith import hilbert_symbol, prime_divisors, is_prime, valuation, GCD, legendre_symbol
from sage.rings.integer_ring import ZZ
from sage.rings.rational_field import QQ

from quadratic_form import is_QuadraticForm


<<<<<<< HEAD
from sage.env import SAGE_LOCAL

import tempfile, os, copy

from random import random


=======
>>>>>>> 51ba9f8f
################################################################################
## Routines to test if two quadratic forms over ZZ are globally equivalent.   ##
## (For now, we require both forms to be positive definite.)                  ##
################################################################################

def is_globally_equivalent_to(self, other, return_matrix=False, check_theta_to_precision=None, check_local_equivalence=None):
    """
    Determines if the current quadratic form is equivalent to the
    given form over ZZ.  If ``return_matrix`` is True, then we return
    the transformation matrix `M` so that ``self(M) == other``.

    INPUT:

    - ``self``, ``other`` -- positive definite integral quadratic forms

    - ``return_matrix`` -- (boolean, default ``False``) return
      the transformation matrix instead of a boolean

    OUTPUT:

    - if ``return_matrix`` is ``False``: a boolean

    - if ``return_matrix`` is ``True``: either ``False`` or the
      transformation matrix

    EXAMPLES::

        sage: Q = DiagonalQuadraticForm(ZZ, [1,1,1,1])
        sage: M = Matrix(ZZ, 4, 4, [1,2,0,0, 0,1,0,0, 0,0,1,0, 0,0,0,1])
        sage: Q1 = Q(M)
        sage: Q.is_globally_equivalent_to(Q1)
        True
        sage: MM = Q.is_globally_equivalent_to(Q1, return_matrix=True)
        sage: Q(MM) == Q1
        True

    ::

        sage: Q1 = QuadraticForm(ZZ, 3, [1, 0, -1, 2, -1, 5])
        sage: Q2 = QuadraticForm(ZZ, 3, [2, 1, 2, 2, 1, 3])
        sage: Q3 = QuadraticForm(ZZ, 3, [8, 6, 5, 3, 4, 2])
        sage: Q1.is_globally_equivalent_to(Q2)
        False
        sage: Q1.is_globally_equivalent_to(Q2, return_matrix=True)
        False
        sage: Q1.is_globally_equivalent_to(Q3)
        True
        sage: M = Q1.is_globally_equivalent_to(Q3, True); M
        [-1 -1  0]
        [ 1  1  1]
        [-1  0  0]
        sage: Q1(M) == Q3
        True

    ::

        sage: Q = DiagonalQuadraticForm(ZZ, [1, -1])
        sage: Q.is_globally_equivalent_to(Q)
        Traceback (most recent call last):
        ...
        ValueError: not a definite form in QuadraticForm.is_globally_equivalent_to()

    ALGORITHM: this uses the PARI function ``qfisom()``, implementing
    an algorithm by Plesken and Souvignier.
    """
    if check_theta_to_precision is not None:
        from sage.misc.superseded import deprecation
        deprecation(19111, "The check_theta_to_precision argument is deprecated and ignored")
    if check_local_equivalence is not None:
        from sage.misc.superseded import deprecation
        deprecation(19111, "The check_local_equivalence argument is deprecated and ignored")

    ## Check that other is a QuadraticForm
    if not is_QuadraticForm(other):
        raise TypeError("you must compare two quadratic forms, but the argument is not a quadratic form")

    ## only for definite forms
    if not self.is_definite() or not other.is_definite():
        raise ValueError("not a definite form in QuadraticForm.is_globally_equivalent_to()")

    mat = other._pari_().qfisom(self)
    if not mat:
        return False

    if return_matrix:
        return mat.sage()
    else:
        return True


def is_locally_equivalent_to(self, other, check_primes_only=False, force_jordan_equivalence_test=False):
    """
    Determines if the current quadratic form (defined over ZZ) is
    locally equivalent to the given form over the real numbers and the
    `p`-adic integers for every prime p.

    This works by comparing the local Jordan decompositions at every
    prime, and the dimension and signature at the real place.

    INPUT:

    a QuadraticForm

    OUTPUT:

    boolean

    EXAMPLES::

        sage: Q1 = QuadraticForm(ZZ, 3, [1, 0, -1, 2, -1, 5])
        sage: Q2 = QuadraticForm(ZZ, 3, [2, 1, 2, 2, 1, 3])
        sage: Q1.is_globally_equivalent_to(Q2)
        False
        sage: Q1.is_locally_equivalent_to(Q2)
        True

    """
    ## TO IMPLEMENT:
    if self.det() == 0:
        raise NotImplementedError("OOps!  We need to think about whether this still works for degenerate forms...  especially check the signature.")

    ## Check that both forms have the same dimension and base ring
    if (self.dim() != other.dim()) or (self.base_ring() != other.base_ring()):
        return False

    ## Check that the determinant and level agree
    if (self.det() != other.det()) or (self.level() != other.level()):
        return False

    ## -----------------------------------------------------

    ## Test equivalence over the real numbers
    if self.signature() != other.signature():
        return False

    ## Test equivalence over Z_p for all primes
    if (self.base_ring() == ZZ) and (force_jordan_equivalence_test == False):

        ## Test equivalence with Conway-Sloane genus symbols (default over ZZ)
        if self.CS_genus_symbol_list() != other.CS_genus_symbol_list():
            return False
    else:
        ## Test equivalence via the O'Meara criterion.
        for p in prime_divisors(ZZ(2) * self.det()):
            #print "checking the prime p = ", p
            if not self.has_equivalent_Jordan_decomposition_at_prime(other, p):
                return False

    ## All tests have passed!
    return True




def has_equivalent_Jordan_decomposition_at_prime(self, other, p):
    """
    Determines if the given quadratic form has a Jordan decomposition
    equivalent to that of self.

    INPUT:

    a QuadraticForm

    OUTPUT:

    boolean

    EXAMPLES::

        sage: Q1 = QuadraticForm(ZZ, 3, [1, 0, -1, 1, 0, 3])
        sage: Q2 = QuadraticForm(ZZ, 3, [1, 0, 0, 2, -2, 6])
        sage: Q3 = QuadraticForm(ZZ, 3, [1, 0, 0, 1, 0, 11])
        sage: [Q1.level(), Q2.level(), Q3.level()]
        [44, 44, 44]
        sage: Q1.has_equivalent_Jordan_decomposition_at_prime(Q2,2)
        False
        sage: Q1.has_equivalent_Jordan_decomposition_at_prime(Q2,11)
        False
        sage: Q1.has_equivalent_Jordan_decomposition_at_prime(Q3,2)
        False
        sage: Q1.has_equivalent_Jordan_decomposition_at_prime(Q3,11)
        True
        sage: Q2.has_equivalent_Jordan_decomposition_at_prime(Q3,2)
        True
        sage: Q2.has_equivalent_Jordan_decomposition_at_prime(Q3,11)
        False

    """
    ## Sanity Checks
    #if not isinstance(other, QuadraticForm):
    if not isinstance(other, type(self)):
        raise TypeError("Oops!  The first argument must be of type QuadraticForm.")
    if not is_prime(p):
        raise TypeError("Oops!  The second argument must be a prime number.")

    ## Get the relevant local normal forms quickly
    self_jordan = self.jordan_blocks_by_scale_and_unimodular(p, safe_flag= False)
    other_jordan = other.jordan_blocks_by_scale_and_unimodular(p, safe_flag=False)

    ## DIAGNOSTIC
    #print "self_jordan = ", self_jordan
    #print "other_jordan = ", other_jordan


    ## Check for the same number of Jordan components
    if len(self_jordan) != len(other_jordan):
        return False


    ## Deal with odd primes:  Check that the Jordan component scales, dimensions, and discriminants are the same
    if p != 2:
        for i in range(len(self_jordan)):
            if (self_jordan[i][0] != other_jordan[i][0]) \
               or (self_jordan[i][1].dim() != other_jordan[i][1].dim()) \
               or (legendre_symbol(self_jordan[i][1].det() * other_jordan[i][1].det(), p) != 1):
                return False

        ## All tests passed for an odd prime.
        return True


    ## For p = 2:  Check that all Jordan Invariants are the same.
    elif p == 2:

        ## Useful definition
        t = len(self_jordan)          ## Define t = Number of Jordan components


        ## Check that all Jordan Invariants are the same (scale, dim, and norm)
        for i in range(t):
            if (self_jordan[i][0] != other_jordan[i][0]) \
               or (self_jordan[i][1].dim() != other_jordan[i][1].dim()) \
               or (valuation(GCD(self_jordan[i][1].coefficients()), p) != valuation(GCD(other_jordan[i][1].coefficients()), p)):
                return False

        ## DIAGNOSTIC
        #print "Passed the Jordan invariant test."


        ## Use O'Meara's isometry test 93:29 on p277.
        ## ------------------------------------------

        ## List of norms, scales, and dimensions for each i
        scale_list = [ZZ(2)**self_jordan[i][0]  for i in range(t)]
        norm_list = [ZZ(2)**(self_jordan[i][0] + valuation(GCD(self_jordan[i][1].coefficients()), 2))  for i in range(t)]
        dim_list = [(self_jordan[i][1].dim())  for i in range(t)]

        ## List of Hessian determinants and Hasse invariants for each Jordan (sub)chain
        ## (Note: This is not the same as O'Meara's Gram determinants, but ratios are the same!)  -- NOT SO GOOD...
        ## But it matters in condition (ii), so we multiply all by 2 (instead of dividing by 2 since only square-factors matter, and it's easier.)
        j = 0
        self_chain_det_list = [ self_jordan[j][1].Gram_det() * (scale_list[j]**dim_list[j])]
        other_chain_det_list = [ other_jordan[j][1].Gram_det() * (scale_list[j]**dim_list[j])]
        self_hasse_chain_list = [ self_jordan[j][1].scale_by_factor(ZZ(2)**self_jordan[j][0]).hasse_invariant__OMeara(2) ]
        other_hasse_chain_list = [ other_jordan[j][1].scale_by_factor(ZZ(2)**other_jordan[j][0]).hasse_invariant__OMeara(2) ]

        for j in range(1, t):
            self_chain_det_list.append(self_chain_det_list[j-1] * self_jordan[j][1].Gram_det() * (scale_list[j]**dim_list[j]))
            other_chain_det_list.append(other_chain_det_list[j-1] * other_jordan[j][1].Gram_det() * (scale_list[j]**dim_list[j]))
            self_hasse_chain_list.append(self_hasse_chain_list[j-1] \
                                         * hilbert_symbol(self_chain_det_list[j-1], self_jordan[j][1].Gram_det(), 2) \
                                         * self_jordan[j][1].hasse_invariant__OMeara(2))
            other_hasse_chain_list.append(other_hasse_chain_list[j-1] \
                                          * hilbert_symbol(other_chain_det_list[j-1], other_jordan[j][1].Gram_det(), 2) \
                                          * other_jordan[j][1].hasse_invariant__OMeara(2))


        ## SANITY CHECK -- check that the scale powers are strictly increasing
        for i in range(1, len(scale_list)):
            if scale_list[i-1] >= scale_list[i]:
                   raise RuntimeError("Oops!  There is something wrong with the Jordan Decomposition -- the given scales are not strictly increasing!")


        ## DIAGNOSTIC
        #print "scale_list = ", scale_list
        #print "norm_list = ", norm_list
        #print "dim_list = ", dim_list
        #print
        #print "self_chain_det_list = ", self_chain_det_list
        #print "other_chain_det_list = ", other_chain_det_list
        #print "self_hasse_chain_list = ", self_hasse_chain_list
        #print "other_hasse_chain_det_list = ", other_hasse_chain_list


        ## Test O'Meara's two conditions
        for i in range(t-1):

            ## Condition (i): Check that their (unit) ratio is a square (but it suffices to check at most mod 8).
            modulus = norm_list[i] * norm_list[i+1] / (scale_list[i] ** 2)
            if modulus > 8:
                   modulus = 8
            if (modulus > 1) and (((self_chain_det_list[i] / other_chain_det_list[i]) % modulus) != 1):
                #print "Failed when i =", i, " in condition 1."
                return False

            ## Check O'Meara's condition (ii) when appropriate
            if norm_list[i+1] % (4 * norm_list[i]) == 0:
                if self_hasse_chain_list[i] * hilbert_symbol(norm_list[i] * other_chain_det_list[i], -self_chain_det_list[i], 2) \
                       != other_hasse_chain_list[i] * hilbert_symbol(norm_list[i], -other_chain_det_list[i], 2):      ## Nipp conditions
                    #print "Failed when i =", i, " in condition 2."
                    return False


        ## All tests passed for the prime 2.
        return True

    else:
        raise TypeError("Oops!  This should not have happened.")

def is_rationally_isometric(self, other):
    """
    Determines if two regular quadratic forms over a number field are isometric.

    INPUT:

    a quadratic form

    OUTPUT:

    boolean

    EXAMPLES::

        sage: V=DiagonalQuadraticForm(QQ,[1,1,2])
        sage: W=DiagonalQuadraticForm(QQ,[2,2,2])
        sage: V.is_rationally_isometric(W)
        True

    ::

        sage: K.<a>=NumberField(x^2-3)
        sage: V=QuadraticForm(K,4,[1,0,0,0,2*a,0,0,a,0,2]);V
        Quadratic form in 4 variables over Number Field in a with defining polynomial x^2 - 3 with coefficients:
        [ 1 0 0 0 ]
        [ * 2*a 0 0 ]
        [ * * a 0 ]
        [ * * * 2 ]
        sage: W=QuadraticForm(K,4,[1,2*a,4,6,3,10,2,1,2,5]);W
        Quadratic form in 4 variables over Number Field in a with defining polynomial x^2 - 3 with coefficients:
        [ 1 2*a 4 6 ]
        [ * 3 10 2 ]
        [ * * 1 2 ]
        [ * * * 5 ]
        sage: V.is_rationally_isometric(W)
        False

    ::

        sage: K.<a>=NumberField(x^4+2*x+6)
        sage: V=DiagonalQuadraticForm(K,[a,2,3,2,1]);V
        Quadratic form in 5 variables over Number Field in a with defining polynomial x^4 + 2*x + 6 with coefficients:
        [ a 0 0 0 0 ]
        [ * 2 0 0 0 ]
        [ * * 3 0 0 ]
        [ * * * 2 0 ]
        [ * * * * 1 ]
        sage: W=DiagonalQuadraticForm(K,[a,a,a,2,1]);W
        Quadratic form in 5 variables over Number Field in a with defining polynomial x^4 + 2*x + 6 with   coefficients:
        [ a 0 0 0 0 ]
        [ * a 0 0 0 ]
        [ * * a 0 0 ]
        [ * * * 2 0 ]
        [ * * * * 1 ]
        sage: V.is_rationally_isometric(W)
        False

<<<<<<< HEAD
def isometry(self, other):
    """
    Given two equivalent quadratic forms, computes an isometry from one to the other.
    Note: Currently only works for positive definite quadratic forms. This is because isometry() relies on 
    the method short_vector_list_up_to_length() which is only defined for positive definite forms.

    INPUT:
        self: a positive definite QuadraticForm
        other: a positive definite QuadraticForm
        NOTE: This algorithm may not terminate if self is not equivalent to other!

    OUTPUT:
        a matrix T representing the isometry transformation, such that if QM is the gram matrix of Q and
        FM is the gram matrix of F, then QM == T.transpose() * FM * T yields True.

    EXAMPLES::
    sage: Q = DiagonalQuadraticForm(QQ, [1, 1, 2])
    sage: F = DiagonalQuadraticForm(QQ, [2, 2, 2])
    sage: T = Q.isometry(F)
    sage: T
    [ 1/2  1/2    0]
    [-1/2  1/2    0]
    [   0    0    1]
    
    sage: Q.Gram_matrix() == T.transpose() * F.Gram_matrix() * T
    True
    
    sage: T = F.isometry(Q)
    sage: T
    [ 1 -1  0]
    [ 1  1  0]
    [ 0  0  1]
    
    sage: F.Gram_matrix() == T.transpose() * Q.Gram_matrix() * T
    True
    
    sage: A = DiagonalQuadraticForm(QQ, [1,5])
    sage: B = QuadraticForm(QQ, 2, [1, 12, 81])
    sage: T = A.isometry(B)
    sage: T
    [  1  -2]
    [  0 1/3]
    
    sage: A.Gram_matrix() == T.transpose() * B.Gram_matrix() * T
    True
    
    sage: C = DiagonalQuadraticForm(QQ, [1, 5, 9])
    sage: D = DiagonalQuadraticForm(QQ, [6, 30, 1])
    sage: T = D.isometry(C)
    sage: T
    [  1  -5   0]
    [  1   1   0]
    [  0   0 1/3]
    
    sage: D.Gram_matrix() == T.transpose() * C.Gram_matrix() * T
    True
    
    sage: E = DiagonalQuadraticForm(QQ, [1, 1])
    sage: F = QuadraticForm(QQ, 2, [17, 94, 130])
    sage: T = E.isometry(F)
    sage: T
    [189/17 -43/17]
    [    -4      1]

    sage: E.Gram_matrix() == T.transpose() * F.Gram_matrix() * T
    True
    """
    from sage.matrix.constructor import Matrix
    ##Define a method that determines whether or not a matrix is diagonal.
    def is_diagonal(matrix):
        dim = matrix.dimensions()[0]
        for i in range(dim):
            for j in range(dim):
                if (i != j) and (matrix[i][j] != 0):
                    return False
        return True

    Q = copy.deepcopy(self)
    F = copy.deepcopy(other)

    if not Q.is_positive_definite() or not F.is_positive_definite():
        raise TypeError("Both Quadratic Forms must be positive definite.")

=======
    ::

        sage: K.<a>=NumberField(x^2-3)
        sage: V=DiagonalQuadraticForm(K,[-1,a,-2*a])
        sage: W=DiagonalQuadraticForm(K,[-1,-a,2*a])
        sage: V.is_rationally_isometric(W)
        True

    TESTS::

        sage: K.<a>=QuadraticField(3)
        sage: V=DiagonalQuadraticForm(K,[1,2])
        sage: W=DiagonalQuadraticForm(K,[1,0])
        sage: V.is_rationally_isometric(W)
        Traceback (most recent call last):
        ...
        NotImplementedError: This only tests regular forms

    Forms must have the same base ring otherwise a `TypeError` is raised::

        sage: K1.<a> = QuadraticField(5)
        sage: K2.<b> = QuadraticField(7)
        sage: V = DiagonalQuadraticForm(K1,[1,a])
        sage: W = DiagonalQuadraticForm(K2,[1,b])
        sage: V.is_rationally_isometric(W)
        Traceback (most recent call last):
        ...
        TypeError: forms must have the same base ring.

    Forms which have different dimension are not isometric::

        sage: W=DiagonalQuadraticForm(QQ,[1,2])
        sage: V=DiagonalQuadraticForm(QQ,[1,1,1])
        sage: V.is_rationally_isometric(W)
        False

    Forms whose determinants do not differ by a square in the base field are not isometric::

        sage: K.<a>=NumberField(x^2-3)
        sage: V=DiagonalQuadraticForm(K,[-1,a,-2*a])
        sage: W=DiagonalQuadraticForm(K,[-1,a,2*a])
        sage: V.is_rationally_isometric(W)
        False

    ::

        sage: K.<a> = NumberField(x^5 - x + 2, 'a')
        sage: Q = QuadraticForm(K,3,[a,1,0,-a**2,-a**3,-1])
        sage: m = Q.matrix()
        sage: for _ in range(5):
        ....:     t = random_matrix(ZZ,3,algorithm='unimodular')
        ....:     m2 = t*m*t.transpose()
        ....:     Q2 = QuadraticForm(K, 3, [m2[i,j] / (2 if i==j else 1)
        ....:                               for i in range(3) for j in range(i,3)])
        ....:     print Q.is_rationally_isometric(Q2)
        True
        True
        True
        True
        True

    """

    if self.Gram_det() == 0 or other.Gram_det() == 0:
        raise NotImplementedError("This only tests regular forms")

    if self.base_ring() != other.base_ring():
        raise TypeError("forms must have the same base ring.")

    if self.dim() != other.dim():
        return False

    if not ((self.Gram_det()*other.Gram_det()).is_square()):
        return False

    L1=self.Gram_det().support()
    L2=other.Gram_det().support()

    for p in set().union(L1,L2):
        if self.hasse_invariant(p) != other.hasse_invariant(p):
            return False

    if self.base_ring() == QQ:
        if self.signature() != other.signature():
            return False
    else:

        M = self.rational_diagonal_form().Gram_matrix_rational()
        N = other.rational_diagonal_form().Gram_matrix_rational()
        K = self.base_ring()

        Mentries = M.diagonal()
        Nentries = N.diagonal()

        for emb in K.real_embeddings():

            Mpos=0
            for x in Mentries:
                Mpos+= emb(x) >= 0

            Npos=0
            for x in Nentries:
                Npos+= emb(x) >= 0

            if Npos != Mpos:
                return False

    return True


def isometry(self, other):
    """
    Given two equivalent quadratic forms, computes an isometry from one to the other.
    Note: Currently only works for positive definite quadratic forms. This is because isometry() relies on 
    the method short_vector_list_up_to_length() which is only defined for positive definite forms.

    INPUT:
        self: a positive definite QuadraticForm
        other: a positive definite QuadraticForm
        NOTE: This algorithm may not terminate if self is not equivalent to other!

    OUTPUT:
        a matrix T representing the isometry transformation, such that if QM is the gram matrix of Q and
        FM is the gram matrix of F, then QM == T.transpose() * FM * T yields True.

    EXAMPLES::
    sage: Q = DiagonalQuadraticForm(QQ, [1, 1, 2])
    sage: F = DiagonalQuadraticForm(QQ, [2, 2, 2])
    sage: T = Q.isometry(F)
    sage: T
    [ 1/2  1/2    0]
    [-1/2  1/2    0]
    [   0    0    1]
    
    sage: Q.Gram_matrix() == T.transpose() * F.Gram_matrix() * T
    True
    
    sage: T = F.isometry(Q)
    sage: T
    [ 1 -1  0]
    [ 1  1  0]
    [ 0  0  1]
    
    sage: F.Gram_matrix() == T.transpose() * Q.Gram_matrix() * T
    True
    
    sage: A = DiagonalQuadraticForm(QQ, [1,5])
    sage: B = QuadraticForm(QQ, 2, [1, 12, 81])
    sage: T = A.isometry(B)
    sage: T
    [  1  -2]
    [  0 1/3]
    
    sage: A.Gram_matrix() == T.transpose() * B.Gram_matrix() * T
    True
    
    sage: C = DiagonalQuadraticForm(QQ, [1, 5, 9])
    sage: D = DiagonalQuadraticForm(QQ, [6, 30, 1])
    sage: T = D.isometry(C)
    sage: T
    [  1  -5   0]
    [  1   1   0]
    [  0   0 1/3]
    
    sage: D.Gram_matrix() == T.transpose() * C.Gram_matrix() * T
    True
    
    sage: E = DiagonalQuadraticForm(QQ, [1, 1])
    sage: F = QuadraticForm(QQ, 2, [17, 94, 130])
    sage: T = E.isometry(F)
    sage: T
    [189/17 -43/17]
    [    -4      1]

    sage: E.Gram_matrix() == T.transpose() * F.Gram_matrix() * T
    True
    """
    import copy
    from sage.matrix.constructor import Matrix
    ##Define a method that determines whether or not a matrix is diagonal.
    def is_diagonal(matrix):
        dim = matrix.dimensions()[0]
        for i in range(dim):
            for j in range(dim):
                if (i != j) and (matrix[i][j] != 0):
                    return False
        return True

    Q = copy.deepcopy(self)
    F = copy.deepcopy(other)

    if not Q.is_positive_definite() or not F.is_positive_definite():
        raise TypeError("Both Quadratic Forms must be positive definite.")

>>>>>>> 51ba9f8f
    if not is_QuadraticForm(other):
        raise TypeError("First argument must be a Quadratic Form.")

    n = Q.dim()

    ##If either form is not diagonal, diagonalize it.
    q_diagonal_transform = f_diagonal_transform = Matrix.identity(n)
    if not is_diagonal(Q.Gram_matrix()):
        Q, q_diagonal_transform = Q.rational_diagonal_form(True)
    if not is_diagonal(F.Gram_matrix()):
        F, f_diagonal_transform = F.rational_diagonal_form(True)
        
    #This is the method that does all the work to compute the isometry.
    transform = diagonal_isometry(Q,F)
    
    return f_diagonal_transform * transform * q_diagonal_transform.inverse()


##Helper method for isometry.
def diagonal_isometry(V, W):
##Computes an isometry between diagonal equivalent forms V and W.
<<<<<<< HEAD
=======
    import copy
>>>>>>> 51ba9f8f
    from sage.functions.other import sqrt
    from quadratic_form import DiagonalQuadraticForm
    from sage.matrix.constructor import matrix, column_matrix, Matrix
    from sage.modules.free_module_element import vector
    #----HELPER METHODS-----#

    def diagonal_qf_pull_off_n_terms(gram_matrix, n, ring):
        ##Returns the diagonal quadratic form corresponding to the given gram matrix
        ##with the first n terms removed.
        diagonal = gram_matrix.diagonal();
        return DiagonalQuadraticForm(ring, diagonal[n:])

    def compute_gram_matrix_from_basis(Q, basis):
        ##Computes the gram matrix by treating the columns of basis as basis vectors.
        n = Q.dim()
        rows = [];
        for i in range(n):
            rows.append([Q.bilinear_map(basis.column(i), basis.column(j)) for j in range(n)])
        return Matrix(rows)

    def modify_basis(basis, v, i):
        ##Modifies basis to include v (a linear combination of the basis vectors) at column i in the basis.
        b = copy.deepcopy(basis)
        column = vector(QQ, b.dimensions()[0])
        for j in range(len(v)):
            column += b.column(i + j) * v[j]
        b.set_column(i, column)
        return b

    def gram_schmidt(matrix, fixed_vector_index, gram_matrix):
        ##Orthogonalizes the columns of matrix against a fixed column vector.
        n = matrix.dimensions()[0]
        vectors = [0] * n
        fixed_vec = matrix.column(fixed_vector_index)
        vectors[fixed_vector_index] = fixed_vec
    
        for i in range(fixed_vector_index):
            vectors[i] = matrix.column(i)
        for i in range(fixed_vector_index + 1, n):
            vectors[i] = matrix.column(i) - (gram_matrix[i, fixed_vector_index] / gram_matrix[fixed_vector_index, fixed_vector_index]) * fixed_vec

        return column_matrix(vectors)
    
    def vectors_of_common_length_dev(Q, F, qb, fb, iteration):
        ##Returns a pair of vectors v1 and v2, such that Q(v1) = F(v2), 
        ##and qb and fb are bases when their columns at index iteration are replaced with
        ##v1 and v2 respectively. (i.e. qb and fb contain no all-zero rows)
        def zero_row(matrix, col, i):
            ##Sets the ith column of matrix to col and returns true if matrix has an all zero row.
            m = modify_basis(matrix, col, i)
            rows, cols = m.dimensions()
            z = [0] * cols
            for i in range(rows):
                if m.row(i).list() == z:
                    return True
            return False

        i = max(Q.Gram_matrix()[0][0], F.Gram_matrix()[0][0])
        n = 100
        #NOTE: If the given forms are not equivalent, this will be an infinite loop.
        while True:
            q_vecs, f_vecs = Q.short_vector_list_up_to_length(n, real_entry_flag=True), F.short_vector_list_up_to_length(n, real_entry_flag=True)
            while i < n:
                ##Find a value that is represented by both forms
                if q_vecs[i] and f_vecs[i]:
                    ##Find a pair of vectors such that if each becomes a column of qb and fb respectively,
                    ##neither matrix will have an all-zero row.
                    for j in range(len(q_vecs[i])):
                        for k in range(len(f_vecs[i])):
                            if not zero_row(qb, q_vecs[i][j], iteration) and not zero_row(fb, f_vecs[i][k], iteration):
                                return (q_vecs[i][j], f_vecs[i][k])
                i += 1
            n += 100

    #--- END OF HELPER METHODS ---#

    Q, F = copy.deepcopy(V), copy.deepcopy(W)
    n = Q.dim()
    
    q_basis, f_basis = Matrix.identity(n), Matrix.identity(n)
    for i in range(n-1):
        ##Find vectors v and w such that Q(v) = F(w)
        v, w = vectors_of_common_length_dev(Q, F, q_basis, f_basis, i)
        #print("Find vectors {0} and {1} such that Q(v) = F(w)".format(v, w))        

        ##Modify the bases to include v and w.
        q_basis = modify_basis(q_basis, v, i)
        f_basis = modify_basis(f_basis, w, i)
        #print("Modified bases:\nQb =\n{0}, \nFb =\n{1}".format(q_basis, f_basis))
        
        ##Compute the gram matrices with respect to the modified bases.
        QM = compute_gram_matrix_from_basis(V, q_basis)
        FM = compute_gram_matrix_from_basis(W, f_basis)
        #print("Gram matrices with respect to modified bases:\nQM =\n{0}, \nFM =\n{1}".format(QM,FM))
        
        ##Ensure that the bases are orthogonal, so the gram matrices will be diagonal.
        q_basis = gram_schmidt(q_basis, i, QM)
        f_basis = gram_schmidt(f_basis, i, FM)
        #print("Orthogonal bases:\nQb =\n{0}, \nFb =\n{1}".format(q_basis, f_basis))

        ##Compute the gram matrices with respect to the orthogonal bases.
        QM = compute_gram_matrix_from_basis(V, q_basis)
        FM = compute_gram_matrix_from_basis(W, f_basis)
        #print("Gram matrices with respect to orthogonal bases:\nQM =\n{0}, \nFM =\n{1}".format(QM,FM))        

        ##Pull off the first term and continue
        Q = diagonal_qf_pull_off_n_terms(QM, i+1, Q.base_ring())
        F = diagonal_qf_pull_off_n_terms(FM, i+1, F.base_ring())
        #print("Smaller qf's:\nQ =\n{0}, \nF = \n{1}".format(Q, F))
        
    ##Compute the final term as a special case:
    QM, FM = Q.Gram_matrix(), F.Gram_matrix()
    if QM[0][0] != 0:
        q_basis.set_col_to_multiple_of_col(n-1, n-1, sqrt(FM[0][0] / QM[0][0]))
    elif FM[0][0] != 0:
        f_basis.set_col_to_multiple_of_col(n-1, n-1, sqrt(QM[0][0] / FM[0][0]))

    return f_basis * q_basis.inverse()<|MERGE_RESOLUTION|>--- conflicted
+++ resolved
@@ -5,11 +5,6 @@
 
 - Anna Haensch (2014-12-01): added test for rational isometry
 """
-<<<<<<< HEAD
-from sage.misc.mrange import mrange
-=======
-
->>>>>>> 51ba9f8f
 from sage.rings.arith import hilbert_symbol, prime_divisors, is_prime, valuation, GCD, legendre_symbol
 from sage.rings.integer_ring import ZZ
 from sage.rings.rational_field import QQ
@@ -17,16 +12,6 @@
 from quadratic_form import is_QuadraticForm
 
 
-<<<<<<< HEAD
-from sage.env import SAGE_LOCAL
-
-import tempfile, os, copy
-
-from random import random
-
-
-=======
->>>>>>> 51ba9f8f
 ################################################################################
 ## Routines to test if two quadratic forms over ZZ are globally equivalent.   ##
 ## (For now, we require both forms to be positive definite.)                  ##
@@ -393,91 +378,6 @@
         sage: V.is_rationally_isometric(W)
         False
 
-<<<<<<< HEAD
-def isometry(self, other):
-    """
-    Given two equivalent quadratic forms, computes an isometry from one to the other.
-    Note: Currently only works for positive definite quadratic forms. This is because isometry() relies on 
-    the method short_vector_list_up_to_length() which is only defined for positive definite forms.
-
-    INPUT:
-        self: a positive definite QuadraticForm
-        other: a positive definite QuadraticForm
-        NOTE: This algorithm may not terminate if self is not equivalent to other!
-
-    OUTPUT:
-        a matrix T representing the isometry transformation, such that if QM is the gram matrix of Q and
-        FM is the gram matrix of F, then QM == T.transpose() * FM * T yields True.
-
-    EXAMPLES::
-    sage: Q = DiagonalQuadraticForm(QQ, [1, 1, 2])
-    sage: F = DiagonalQuadraticForm(QQ, [2, 2, 2])
-    sage: T = Q.isometry(F)
-    sage: T
-    [ 1/2  1/2    0]
-    [-1/2  1/2    0]
-    [   0    0    1]
-    
-    sage: Q.Gram_matrix() == T.transpose() * F.Gram_matrix() * T
-    True
-    
-    sage: T = F.isometry(Q)
-    sage: T
-    [ 1 -1  0]
-    [ 1  1  0]
-    [ 0  0  1]
-    
-    sage: F.Gram_matrix() == T.transpose() * Q.Gram_matrix() * T
-    True
-    
-    sage: A = DiagonalQuadraticForm(QQ, [1,5])
-    sage: B = QuadraticForm(QQ, 2, [1, 12, 81])
-    sage: T = A.isometry(B)
-    sage: T
-    [  1  -2]
-    [  0 1/3]
-    
-    sage: A.Gram_matrix() == T.transpose() * B.Gram_matrix() * T
-    True
-    
-    sage: C = DiagonalQuadraticForm(QQ, [1, 5, 9])
-    sage: D = DiagonalQuadraticForm(QQ, [6, 30, 1])
-    sage: T = D.isometry(C)
-    sage: T
-    [  1  -5   0]
-    [  1   1   0]
-    [  0   0 1/3]
-    
-    sage: D.Gram_matrix() == T.transpose() * C.Gram_matrix() * T
-    True
-    
-    sage: E = DiagonalQuadraticForm(QQ, [1, 1])
-    sage: F = QuadraticForm(QQ, 2, [17, 94, 130])
-    sage: T = E.isometry(F)
-    sage: T
-    [189/17 -43/17]
-    [    -4      1]
-
-    sage: E.Gram_matrix() == T.transpose() * F.Gram_matrix() * T
-    True
-    """
-    from sage.matrix.constructor import Matrix
-    ##Define a method that determines whether or not a matrix is diagonal.
-    def is_diagonal(matrix):
-        dim = matrix.dimensions()[0]
-        for i in range(dim):
-            for j in range(dim):
-                if (i != j) and (matrix[i][j] != 0):
-                    return False
-        return True
-
-    Q = copy.deepcopy(self)
-    F = copy.deepcopy(other)
-
-    if not Q.is_positive_definite() or not F.is_positive_definite():
-        raise TypeError("Both Quadratic Forms must be positive definite.")
-
-=======
     ::
 
         sage: K.<a>=NumberField(x^2-3)
@@ -672,7 +572,6 @@
     if not Q.is_positive_definite() or not F.is_positive_definite():
         raise TypeError("Both Quadratic Forms must be positive definite.")
 
->>>>>>> 51ba9f8f
     if not is_QuadraticForm(other):
         raise TypeError("First argument must be a Quadratic Form.")
 
@@ -694,10 +593,7 @@
 ##Helper method for isometry.
 def diagonal_isometry(V, W):
 ##Computes an isometry between diagonal equivalent forms V and W.
-<<<<<<< HEAD
-=======
     import copy
->>>>>>> 51ba9f8f
     from sage.functions.other import sqrt
     from quadratic_form import DiagonalQuadraticForm
     from sage.matrix.constructor import matrix, column_matrix, Matrix
