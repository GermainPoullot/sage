"""
SAGE Notebook (Twisted Version)
"""
import os

from twisted.web2 import server, http, resource, channel
from twisted.web2 import static, http_headers, responsecode

import css, js, keyboards

from sage.misc.misc import SAGE_EXTCODE, DOT_SAGE, walltime

p = os.path.join
css_path        = p(SAGE_EXTCODE, "notebook/css")
image_path      = p(SAGE_EXTCODE, "notebook/images")
javascript_path = p(SAGE_EXTCODE, "notebook/javascript")
conf_path       = p(DOT_SAGE, 'notebook')

# the list of users waiting to register
waiting = {}

# the user database
from user_db import UserDatabase
users = UserDatabase()

_cols = None
def word_wrap_cols():
    global _cols
    if _cols is None:
        _cols = notebook.defaults()['word_wrap_cols']
    return _cols

############################
# Encoding data to go between the server and client
############################
SEP = '___S_A_G_E___'

def encode_list(v):
    return SEP.join([str(x) for x in v])



############################
# Notebook autosave.
############################
# save if make a change to notebook and at least some seconds have elapsed since last save.
save_interval = 10
last_time = walltime()

def notebook_save_check():
    global last_time
    t = walltime()
    if t > last_time + save_interval:
        notebook.save()
        last_time = t


######################################################################################
# RESOURCES
######################################################################################

############################
# Create a SAGE worksheet from a latex2html'd file
############################
from docHTMLProcessor import DocHTMLProcessor

def doc_worksheet():
    wnames = notebook.worksheet_names()
    name = 'doc_browser_0'
    if name in wnames:
        W = notebook.get_worksheet_with_name(name)
        W.restart_sage()
        W.clear()
        return W
    else:
        return notebook.create_new_worksheet(name, username)


class WorksheetFile(resource.Resource):
    addSlash = False

    def __init__(self, path):
        self.docpath = path

    def render(self, ctx=None):
        # Create a live SAGE worksheet out of self.path and render it.
        doc_page_html = open(self.docpath).read()
        directory = os.path.split(self.docpath)[0]
        doc_page, css_href = DocHTMLProcessor().process_doc_html(DOC,
                               directory, doc_page_html)
        if css_href:
            css_href = DOC + directory + css_href
        W = doc_worksheet()
        W.edit_save(doc_page)
        s = notebook.html(worksheet_id = W.name(),  username=username)
        return http.Response(stream=s)

    def childFactory(self, request, name):
        path = self.docpath + '/' + name
        if name.endswith('.html'):
            return WorksheetFile(path)
        else:
            return static.File(path)

############################
# The documentation browsers
############################

DOC = os.path.abspath(os.environ['SAGE_ROOT'] + '/doc/')
class DocStatic(resource.Resource):
    addSlash = True
    def render(self, ctx):
        return static.File('%s/index.html'%DOC)

    def childFactory(self, request, name):
        return static.File('%s/%s'%(DOC,name))

class DocLive(resource.Resource):
    addSlash = True

    def render(self, ctx):
        return static.File('%s/index.html'%DOC)

    def childFactory(self, request, name):
        return WorksheetFile('%s/%s'%(DOC,name))

class Doc(resource.Resource):
    addSlash = True
    child_static = DocStatic()
    child_live = DocLive()

    def render(self, ctx):
        s = """
        <h1><font color="darkred">SAGE Documentation</font></h1>
        <br><br><br>
        <font size=+3>
        <a href="static/">Static Documentation</a><br><br>
        <a href="live/">Interactive Live Documentation</a><br>
        </font>
        """
        return http.Response(stream=s)

############################
# Uploading a saved worksheet file
############################

def redirect(url):
    return '<html><head><meta http-equiv="REFRESH" content="0; URL=%s"></head></html>'%url

class Upload(resource.Resource):
    def render(self, ctx):
        return http.Response(stream = notebook.upload_window())

class UploadWorksheet(resource.PostableResource):
    def render(self, ctx):
        tmp = '%s/tmp.sws'%notebook.directory()
        f = file(tmp,'wb')
        f.write(ctx.files['fileField'][0][2].read())
        f.close()
        try:
            W = notebook.import_worksheet(tmp)
        except ValueError, msg:
            s = "<html>Error uploading worksheet '%s'.  <a href='/'>continue</a></html>"%msg
            return http.Response(stream = s)
        os.unlink(tmp)
        return http.RedirectResponse('/ws/'+W.filename())



############################
# A resource attached to a given worksheet.
#
# This has the name of the worksheet and the
# worksheet object itself set as attributes.
# It's much better to do it once-for-all here
# instead of doing it in the derived classes
# over and over again.
############################
class WorksheetResource:
    def __init__(self, name):
        self.name = name
        self.worksheet = notebook.get_worksheet_with_id(name)

    def id(self, ctx):
        return int(ctx.args['id'][0])

###############################################
# Worksheet data -- a file that
# is associated with a cell in some worksheet.
# The file is stored on the filesystem.
#      /ws/worksheet_name/data/cell_number/filename
##############################################
class CellData(resource.Resource):
    def __init__(self, worksheet, number):
        self.worksheet = worksheet
        self.number = number

    def childFactory(self, request, name):
        dir = self.worksheet.directory()
        path = '%s/cells/%s/%s'%(dir, self.number, name)
        return static.File(path)

class Worksheet_data(WorksheetResource, resource.Resource):
    def childFactory(self, request, number):
        return CellData(self.worksheet, number)

########################################################
# Use this to wrap a worksheet operation in a confirmation
# request.  See WorksheetDelete and WorksheetAdd for
# examples.
########################################################

class FastRedirect(resource.Resource):
    def __init__(self, dest):
        self.dest = dest
    def render(self, ctx):
        return http.RedirectResponse(self.dest)

class FastRedirectWithEffect(FastRedirect):
    def __init__(self, dest, effect):
        self.dest = dest
        if not effect is None:
            effect()

class YesNo(resource.Resource):
    addSlash = True

    def __init__(self, mesg, yes_path, no_path, yes_effect=None, no_effect=None):
        self.mesg = mesg
        self.yes_path = yes_path
        self.no_path  = no_path
        self.yes_effect = yes_effect
        self.no_effect = no_effect

    def render(self, ctx):
        s = '<html><body>%s<br>'%self.mesg
        s += '<a href="yes">Yes</a> or <a href="no">No</a></body></html>'
        return http.Response(stream = s)

    def childFactory(self, request, op):
        if op == 'yes':
            return FastRedirectWithEffect(self.yes_path, self.yes_effect)
        elif op == 'no':
            return FastRedirectWithEffect(self.no_path, self.no_effect)


########################################################
# Completely delete the worksheet from the notebook
# server.  It is assumed that the javascript has already
# done all relevant confirmation, and of course in the
# future we'll check that the users is authenticated to
# touch the worksheet.  Delete should also, in the
# future, really just put the result in a trash can.
########################################################

def Worksheet_delete(name):
    def do_delete():
        notebook.delete_worksheet(name)
    return YesNo('Do you want to delete the worksheet "%s"?'%name,
                 '/', '..', yes_effect=do_delete)

########################################################
# Create a new worksheet.
########################################################

def Worksheet_create(name):
    def do_create():
        notebook.create_new_worksheet(name, username)
    return YesNo('Do you want to create the worksheet "%s"?'%name,
                 '.', '/', yes_effect=do_create)

#Toplevel(), Worksheet(name))
## class WorksheetCreate(WorksheetResource, resource.Resource):
##     def render(self, ctx):
##         notebook.create_new_worksheet(name)
##         s = "The worksheet '%s' has been created.  <a href='..'>Continue</a>"%self.name
##         return http.Response(stream = s)

## Worksheet_create = worksheet_confirm(WorksheetCreate, worksheet_create_msg)

########################################################
# Cell introspection
########################################################
class Worksheet_introspect(WorksheetResource, resource.PostableResource):
    """
    Cell introspection.  This is called when the user presses the tab
    key in the browser in order to introspect.
    """
    def render(self, ctx):
        try:
            id = int(ctx.args['id'][0])
        except (KeyError,TypeError):
            return http.Response(stream = 'Error in introspection -- invalid cell id.')
        try:
            before_cursor = ctx.args['before_cursor'][0]
        except KeyError:
            before_cursor = ''
        try:
            after_cursor = ctx.args['after_cursor'][0]
        except KeyError:
            after_cursor = ''
        C = self.worksheet.get_cell_with_id(id)
        C.evaluate(introspect=[before_cursor, after_cursor])
        return http.Response(stream = encode_list([C.next_id(),'no_new_cell',id]))

########################################################
# Edit the entire worksheet
########################################################
class Worksheet_edit(WorksheetResource, resource.Resource):
    """
    Return a window that allows the user to edit the text of the
    worksheet with the given filename.
    """
    def render(self, ctx):
        return http.Response(stream = notebook.edit_window(self.worksheet))


########################################################
# Save a worksheet
########################################################
class Worksheet_save(WorksheetResource, resource.PostableResource):
    """
    Save the contents of a worksheet after editing it in plain-text edit mode.
    """
    def render(self, ctx):
        if ctx.args.has_key('button_save'):
            self.worksheet.edit_save(ctx.args['textfield'][0])
        return http.RedirectResponse('/ws/'+self.worksheet.filename())




########################################################
# Set output type of a cell
########################################################
class Worksheet_set_cell_output_type(WorksheetResource, resource.PostableResource):
    """
    Set the output type of the cell.

    This enables the type of output cell, such as to allowing wrapping
    for output that is very long.
    """
    def render(self, ctx):
        id = self.id(ctx)
        typ = ctx.args['type'][0]
        W = self.worksheet
        W.get_cell_with_id(id).set_cell_output_type(typ)
        return http.Response(stream = '')

########################################################
# The new cell command: /ws/worksheet/new_cell?id=number
########################################################
class Worksheet_new_cell(WorksheetResource, resource.PostableResource):
    """
    Adds a new cell before a given cell.
    """
    def render(self, ctx):
        id = self.id(ctx)
        cell = self.worksheet.new_cell_before(id)
        s = encode_list([cell.id(), cell.html(div_wrap=False), id])
        return http.Response(stream = s)


########################################################
# The delete cell command: /ws/worksheet/delete_cell?id=number
########################################################
class Worksheet_delete_cell(WorksheetResource, resource.PostableResource):
    """
    Deletes a notebook cell.

    If there is only one cell left in a given worksheet, the request
    to delete that cell is ignored because there must be a least one
    cell at all times in a worksheet.  (This requirement exists so
    other functions that evaluate relative to existing cells will
    still work, and so one can add new cells.)
    """
    def render(self, ctx):
        id = self.id(ctx)
        W = self.worksheet
        if len(W) <= 1:
            s = 'ignore'
        else:
            prev_id = W.delete_cell_with_id(id)
            s = encode_list(['delete', id, prev_id, W.cell_id_list()])
        return http.Response(stream = s)


############################
# Get the latest update on output appearing
# in a given output cell.
############################
class Worksheet_cell_update(WorksheetResource, resource.PostableResource):
    def render(self, ctx):
        id = self.id(ctx)

        worksheet = self.worksheet

        # update the computation one "step".
        worksheet.check_comp()

        # now get latest status on our cell
        status, cell = worksheet.check_cell(id)

        if status == 'd':
            new_input = cell.changed_input_text()
            out_html = cell.output_html()
        else:
            new_input = ''
            out_html = ''

        if cell.interrupted():
            inter = 'true'
        else:
            inter = 'false'

        raw = cell.output_text(raw=True).split("\n")
        if "Unhandled SIGSEGV" in raw:
            inter = 'restart'
            print "Segmentation fault detected in output!"

        msg = '%s%s %s'%(status, cell.id(),
                       encode_list([cell.output_text(html=True),
                                    cell.output_text(word_wrap_cols(), html=True),
                                    out_html,
                                    new_input,
                                    inter,
                                    cell.introspect_html()]))

        # There may be more computations left to do, so start one if there is one.
        worksheet.start_next_comp()

        return http.Response(stream=msg)


class Worksheet_eval(WorksheetResource, resource.PostableResource):
    """
    Evaluate a worksheet cell.

    If the request is not authorized, (the requester did not enter the
    correct password for the given worksheet), then the request to
    evaluate or introspect the cell is ignored.

    If the cell contains either 1 or 2 question marks at the end (not
    on a comment line), then this is interpreted as a request for
    either introspection to the documentation of the function, or the
    documentation of the function and the source code of the function
    respectively.
    """
    def render(self, ctx):
        newcell = int(ctx.args['newcell'][0])  # whether to insert a new cell or not
        id = self.id(ctx)
        if not ctx.args.has_key('input'):
            input_text = ''
        else:
            input_text = ctx.args['input'][0]
            input_text = input_text.replace('\r\n', '\n')   # DOS

        W = self.worksheet
        cell = W.get_cell_with_id(id)
        cell.set_input_text(input_text)
        cell.evaluate()

        if cell.is_last():
            new_cell = W.append_new_cell()
            s = encode_list([new_cell.id(), 'append_new_cell', new_cell.html(div_wrap=False)])
        elif newcell:
            new_cell = W.new_cell_after(id)
            s = encode_list([new_cell.id(), 'insert_cell', new_cell.html(div_wrap=False), str(id)])
        else:
            s = encode_list([cell.next_id(), 'no_new_cell', str(id)])

        notebook_save_check()
        return http.Response(stream=s)


class Worksheet_download(WorksheetResource, resource.Resource):
    def childFactory(self, request, name):
        worksheet_name = self.name
        try:
            notebook.export_worksheet(worksheet_name, worksheet_name)
        except KeyError:
            return http.Response(stream='No such worksheet.')

        binfile = '%s/%s.sws'%(notebook.directory(), worksheet_name)
        return static.File(binfile)

class Worksheet_restart_sage(WorksheetResource, resource.Resource):
    def render(self, ctx):
        # TODO -- this must not block long (!)
        self.worksheet.restart_sage()
        return http.Response(stream='done')

class Worksheet_interrupt(WorksheetResource, resource.Resource):
    def render(self, ctx):
        # TODO -- this must not block long (!)
        s = self.worksheet.interrupt()
        return http.Response(stream='ok' if s else 'failed')


class Worksheet_plain(WorksheetResource, resource.Resource):
    def render(self, ctx):
        s = notebook.plain_text_worksheet_html(self.name)
        return http.Response(stream=s)

class Worksheet_print(WorksheetResource, resource.Resource):
    def render(self, ctx):
        s = notebook.worksheet_html(self.name)
        return http.Response(stream=s)


class NotImplementedWorksheetOp(resource.Resource):
    def __init__(self, op):
        self.op = op

    def render(self, ctx):
        return http.Response(stream = 'The worksheet operation "%s" is not implemented.'%self.op)


class Worksheet(WorksheetResource, resource.Resource):
    addSlash = True

    def render(self, ctx):
        s = notebook.html(worksheet_id = self.name,  username=username)
        self.worksheet.sage()
        return http.Response(stream=s)

    def childFactory(self, request, op):
        notebook_save_check()
        try:
            #MAGIC!
            #rather than a bunch of if-else statements, we can wrap
            #any Worksheet_... class as a subresource of a worksheet.
            R = globals()['Worksheet_%s'%op]
            #/MAGIC!
            return R(self.name)
        except KeyError:
            return NotImplementedWorksheetOp(op)

class Worksheets(resource.Resource):
    def render(self, ctx):
        return http.Response(stream = "Please request a specific worksheet")

    def childFactory(self, request, name):
        try:
            return Worksheet(name)
        except KeyError:
            return Worksheet_create(name)

############################
# Adding a new worksheet
############################

class AddWorksheet(resource.Resource):
    def render(self, ctx):
        name = ctx.args['name'][0]
        W = notebook.create_new_worksheet(name)
        v = notebook.worksheet_list_html(W.name())
        return http.Response(stream = encode_list([v, W.name()]))

class Notebook(resource.Resource):
    child_add_worksheet = AddWorksheet()


############################

class Help(resource.Resource):
    def render(self, ctx):
        try:
            s = self._cache
        except AttributeError:
            s = notebook.help_window()
            self._cache = s
        return http.Response(stream=s)


############################

############################

class History(resource.Resource):
    def render(self, ctx):
        s = notebook.history_html()
        return http.Response(stream=s)


############################

class Main_css(resource.Resource):
    def render(self, ctx):
        s = css.css()
        return http.Response(stream=s)

class CSS(resource.Resource):
    def childFactory(self, request, name):
        return static.File(css_path + "/" + name)

setattr(CSS, 'child_main.css', Main_css())

############################


############################
# Javascript resources
############################

class Main_js(resource.Resource):
    def render(self, ctx):
        s = js.javascript()
        return http.Response(stream=s)

class Keyboard_js_specific(resource.Resource):
    def __init__(self, browser_os):
        self.s = keyboards.get_keyboard(browser_os)

    def render(self, ctx):
        return http.Response(stream = self.s)


class Keyboard_js(resource.Resource):
    def childFactory(self, request, browser_os):
        return Keyboard_js_specific(browser_os)

class Javascript(resource.Resource):
    child_keyboard = Keyboard_js()

    def childFactory(self, request, name):
        return static.File(javascript_path + "/" + name)

setattr(Javascript, 'child_main.js', Main_js())

############################
# Image resource
############################

class Images(resource.Resource):
    def childFactory(self, request, name):
        return static.File(image_path + "/" + name)

#####################################
# Confirmation of registration
####################################
class RegConfirmation(resource.Resource):
    def render(self, request):
        key = request.args['key'][0]
        global notebook
        url_prefix = "https" if notebook.secure else "http"
        invalid_confirm_key = """\
<html>
<h1>Invalid confirmation key</h1>
<p>You are reporting a confirmation key that has not been assigned by this
server. Please <a href="%s://%s:%s/register">register</a> with the server.</p>
</html>""" % (url_prefix, notebook.address, notebook.port)
        key = int(key)
        global waiting
        try:
            username = waiting[key]
        except KeyError:
            return http.Response(stream=invalid_confirm_key)
        success = """\
<html>
<h1>Hello, %s. Thank you for registering!</h1>
</html>""" % username
        del waiting[key]
        return http.Response(stream=success)

############################
# Registration page
############################

class RegistrationPage(resource.PostableResource):
    # TODO: IMPORTANT -- figure out how to get a handle on the database here; we
    # want to throw an error when a user tries to register a name that already
    # exists
    def render(self, request):
        if request.args.has_key('email'):
<<<<<<< HEAD
            if request.args['email'][0] is not None :
                s = """%s""" % request.args['email'][0]
            from twisted.protocols import smtp
            from twisted.internet import reactor, defer
            from email.MIMEBase import MIMEBase
            from email.MIMEMultipart import MIMEMultipart
            from email import Encoders
            import sys, mimetypes, os
            from sage.server.notebook.smtpsend import buildMessage
            from sage.server.notebook.smtpsend import handleError
            from sage.server.notebook.smtpsend import sendComplete
            fromaddr = 'sage@sagemath.org'
            toaddr = 'yqiang@gmail.com'
            message = buildMessage('sage@sagemath.org', 'yqiang@gmail.com',
                                   'foo', 'woot', [])
            messageData = message.as_string(unixfrom=False)
            smtp_server = "gmail-smtp-in.l.google.com"
            sending = smtp.sendmail(smtp_server, fromaddr, [toaddr],
                                    messageData)
            sending.addCallback(sendComplete).addErrback(handleError)
=======
            if request.args['email'][0] is not None:
                user = request.args['username'][0]
                passwd  = request.args['password'][0]
                destaddr = """%s""" % request.args['email'][0]
                from sage.server.notebook.smtpsend import send_mail
                from sage.server.notebook.register import make_key, build_msg
                # TODO: make this come from the server settings
                key = make_key()
                listenaddr = notebook.address
                port = notebook.port
                fromaddr = 'no-reply@%s' % listenaddr
                body = build_msg(key, user, listenaddr, port, notebook.secure)

                # Send a confirmation message to the user.
                send_mail(self, fromaddr, destaddr, "SAGE Notebook Registration",body)

                # Store in memory that we are waiting for the user to respond
                # to their invitation to join the SAGE notebook.
                waiting[key] = user

            # now say that the user has been registered.
            s = """\
<html><h1>Registration information received</h1>
<p>Thank you for registering with the SAGE notebook.  A confirmation message will be
sent to %s.</p></html>
"""%destaddr
>>>>>>> 19a37674
        else:
            url_prefix = "https" if notebook.secure else "http"
            s = """<html><h1>This is the registration page.</h1>
            <form method="POST" action="%s://%s:%s/register"
            Username: <input type="text" name="username" size="15" />  Password:
                <input type="password" name="password" size="15" /><br /> Email
                Address: <input type="text" name="email" size="15" /><br /> <div align="center">  <p><input type="submit" value="Register" /></p>  </div> </form><br /><br />
            </html>""" % (url_prefix, notebook.address, notebook.port)
        return http.Response(stream=s)

class Toplevel(resource.PostableResource):
    def __init__(self, cookie, _username):
        self.cookie = cookie
        global username
        username = _username

class AnonymousToplevel(Toplevel):
    addSlash = True
    child_register = RegistrationPage()
    child_confirm = RegConfirmation()

    def render(self, ctx):
        return http.Response(stream = notebook.html_login())

class UserToplevel(Toplevel):
    addSlash = True

    child_images = Images()
    child_javascript = Javascript()
    child_css = CSS()
    child_ws = Worksheets()
    child_notebook = Notebook()
    child_doc = Doc()
    child_upload = Upload()
    child_upload_worksheet = UploadWorksheet()

    def render(self, ctx):
        s = notebook.html(username=username)
        return http.Response(responsecode.OK,
                             {'content-type': http_headers.MimeType('text',
                                                                    'html'),
                             'set-cookie':[http_headers.Cookie("sid",
                                                            self.cookie)]},
                             stream=s)

    def childFactory(self, request, name):
        print request, name

<<<<<<< HEAD
class AnonymousToplevel(resource.Resource):
    addSlash = True

    child_register = RegistrationPage()
    # child_pub = PublicWorksheets()

    def render(self, request):
        s = '<html>Anonymous user page, only allowed to hit /register and /login</html>'
        return http.Response(stream=s)

class ToplevelAdmin(Toplevel):
    """
    This should be the Toplevel for administrators.

    """

    pass
=======
class AdminToplevel(UserToplevel):
>>>>>>> 19a37674

    def render(self, ctx):
        s = notebook.html(username=username, admin=True)
        return http.Response(responsecode.OK,
                             {'content-type': http_headers.MimeType('text',
                                                                    'html'),
                             'set-cookie':[http_headers.Cookie("sid",
                                                            self.cookie)]},
                             stream=s)


setattr(UserToplevel, 'child_help.html', Help())
setattr(UserToplevel, 'child_history.html', History())

notebook = None  # this gets set on startup.

username = None  # This is set when a request comes in.

##########################################################
# This actually serves up the notebook.
##########################################################

from   sage.server.misc import print_open_msg
import os, shutil, socket

private_pem = conf_path + '/private.pem'
public_pem = conf_path + '/public.pem'

def notebook_setup(self=None):
    if not os.path.exists(conf_path):
        os.makedirs(conf_path)
    print "Using dsage certificates."
    dsage = os.path.join(DOT_SAGE, 'dsage')
    if not os.path.exists(dsage + '/cacert.pem'):
        import sage.dsage.all
        sage.dsage.all.dsage.setup()
    if not os.path.exists(dsage + '/pubcert.pem'):
        print "Error configuring."
        return
    shutil.copyfile(dsage + '/cacert.pem', private_pem)
    shutil.copyfile(dsage + '/pubcert.pem', public_pem)
    print "Successfully configured notebook."

def notebook_twisted(self,
             directory   = 'sage_notebook',
             port        = 8000,
             address     = 'localhost',
             port_tries  = 0,
             secure      = True,
             server_pool = None):
    r"""
    Experimental twisted version of the SAGE Notebook.

    INPUT:
        directory  -- (default: 'sage_notebook') directory that contains
                      the SAGE notebook files
        port       -- (default: 8000), port to serve the notebook on
        address    -- (default: 'localhost'), address to listen on
        port_tries -- (default: 0), number of additional ports to try if the
                      first one doesn't work (*not* implemented)
        secure     -- (default: True) if True use https so all
                      communication, e.g., logins and passwords,
                      between web browsers and the SAGE notebook is
                      encrypted (via GNU TLS).
    ADVANCED OPTIONS:
        server_pool -- (default: None), if given, should be a list like
                      ['sage1@localhost', 'sage2@localhost'], where
                      you have setup ssh keys so that typing
                         ssh sage1@localhost
                      logs in without requiring a password, e.g., by typing
                      as the notebook server user
                          cd; ssh-keygen -t rsa
                      then putting ~/.ssh/id_rsa.pub as the file .ssh/authorized_keys2.
    """
    if not os.path.exists(directory):
        os.makedirs(directory)
    port = int(port)
    conf = '%s/twistedconf.py'%directory

    # We load the notebook to make sure it is created with the
    # given options, then delete it.  The notebook is later
    # loaded by the *other* Twisted process below.
    if not server_pool is None:
        from sage.server.notebook.notebook import load_notebook
        nb = load_notebook(directory, server_pool=server_pool)
        nb.set_server_pool(server_pool)
        nb.save()
        del nb

    def run(port):
        ## Create the config file
        if secure:
            if not os.path.exists(private_pem) or not os.path.exists(public_pem):
                print "In order to use an SECURE encrypted notebook, you must first run notebook.setup()."
                print "Now running notebook.setup()"
                notebook_setup()
            if not os.path.exists(private_pem) or not os.path.exists(public_pem):
                print "Failed to setup notebook.  Please try notebook.setup() again manually."
            strport = 'tls:%s:privateKey=%s:certKey=%s'%(port, private_pem, public_pem)
        else:
            strport = 'tcp:%s'%port

        notebook_opts = '"%s",address="%s",port=%s,secure=%s' % (os.path.abspath(directory),
                address, port, secure)
        config = open(conf, 'w')
        config.write("""
import sage.server.notebook.notebook
sage.server.notebook.notebook.JSMATH=True
import sage.server.notebook.notebook as notebook
import sage.server.notebook.twist as twist
twist.notebook = notebook.load_notebook(%s)
import sage.server.notebook.worksheet as worksheet
worksheet.init_sage_prestart(twist.notebook.get_server())

import signal, sys
def my_sigint(x, n):
    twist.notebook.save()
    signal.signal(signal.SIGINT, signal.SIG_DFL)
    print "(Notebook cleanly saved. Press control-C again to exit.)"

signal.signal(signal.SIGINT, my_sigint)

## Use Knoboo's authentication framework
from twisted.web2 import log, server, channel
from twisted.cred import portal, checkers, credentials
import sage.server.notebook.guard as guard
import sage.server.notebook.avatars as avatars

from twisted.cred import portal

password_file = '%s'
realm = avatars.LoginSystem(password_file)
p = portal.Portal(realm)
# p.registerChecker(avatars.PasswordDataBaseChecker(DBCONNECTION))
p.registerChecker(avatars.PasswordFileChecker(password_file))
# p.registerChecker(checkers.AllowAnonymousAccess(), credentials.IAnonymous)
p.registerChecker(checkers.AllowAnonymousAccess())
rsrc = guard.MySessionWrapper(p)
log.DefaultCommonAccessLoggingObserver().start()
site = server.Site(rsrc)
factory = channel.HTTPFactory(site)

from twisted.web2 import channel
from twisted.application import service, strports
application = service.Application("SAGE Notebook")
s = strports.service('%s', factory)
s.setServiceParent(application)
<<<<<<< HEAD
"""%(jsmath, os.path.abspath(directory), multisession,
os.path.join(os.path.abspath(directory), 'passwords.txt'), strport))
=======
"""%(notebook_opts, strport))

>>>>>>> 19a37674

        config.close()

        ## Start up twisted
        print_open_msg(address, port, secure=secure)
        e = os.system('cd "%s" && sage -twistd -ny twistedconf.py'%directory)
        if e == 256:
            raise socket.error


    for i in range(int(port_tries)+1):
        try:
            run(port + i)
        except socket.error:
            print "Port %s is already in use.  Trying next port..."%port
        else:
            break

    return True<|MERGE_RESOLUTION|>--- conflicted
+++ resolved
@@ -673,28 +673,6 @@
     # exists
     def render(self, request):
         if request.args.has_key('email'):
-<<<<<<< HEAD
-            if request.args['email'][0] is not None :
-                s = """%s""" % request.args['email'][0]
-            from twisted.protocols import smtp
-            from twisted.internet import reactor, defer
-            from email.MIMEBase import MIMEBase
-            from email.MIMEMultipart import MIMEMultipart
-            from email import Encoders
-            import sys, mimetypes, os
-            from sage.server.notebook.smtpsend import buildMessage
-            from sage.server.notebook.smtpsend import handleError
-            from sage.server.notebook.smtpsend import sendComplete
-            fromaddr = 'sage@sagemath.org'
-            toaddr = 'yqiang@gmail.com'
-            message = buildMessage('sage@sagemath.org', 'yqiang@gmail.com',
-                                   'foo', 'woot', [])
-            messageData = message.as_string(unixfrom=False)
-            smtp_server = "gmail-smtp-in.l.google.com"
-            sending = smtp.sendmail(smtp_server, fromaddr, [toaddr],
-                                    messageData)
-            sending.addCallback(sendComplete).addErrback(handleError)
-=======
             if request.args['email'][0] is not None:
                 user = request.args['username'][0]
                 passwd  = request.args['password'][0]
@@ -721,7 +699,6 @@
 <p>Thank you for registering with the SAGE notebook.  A confirmation message will be
 sent to %s.</p></html>
 """%destaddr
->>>>>>> 19a37674
         else:
             url_prefix = "https" if notebook.secure else "http"
             s = """<html><h1>This is the registration page.</h1>
@@ -770,27 +747,7 @@
     def childFactory(self, request, name):
         print request, name
 
-<<<<<<< HEAD
-class AnonymousToplevel(resource.Resource):
-    addSlash = True
-
-    child_register = RegistrationPage()
-    # child_pub = PublicWorksheets()
-
-    def render(self, request):
-        s = '<html>Anonymous user page, only allowed to hit /register and /login</html>'
-        return http.Response(stream=s)
-
-class ToplevelAdmin(Toplevel):
-    """
-    This should be the Toplevel for administrators.
-
-    """
-
-    pass
-=======
 class AdminToplevel(UserToplevel):
->>>>>>> 19a37674
 
     def render(self, ctx):
         s = notebook.html(username=username, admin=True)
@@ -938,13 +895,8 @@
 application = service.Application("SAGE Notebook")
 s = strports.service('%s', factory)
 s.setServiceParent(application)
-<<<<<<< HEAD
-"""%(jsmath, os.path.abspath(directory), multisession,
-os.path.join(os.path.abspath(directory), 'passwords.txt'), strport))
-=======
 """%(notebook_opts, strport))
 
->>>>>>> 19a37674
 
         config.close()
 
