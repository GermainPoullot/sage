--- conflicted
+++ resolved
@@ -1848,7 +1848,6 @@
         fv = self._left._approximate_order
         gv = self._right._approximate_order
         if n < 0:
-<<<<<<< HEAD
             return sum(l * self._neg_powers[-k][n]
                        for k in range(fv, n // gv + 1)
                        if (l := self._left[k]))
@@ -1866,21 +1865,6 @@
 
         return ret + sum(l * self._pos_powers[k][n] for k in range(1, n // gv + 1)
                          if (l := self._left[k]))
-=======
-            return sum(f_coeff_i * self._neg_powers[-i][n]
-                       for i in range(fv, n // gv + 1)
-                       if (f_coeff_i := self._left[i]))
-        # n > 0
-        while len(self._pos_powers) <= n // gv:
-            # TODO: possibly we always want a dense cache here?
-            self._pos_powers.append(Stream_cauchy_mul(self._pos_powers[-1], self._right, self._is_sparse))
-        ret = sum(f_coeff_i * self._neg_powers[-i][n] for i in range(fv, 0)
-                  if (f_coeff_i := self._left[i]))
-        if n == 0:
-            ret += self._left[0]
-        return ret + sum(f_coeff_i * self._pos_powers[i][n] for i in range(1, n // gv + 1)
-                         if (f_coeff_i := self._left[i]))
->>>>>>> 5dd80aa9
 
 
 class Stream_plethysm(Stream_binary):
