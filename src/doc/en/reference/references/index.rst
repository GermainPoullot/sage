The references for Sage, sorted alphabetically by citation key.

REFERENCES:

:ref:`A <ref-A>`
:ref:`B <ref-B>`
:ref:`C <ref-C>`
:ref:`D <ref-D>`
:ref:`E <ref-E>`
:ref:`F <ref-F>`
:ref:`G <ref-G>`
:ref:`H <ref-H>`
:ref:`I <ref-I>`
:ref:`J <ref-J>`
:ref:`K <ref-K>`
:ref:`L <ref-L>`
:ref:`M <ref-M>`
:ref:`N <ref-N>`
:ref:`O <ref-O>`
:ref:`P <ref-P>`
:ref:`Q <ref-Q>`
:ref:`R <ref-R>`
:ref:`S <ref-S>`
:ref:`T <ref-T>`
:ref:`U <ref-U>`
:ref:`V <ref-V>`
:ref:`W <ref-W>`
:ref:`X <ref-X>`
:ref:`Y <ref-Y>`
:ref:`Z <ref-Z>`

.. _ref-A:

**A**

.. [ABBR2012] \A. Abad, R. Barrio, F. Blesa, M. Rodriguez. Algorithm 924.
              *ACM Transactions on Mathematical Software*, *39* no. 1 (2012), 1-28.

.. [ADKF1970] \V. Arlazarov, E. Dinic, M. Kronrod,
              and I. Faradzev. 'On Economical Construction of the
              Transitive Closure of a Directed Graph.'
              Dokl. Akad. Nauk. SSSR No. 194 (in Russian), English
              Translation in Soviet Math Dokl. No. 11, 1970.

.. [ADKLPY2014] \M. R. Albrecht, B. Driessen, E. B. Kavun, G. Leander, C. Paar,
                and T. Yalcin, *Block ciphers - focus on the linear layer
                (feat. PRIDE)*; in CRYPTO, (2014), pp. 57-76.

.. [AH2002] \R. J. Aumann and S. Hart, Elsevier, eds. *Computing
            equilibria for two-person
            games*. http://www.maths.lse.ac.uk/personal/stengel/TEXTE/nashsurvey.pdf (2002)

.. [AHK2015] Karim Adiprasito, June Huh, and Eric Katz. *Hodge theory
             for combinatorial geometries*. :arxiv:`1511.02888`.

.. [AHMP2008] \J.-P. Aumasson, L. Henzen, W. Meier, and R. C-W Phan,
              *Sha-3 proposal blake*; in Submission to NIST, (2008).

.. [AHU1974] \A. Aho, J. Hopcroft, and J. Ullman. 'Chapter 6: Matrix
             Multiplication and Related Operations.' The Design and
             Analysis of Computer Algorithms. Addison-Wesley, 1974.

.. [AIKMMNT2001] \K. Aoki, T. Ichikawa, M. Kanda, M. Matsui, S. Moriai,
                 \J. Nakajima, and T. Tokita,
                 *Camellia: A 128-bit block cipher suitable for multiple
                 platforms - Design and analysis*; in SAC, (2000), pp. 39-56.

.. [Aj1996] \M. Ajtai. Generating hard instances of lattice problems
            (extended abstract). STOC, pp. 99--108, ACM, 1996.


.. [AJL2011] Susumu Ariki, Nicolas Jacon, and Cedric Lecouvey.
             *The modular branching rule for affine Hecke algebras of type A*.
             Adv. Math. 228:481-526 (2011).

.. [Al1947] \A. A. Albert, *A Structure Theory for Jordan
            Algebras*. Annals of Mathematics, Second Series, Vol. 48,
            No. 3 (Jul., 1947), pp. 546--567.

.. [AL1978] \A. O. L. Atkin and Wen-Ch'ing Winnie Li, Twists of
            newforms and pseudo-eigenvalues of `W`-operators.
            Inventiones math. 48 (1978), 221-243.

.. [AL2015] \M. Aguiar and A. Lauve, *The characteristic polynomial of
            the Adams operators on graded connected Hopf
            algebras*. Algebra Number Theory, v.9, 2015, n.3, 2015.

.. [AM1974] \J. F. Adams and H. R. Margolis, "Sub-Hopf-algebras of the
            Steenrod algebra," Proc. Cambridge Philos. Soc. 76 (1974),
            45-52.

.. [Ap1997] \T. Apostol, Modular functions and Dirichlet series in
            number theory, Springer, 1997 (2nd ed), section 3.7--3.9.

.. [APR2001] George E. Andrews, Peter Paule, Axel Riese,
             *MacMahon's partition analysis: the Omega package*,
             European J. Combin. 22 (2001), no. 7, 887--904.

.. [Ar2006] D. Armstrong. *Generalized noncrossing partitions and
            combinatorics of Coxeter groups*. Mem. Amer. Math. Soc., 2006.

.. [AR2012] \D. Armstrong and B. Rhoades. "The Shi arrangement and the
            Ish arrangement". Transactions of the American
            Mathematical Society 364 (2012),
            1509-1528. :arxiv:`1009.1655`

.. [AS-Bessel] \F. W. J. Olver: 9. Bessel Functions of Integer Order,
               in Abramowitz and Stegun: Handbook of Mathematical
               Functions. http://people.math.sfu.ca/~cbm/aands/page_355.htm

.. [AS-Spherical] \H. A. Antosiewicz: 10. Bessel Functions of
                  Fractional Order, in Abramowitz and Stegun: Handbook
                  of Mathematical Functions. http://people.math.sfu.ca/~cbm/aands/page_435.htm

.. [AS-Struve] \M. Abramowitz: 12. Struve Functions and Related
               Functions, in Abramowitz and Stegun: Handbook of
               Mathematical Functions. http://people.math.sfu.ca/~cbm/aands/page_495.htm

.. [AS1964] \M. Abramowitz and I. A. Stegun, *Handbook of Mathematical
            Functions*, National Bureau of Standards Applied
            Mathematics Series, 55. 1964. See also
            http://www.math.sfu.ca/~cbm/aands/.

.. [As2008] Sami Assaf. *A combinatorial realization of Schur-Weyl
            duality via crystal graphs and dual equivalence
            graphs*. FPSAC 2008, 141-152, Discrete
            Math. Theor. Comput. Sci. Proc., AJ, Assoc. Discrete
            Math. Theor. Comput. Sci., (2008). :arxiv:`0804.1587v1`

.. [AS2011] \R.B.J.T Allenby and A. Slomson, "How to count", CRC Press (2011)

.. [ASD1971] \A. O. L. Atkin and H. P. F. Swinnerton-Dyer, "Modular
             forms on noncongruence subgroups", Proc. Symp. Pure
             Math., Combinatorics (T. S. Motzkin, ed.), vol. 19, AMS,
             Providence 1971

.. [Av2000] \D. Avis, *A revised implementation of the reverse search
            vertex enumeration algorithm.* Polytopes-combinatorics and
            computation. Birkhauser Basel, 2000.

.. [Ava2017] \R. Avanzi,
             *The QARMA block cipher family*; in ToSC, (2017.1), pp. 4-44.

.. _ref-B:

**B**

.. [Ba1994] Kaushik Basu. *The Traveler's Dilemma: Paradoxes of
            Rationality in Game Theory*. The American Economic Review
            (1994): 391-395.

.. [BAK1998] \E. Biham, R. J. Anderson, and L. R. Knudsen,
             *Serpent: A new block cipher proposal*; in FSE, (1998), pp. 222-238.

.. [Bar1970] Barnette, "Diagrams and Schlegel diagrams", in
             Combinatorial Structures and Their Applications,
             Proc. Calgary Internat. Conference 1969, New York, 1970,
             Gordon and Breach.

.. [Bar2006] \G. Bard. 'Accelerating Cryptanalysis with the Method of
             Four Russians'. Cryptography E-Print Archive
             (http://eprint.iacr.org/2006/251.pdf), 2006.

.. [BB1997] Mladen Bestvina and Noel Brady. *Morse theory and
            finiteness properties of groups*. Invent. Math. **129**
            (1997). No. 3,
            445-470. www.math.ou.edu/~nbrady/papers/morse.ps.

.. [BB2009] Tomas J. Boothby and Robert W. Bradshaw. *Bitslicing and
            the Method of Four Russians Over Larger Finite
            Fields*. arXiv:0901.1413v1, 2009. :arxiv:`0901.1413`

.. [BBISHAR2015] \S. Banik, A. Bogdanov, T. Isobe, K. Shibutani, H. Hiwatari,
                 \T. Akishita, and F. Regazzoni,
                 *Midori: A block cipher for low energy*; in ASIACRYPT, (2015), pp. 411-436.

.. [BBKMW2013] \B. Bilgin, A. Bogdanov, M, Knezevic, F. Mendel, and Q. Wang,
               *Fides: Lightweight authenticated cipher with side-channel resistance
               for constrained hardware*; in CHES, (2013), pp. 142-158.

.. [BBLSW1999] Babson, Bjorner, Linusson, Shareshian, and Welker,
               "Complexes of not i-connected graphs," Topology 38
               (1999), 271-299

.. [BBS1982] \L. Blum, M. Blum, and M. Shub. Comparison of Two
             Pseudo-Random Number Generators. *Advances in Cryptology:
             Proceedings of Crypto '82*, pp.61--78, 1982.

.. [BBS1986] \L. Blum, M. Blum, and M. Shub. A Simple Unpredictable
             Pseudo-Random Number Generator. *SIAM Journal on
             Computing*, 15(2):364--383, 1986.

.. [BC1977] \R. E. Bixby, W. H. Cunningham, Matroids, Graphs, and
            3-Connectivity. In Graph theory and related topics
            (Proc. Conf., Univ. Waterloo, Waterloo, ON, 1977), 91-103

.. [BC2003] \A. Biryukov and C. D. Canniere *Block Ciphers and Systems
            of Quadratic Equations*; in Proceedings of Fast Software
            Encryption 2003; LNCS 2887; pp. 274-289,
            Springer-Verlag 2003.

.. [BC2012] Mohamed Barakat and Michael Cuntz. "Coxeter and
            crystallographic arrangements are inductively free."
            Adv. in Math. **229** Issue 1
            (2012). pp. 691-709. :doi:`10.1016/j.aim.2011.09.011`,
            :arxiv:`1011.4228`.

.. [BCCCNSY2010] Charles Bouillaguet, Hsieh-Chung Chen, Chen-Mou
                 Cheng, Tung Chou, Ruben Niederhagen, Adi Shamir, and
                 Bo-Yin Yang.    *Fast exhaustive search for
                 polynomial systems in GF(2)*. In Stefan Mangard and
                 François-Xavier Standaert, editors, CHES, volume 6225
                 of Lecture Notes in Computer Science, pages
                 203–218. Springer, 2010. pre-print available at
                 http://eprint.iacr.org/2010/313.pdf

.. [BCGKKKLNPRRTY2012] \J. Borghoff, A. Canteaut, T. Güneysu, E. B. Kavun, M. Knezevic,
                       \L. R. Knudsen, G. Leander, V. Nikov, C. Paar, C. Rechberger,
                       \P. Rombouts, S. S. Thomsen, and T. Yalcin,
                       *PRINCE - A low-latency block cipher for pervasive computing
                       applications*; in ASIACRYPT, (2012), pp. 208-225.

.. [BD2004] \M. Becker and A. Desoky.
            *A study of the DVD content scrambling system (CSS) algorithm*; in
            Proceedings of ISSPIT, (2004), pp. 353-356.

.. [BDP2013] Thomas Brüstle, Grégoire Dupont, Matthieu Pérotin
   *On Maximal Green Sequences*
   :arxiv:`1205.2050`

.. [BDMW2010] \K. A. Browning, J. F. Dillon, M. T. McQuistan, and A. J. Wolfe,
              *An APN permutation in dimension six*; in Finite Fields: Theory
              and Applications - FQ9, volume 518 of Contemporary Mathematics,
              pages 33–42. AMS, 2010.

.. [Bee] Robert A. Beezer, *A First Course in Linear Algebra*,
         http://linear.ups.edu/. Accessed 15 July 2010.

.. [Bel2011] Belarusian State University,
             *Information technologies. Data protection. Cryptograpic algorithms for
             encryption and integrity control*; in STB 34.101.31-2011, (2011).

.. [Ber2008] \W. Bertram : *Differential Geometry, Lie Groups and
             Symmetric Spaces over General Base Fields and Rings*,
             Memoirs of the American Mathematical Society, vol. 192
             (2008); :doi:`10.1090/memo/0900`; :arxiv:`math/0502168`

.. [Ber1991] \C. Berger, "Une version effective du théorème de
             Hurewicz", https://tel.archives-ouvertes.fr/tel-00339314/en/.

.. [BFZ2005] \A. Berenstein, \S. Fomin, and \A. Zelevinsky, *Cluster
             algebras. III. Upper bounds and double Bruhat cells*,
             Duke Math. J. 126 (2005), no. 1, 1–52.

.. [BG1985] \M. Blum and S. Goldwasser. An Efficient Probabilistic
            Public-Key Encryption Scheme Which Hides All Partial
            Information. In *Proceedings of CRYPTO 84 on Advances in
            Cryptology*, pp. 289--299, Springer, 1985.

.. [BG1988] \M. Berger & B. Gostiaux : *Differential Geometry:
            Manifolds, Curves and Surfaces*, Springer (New York)
            (1988); :doi:`10.1007/978-1-4612-1033-7`

.. [BH1994] \S. Billey, M. Haiman. *Schubert polynomials for the
            classical groups*. J. Amer. Math. Soc., 1994.

.. [BHS2008] Robert Bradshaw, David Harvey and William
             Stein. strassen_window_multiply_c. strassen.pyx, Sage
             3.0, 2008. http://www.sagemath.org

.. [Big1999] Stephen J. Bigelow. The Burau representation is not
             faithful for `n = 5`. Geom. Topol., 3:397--404, 1999.

.. [Big2003] Stephen J. Bigelow, The Lawrence-Krammer representation,
             Geometric Topology, 2001 Georgia International Topology
             Conference, AMS/IP Studies in Advanced Mathematics 35
             (2003). :arxiv:`math/0204057v1`

.. [Bir1975] \J. Birman. *Braids, Links, and Mapping Class Groups*,
             Princeton University Press, 1975

.. [BJKLMPSSS2016] \C. Beierle, J. Jean, S. Kölbl, G. Leander, A. Moradi,
                   \T. Peyrin, Y. Sasaki, P. Sasdrich, and S. M. Sim,
                   *The SKINNY family of block ciphers and its low-latency
                   variant MANTIS*; in CRYPTO, (2016), pp. 123-153.

.. [BK1992] \U. Brehm and W. Kuhnel, "15-vertex triangulations of an
            8-manifold", Math. Annalen 294 (1992), no. 1, 167-193.

.. [BK2001] W. Bruns and R. Koch, Computing the integral closure of an
            affine semigroup. Uni. Iaggelonicae Acta Math. 39, (2001),
            59-70

.. [BKLPPRSV2007]
            \A. Bogdanov, L. Knudsen, G. Leander, C. Paar, A. Poschmann,
            M. Robshaw, Y. Seurin, C. Vikkelsoe. *PRESENT: An Ultra-Lightweight
            Block Cipher*; in Proceedings of CHES 2007; LNCS 7427; pp. 450-466;
            Springer Verlag 2007; available at
            http://www.crypto.rub.de/imperia/md/content/texte/publications/conferences/present_ches2007.pdf


.. [BL2000] Anders Björner and Frank H. Lutz, "Simplicial manifolds,
            bistellar flips and a 16-vertex triangulation of the
            Poincaré homology 3-sphere", Experiment. Math. 9 (2000),
            no. 2, 275-289.

.. [BL2008] Corentin Boissy and Erwan Lanneau, "Dynamics and geometry
            of the Rauzy-Veech induction for quadratic differentials"
            (arxiv:0710.5614) to appear in Ergodic Theory and
            Dynamical Systems.

.. [BM2008] John Adrian Bondy and U.S.R. Murty, "Graph theory", Volume
            244 of Graduate Texts in Mathematics, 2nd edition, Springer, 2008.

.. [BM2003] Bazzi and Mitter, {\it Some constructions of codes from
            group actions}, (preprint March 2003, available on
            Mitter's MIT website).

.. [BN2008] Victor V. Batyrev and Benjamin Nill. Combinatorial aspects
            of mirror symmetry. In *Integer points in polyhedra ---
            geometry, number theory, representation theory, algebra,
            optimization, statistics*, volume 452 of *Contemp. Math.*,
            pages 35--66. Amer. Math. Soc., Providence,
            RI, 2008. arXiv:math/0703456v2 [math.CO].

.. [Bob2013] \J.W. Bober. Conditionally bounding analytic ranks of
             elliptic curves. ANTS
             10, 2013. http://msp.org/obs/2013/1-1/obs-v1-n1-p07-s.pdf

.. [BP1982] \H. Beker and F. Piper. *Cipher Systems: The Protection of
            Communications*. John Wiley and Sons, 1982.

.. [BP2000] \V. M. Bukhshtaber and T. E. Panov, "Moment-angle
            complexes and combinatorics of simplicial manifolds,"
            *Uspekhi Mat. Nauk* 55 (2000), 171--172.

.. [BP2015] \P. Butera and M. Pernici "Sums of permanental minors
            using Grassmann algebra", International Journal of Graph
            Theory and its Applications, 1 (2015),
            83–96. :arxiv:`1406.5337`

.. [BPRS2009] \J. Bastian, \T. Prellberg, \M. Rubey, \C. Stump, *Counting the
            number of elements in the mutation classes of `\tilde{A}_n`-quivers*;
            :arxiv:`0906.0487`

.. [BPU2016] Alex Biryukov, Léo Perrin, Aleksei Udovenko,
             *Reverse-Engineering the S-Box of Streebog, Kuznyechik and STRIBOBr1*; in
             EuroCrypt'16, pp. 372-402.

.. [Br1910] Bruckner, "Uber die Ableitung der allgemeinen Polytope und
            die nach Isomorphismus verschiedenen Typen der allgemeinen
            Achtzelle (Oktatope)", Verhand. Konik. Akad. Wetenschap,
            Erste Sectie, 10 (1910)

.. [Br2000] Kenneth S. Brown, *Semigroups, rings, and Markov chains*,
            :arxiv:`math/0006145v1`.

.. [BR2000a] \P. Barreto and V. Rijmen,
             *The ANUBIS Block Cipher*; in
             First Open NESSIE Workshop, (2000).

.. [BR2000b] \P. Barreto and V. Rijmen,
             *The Khazad legacy-level Block Cipher*; in
             First Open NESSIE Workshop, (2000).

.. [BR2000c] \P. Barreto and V. Rijmen,
             *The Whirlpool hashing function*; in
             First Open NESSIE Workshop, (2000).

.. [BS1996] Eric Bach, Jeffrey Shallit. *Algorithmic Number Theory,
            Vol. 1: Efficient Algorithms*. MIT Press, 1996. ISBN
            978-0262024051.

.. [BS2003] \I. Bouyukliev and J. Simonis, Some new results on optimal
            codes over `F_5`, Designs, Codes and Cryptography 30,
            no. 1 (2003): 97-111,
            http://www.moi.math.bas.bg/moiuser/~iliya/pdf_site/gf5srev.pdf.

.. [BS2011] \E. Byrne and A. Sneyd, On the Parameters of Codes with
            Two Homogeneous Weights. WCC 2011-Workshop on coding and
            cryptography,
            pp. 81-90. 2011. https://hal.inria.fr/inria-00607341/document

.. [BSS2009] David Bremner, Mathieu Dutour Sikiric, Achill Schuermann:
             Polyhedral representation conversion up to symmetries,
             Proceedings of the 2006 CRM workshop on polyhedral
             computation, AMS/CRM Lecture Notes, 48 (2009),
             45-71. http://arxiv.org/abs/math/0702239

.. [BSV2010] \M. Bolt, S. Snoeyink, E. Van Andel. "Visual
             representation of the Riemann map and Ahlfors map via the
             Kerzman-Stein equation". Involve 3-4 (2010), 405-420.

.. [BW1996] Anders Bjorner and Michelle L. Wachs. *Shellable nonpure
            complexes and posets. I*. Trans. of
            Amer. Math. Soc. **348** No. 4. (1996)

.. [BZ01] \A. Berenstein, A. Zelevinsky
          *Tensor product multiplicities, canonical bases
          and totally positive varieties*
          Invent. Math. **143** No. 1. (2002), 77-128.

.. _ref-C:

**C**

.. [CB2007] Nicolas Courtois, Gregory V. Bard: Algebraic Cryptanalysis
            of the Data Encryption Standard, In 11-th IMA Conference,
            Cirencester, UK, 18-20 December 2007, Springer
            LNCS 4887. See also http://eprint.iacr.org/2006/402/.

.. [CDL2015] \A. Canteaut, Sebastien Duval, Gaetan Leurent
             *Construction of Lightweight S-Boxes using Feistel and
             MISTY Structures*; in Proceedings of SAC 2015; LNCS 9566;
             pp. 373-393; Springer-Verlag 2015; available at
             http://eprint.iacr.org/2015/711.pdf

.. [CE2001] Raul Cordovil and Gwihen Etienne. *A note on the
            Orlik-Solomon algebra*. Europ. J. Combinatorics. **22**
            (2001). pp. 165-170. http://www.math.ist.utl.pt/~rcordov/Ce.pdf

.. [Cer1994] \D. P. Cervone, "Vertex-minimal simplicial immersions of
             the Klein bottle in three-space", Geom. Ded. 50 (1994)
             117-141,
             http://www.math.union.edu/~dpvc/papers/1993-03.kb/vmkb.pdf.

.. [CEW2011] Georgios Chalkiadakis, Edith Elkind, and Michael
             Wooldridge. *Computational Aspects of Cooperative Game
             Theory*. Morgan & Claypool Publishers, (2011). ISBN
             9781608456529, :doi:`10.2200/S00355ED1V01Y201107AIM016`.

.. [CGW2013] Daniel Cabarcas, Florian Göpfert, and Patrick
             Weiden. Provably Secure LWE-Encryption with Uniform
             Secret. Cryptology ePrint Archive, Report 2013/164. 2013.
             2013/164. http://eprint.iacr.org/2013/164

.. [CGMRV16] A. Conte, R. Grossi, A. Marino, R. Rizzi, L. Versari,
             "Directing Road Networks by Listing Strong Orientations.",
             Combinatorial Algorithms, Proceedings of 27th International Workshop,
             IWOCA 2016, August 17-19, 2016, pages 83--95.

.. [Ch2012] Cho-Ho Chu. *Jordan Structures in Geometry and
            Analysis*. Cambridge University Press, New
            York. 2012. IBSN 978-1-107-01617-0.

.. [Cha92] Chameni-Nembua C. and Monjardet B.
           *Les Treillis Pseudocomplémentés Finis*
           Europ. J. Combinatorics (1992) 13, 89-107.

.. [Cha2006] Ruth Charney. *An introduction to right-angled Artin
             groups*. http://people.brandeis.edu/~charney/papers/RAAGfinal.pdf,
             :arxiv:`math/0610668`.

.. [ChenDB] Eric Chen, Online database of two-weight codes,
            http://moodle.tec.hkr.se/~chen/research/2-weight-codes/search.php

.. [CK1999] David A. Cox and Sheldon Katz. *Mirror symmetry and
            algebraic geometry*, volume 68 of *Mathematical Surveys
            and Monographs*. American Mathematical Society,
            Providence, RI, 1999.

.. [CK2001] \M. Casella and W. Kühnel, "A triangulated K3 surface with
            the minimum number of vertices", Topology 40 (2001),
            753--772.

.. [CK2015] \J. Campbell and V. Knight. *On testing degeneracy of
            bi-matrix
            games*. http://vknight.org/unpeudemath/code/2015/06/25/on_testing_degeneracy_of_games/ (2015)

.. [CL2013] Maria Chlouveraki and Sofia Lambropoulou. *The
            Yokonuma-Hecke algebras and the HOMFLYPT
            polynomial*. (2015) :arxiv:`1204.1871v4`.

.. [CLRS2001] Thomas H. Cormen, Charles E. Leiserson, Ronald L. Rivest
              and Clifford Stein, *Section 22.4: Topological sort*,
              Introduction to Algorithms (2nd ed.), MIT Press and
              McGraw-Hill, 2001, 549-552, ISBN 0-262-03293-7.

.. [CLS2011] David A. Cox, John Little, and Hal Schenck. *Toric
             Varieties*. Volume 124 of *Graduate Studies in
             Mathematics*. American Mathematical Society, Providence,
             RI, 2011.

.. [CMO2011] \C. Chun, D. Mayhew, J. Oxley, A chain theorem for
             internally 4-connected binary matroids. J. Combin. Theory
             Ser. B 101 (2011), 141-189.

.. [CMO2012] \C. Chun, D. Mayhew, J. Oxley,  Towards a splitter
             theorem for internally 4-connected binary
             matroids. J. Combin. Theory Ser. B 102 (2012), 688-700.

.. [CMR2005] C\. Cid, S\. Murphy, M\. Robshaw *Small Scale Variants of
             the AES*\; in Proceedings of Fast Software Encryption
             2005\; LNCS 3557\; Springer Verlag 2005\; available at
             http://www.isg.rhul.ac.uk/~sean/smallAES-fse05.pdf

.. [CMR2006] C\. Cid, S\. Murphy, and M\. Robshaw *Algebraic Aspects
             of the Advanced Encryption Standard*\; Springer Verlag
             2006

.. [CMT2003] \A. M. Cohen, S. H. Murray, D. E. Talyor.
             *Computing in groups of Lie type*.
             Mathematics of Computation. **73** (2003), no 247. pp. 1477--1498.
             http://www.win.tue.nl/~amc/pub/papers/cmt.pdf

.. [Co1984] \J. Conway, Hexacode and tetracode - MINIMOG and
            MOG. *Computational group theory*, ed. M. Atkinson,
            Academic Press, 1984.

.. [Coh1993] Henri Cohen. A Course in Computational Number
             Theory. Graduate Texts in Mathematics 138. Springer, 1993.

.. [Coh2007] Henri Cohen, Number Theory,
             Volume II.  Graduate Texts in Mathematics 240. Springer, 2007.

.. [Col2013] Julia Collins. *An algorithm for computing the Seifert
             matrix of a link from a braid
             representation*. (2013). http://www.maths.ed.ac.uk/~jcollins/SeifertMatrix/SeifertMatrix.pdf

.. [Con] Keith Conrad, Groups of order 12,
         http://www.math.uconn.edu/~kconrad/blurbs/grouptheory/group12.pdf,
         accessed 21 October 2009.

.. [CP2001] John Crisp and Luis Paris. *The solution to a conjecture
            of Tits on the subgroup generated by the squares of the
            generators of an Artin group*. Invent. Math. **145**
            (2001). No 1, 19-36. :arxiv:`math/0003133`.

.. [CPdA2014] Maria Chlouveraki and Loic Poulain
              d'Andecy. *Representation theory of the Yokonuma-Hecke
              algebra*. (2014) :arxiv:`1302.6225v2`.

.. [CR1962] Curtis, Charles W.; Reiner, Irving "Representation theory
            of finite groups and associative algebras." Pure and
            Applied Mathematics, Vol. XI Interscience Publishers, a
            division of John Wiley & Sons, New York-London 1962, pp
            545--547

.. [Cre1997] \J. E. Cremona, *Algorithms for Modular Elliptic
             Curves*. Cambridge University Press, 1997.

.. [Cre2003] Cressman, Ross. *Evolutionary dynamics and extensive form
            games*. MIT Press, 2003.

.. [Crossproduct] Algebraic Properties of the Cross Product
                  :wikipedia:`Cross_product`

.. [CS1986] \J. Conway and N. Sloane. *Lexicographic codes:
            error-correcting codes from game theory*, IEEE
            Trans. Infor. Theory **32** (1986) 337-348.

.. [Cu1984] \R. Curtis, The Steiner system `S(5,6,12)`, the Mathieu
            group `M_{12}`, and the kitten. *Computational group
            theory*, ed. M. Atkinson, Academic Press, 1984.

.. [Cun1986] \W. H. Cunningham, Improved Bounds for Matroid Partition
             and Intersection Algorithms. SIAM Journal on Computing
             1986 15:4, 948-957

.. _ref-D:

**D**

.. [Dat2007] Basudeb Datta, "Minimal triangulations of
             manifolds", J. Indian Inst. Sci. 87 (2007), no. 4,
             429-449.

.. [Dav1997] B.A. Davey, H.A. Priestley,
             *Introduction to Lattices and Order*,
             Cambridge University Press, 1997.

.. [DCSW2008] \C. De Canniere, H. Sato, D. Watanabe,
              *Hash Function Luffa: Specification*; submitted to
              NIST SHA-3 Competition, 2008. Available at
              http://www.sdl.hitachi.co.jp/crypto/luffa/

.. [Dec1998] W. Decker and T. de Jong. Groebner Bases and Invariant
             Theory in Groebner Bases and Applications. London
             Mathematical Society Lecture Note Series No. 251. (1998)
             61--89.

.. [DEMS2016] \C. Dobraunig, M. Eichlseder, F. Mendel, and M. Schläffer,
              *Ascon v1.2*; in CAESAR Competition, (2016).

.. [DDLL2013] Léo Ducas, Alain Durmus, Tancrède Lepoint and Vadim
              Lyubashevsky. *Lattice Signatures and Bimodal
              Gaussians*; in Advances in Cryptology – CRYPTO 2013;
              Lecture Notes in Computer Science Volume 8042, 2013, pp
              40-56 http://www.di.ens.fr/~lyubash/papers/bimodal.pdf

.. [De1973] \P. Delsarte, An algebraic approach to the association
            schemes of coding theory, Philips Res. Rep., Suppl.,
            vol. 10, 1973.

.. [De1974] \M. Demazure, Desingularisation des varietes de Schubert,
            Ann. E. N. S., Vol. 6, (1974), p. 163-172

.. [Deh2011] \P. Dehornoy, Le probleme d'isotopie des tresses, in
             Leçons mathématiques de Bordeaux, vol. 4, pages 259-300,
             Cassini (2011).

.. [deG2000] Willem A. de Graaf. *Lie Algebras: Theory and Algorithms*.
             North-Holland Mathematical Library. (2000).
             Elsevier Science B.V.

.. [Deo1987a] \V. Deodhar, A splitting criterion for the Bruhat
              orderings on Coxeter groups. Comm. Algebra,
              15:1889-1894, 1987.

.. [Deo1987b] \V.V. Deodhar, On some geometric aspects of Bruhat
              orderings II. The parabolic analogue of Kazhdan-Lusztig
              polynomials, J. Alg. 111 (1987) 483-506.

.. [DGRB2010] David Avis, Gabriel D. Rosenberg, Rahul Savani, Bernhard
              von Stengel. *Enumeration of Nash equilibria for
              two-player games.*
              http://www.maths.lse.ac.uk/personal/stengel/ETissue/ARSvS.pdf (2010)

.. [DHSW2003] Dumas, Heckenbach, Saunders, Welker, "Computing
              simplicial homology based on efficient Smith normal form
              algorithms," in "Algebra, geometry, and software
              systems" (2003), 177-206.

.. [DI1989]  Dan Gusfield and Robert W. Irving. *The stable marriage
             problem: structure and algorithms*. Vol. 54. Cambridge:
             MIT press, 1989.

.. [DI1995] \F. Diamond and J. Im, Modular forms and modular curves.
            In: V. Kumar Murty (ed.), Seminar on Fermat's Last Theorem
            (Toronto, 1993-1994), 39-133.  CMS Conference
            Proceedings 17.  American Mathematical Society, 1995.

.. [Di2000] \L. Dissett, Combinatorial and computational aspects of
            finite geometries, 2000,
            https://tspace.library.utoronto.ca/bitstream/1807/14575/1/NQ49844.pdf

.. [DLHK2007] \J. A. De Loera, D. C. Haws, M. Köppe, Ehrhart
              polynomials of matroid polytopes and
              polymatroids. Discrete & Computational Geometry, Volume
              42, Issue 4. :arxiv:`0710.4346`,
              :doi:`10.1007/s00454-008-9120-8`

.. [DLMF-Bessel] \F. W. J. Olver and L. C. Maximon: 10. Bessel
                 Functions, in NIST Digital Library of Mathematical
                 Functions. http://dlmf.nist.gov/10

.. [DLMF-Error] \N. M. Temme: 7. Error Functions, Dawson’s and Fresnel
                 Integrals, in NIST Digital Library of Mathematical
                 Functions. http://dlmf.nist.gov/7

.. [DLMF-Struve] \R. B. Paris: 11. Struve and Related Functions, in
                 NIST Digital Library of Mathematical
                 Functions. http://dlmf.nist.gov/11

.. [DLRS2010] De Loera, Rambau and Santos, "Triangulations: Structures
              for Algorithms and Applications", Algorithms and
              Computation in Mathematics, Volume 25, Springer, 2011.

.. [DN1990] Claude Danthony and Arnaldo Nogueira "Measured foliations
            on nonorientable surfaces", Annales scientifiques de
            l'Ecole Normale Superieure, Ser. 4, 23, no. 3 (1990) p
            469-494

.. [Do2009] \P. Dobcsanyi et
            al. DesignTheory.org. http://designtheory.org/database/

.. [DPV2001] \J. Daemen, M. Peeters, and G. Van Assche,
             *Bitslice ciphers and power analysis attacks*; in FSE, (2000), pp. 134-149.

.. [DP2008] Jean-Guillaume Dumas and Clement Pernet. Memory efficient
            scheduling of Strassen-Winograd's matrix multiplication
            algorithm. arXiv:0707.2347v1, 2008.

.. [DPVAR2000] \J. Daemen, M. Peeters, G. Van Assche, and V. Rijmen,
               *Nessie proposal: NOEKEON*; in First Open NESSIE Workshop, (2000).

.. [DR2002] Joan Daemen, Vincent Rijmen. *The Design of
            Rijndael. Springer-Verlag Berlin Heidelberg, 2002.

.. [Dro1987] Carl Droms. *Isomorphisms of graph groups*. Proc. of the
             Amer. Math. Soc. **100**
             (1987). No 3. http://educ.jmu.edu/~dromscg/vita/preprints/Isomorphisms.pdf

.. [Du2003] \I. Duursma, "Extremal weight enumerators and
            ultraspherical polynomials", Discrete Mathematics 268
            (2003), 103–127.

.. [Du2009] Du Ye. *On the Complexity of Deciding Degeneracy in
            Games*. http://arxiv.org/pdf/0905.3012v1.pdf (2009)

.. [DW1995] Andreas W.M. Dress and Walter Wenzel, *A Simple Proof of
            an Identity Concerning Pfaffians of Skew Symmetric
            Matrices*, Advances in Mathematics, volume 112, Issue 1,
            April 1995,
            pp. 120-134. http://www.sciencedirect.com/science/article/pii/S0001870885710298

.. [DW2007] \I. Dynnikov and B. Wiest, On the complexity of
            braids, J. Europ. Math. Soc. 9 (2007)

.. _ref-E:

**E**

.. [Eb1989] \W. Eberly, "Computations for algebras and group
            representations". Ph.D. Thesis, University of
            Toronto, 1989. http://www.cpsc.ucalgary.ca/~eberly/Research/Papers/phdthesis.pdf

.. [Ed1974] \A. R. Edmonds, 'Angular Momentum in Quantum Mechanics',
            Princeton University Press (1974)

.. [Eh2013] Ehrhardt, Wolfgang. "The AMath and DAMath Special
            Functions: Reference Manual and Implementation Notes,
            Version
            1.3". 2013. http://www.wolfgang-ehrhardt.de/specialfunctions.pdf.

.. [EM2001] Pavel Etingof and Xiaoguang Ma.
            *Lecture notes on Cherednik algebras*.
            http://www-math.mit.edu/~etingof/73509.pdf :arXiv:`1001.0432`.

.. [EP2013] David Einstein, James Propp. *Combinatorial,
            piecewise-linear, and birational homomesy for products of
            two chains*. :arxiv:`1310.5294v1`.

.. [EP2013b] David Einstein, James Propp. *Piecewise-linear and
             birational toggling*. Extended abstract for
             FPSAC 2014. http://faculty.uml.edu/jpropp/fpsac14.pdf

.. [ERH2015] Jorge Espanoza and Steen Ryom-Hansen. *Cell structures
             for the Yokonuma-Hecke algebra and the algebra of braids
             and ties*. (2015) :arxiv:`1506.00715`.

.. [ESSS2012] \D. Engels, M.-J. O. Saarinen, P. Schweitzer, and E. M. Smith,
              *The Hummingbird-2 lightweight authenticated encryption algorithm*; in
              RFIDSec, (2011), pp. 19-31.

.. [ETS2006a] ETSI/Sage,
              *Specification of the 3GPP Confidentiality and Integrity Algorithms
              UEA2 & UIA2*; in Document 5: Design and Evaluation Report, (2006).

.. [ETS2011] ETSI/Sage,
             *Specification of the 3GPP Confidentiality and Integrity Algorithms
             128-EEA3 & 128-EIA3*; in Document 4: Design and Evaluation Report, (2011).

.. [Ewa1996] Ewald, "Combinatorial Convexity and Algebraic Geometry",
             vol. 168 of Graduate Texts in Mathematics, Springer, 1996

.. [EZ1950] \S. Eilenberg and J. Zilber, "Semi-Simplicial Complexes
            and Singular Homology", Ann. Math. (2) 51 (1950), 499-513.

.. _ref-F:

**F**

.. [Fe1997] Stefan Felsner, "On the Number of Arrangements of
            Pseudolines", Proceedings SoCG 96, 30-37. Discrete &
            Computational Geometry 18 (1997),
            257-267. http://page.math.tu-berlin.de/~felsner/Paper/numarr.pdf

.. [Fe2012] Hans L. Fetter, "A Polyhedron Full of Surprises",
            Mathematics Magazine 85 (2012), no. 5, 334-342.

.. [Fed2015] Federal Agency on Technical Regulation and Metrology (GOST),
             GOST R 34.12-2015, (2015)

.. [Feu2009] \T. Feulner. The Automorphism Groups of Linear Codes and
             Canonical Representatives of Their Semilinear Isometry
             Classes. Advances in Mathematics of Communications 3 (4),
             pp. 363-383, Nov 2009

.. [Feu2013] Feulner, Thomas, "Eine kanonische Form zur Darstellung
             aequivalenter Codes -- Computergestuetzte Berechnung und
             ihre Anwendung in der Codierungstheorie, Kryptographie
             und Geometrie", Dissertation, University of
             Bayreuth, 2013.

.. [FM2014] Cameron Franc and Marc Masdeu, "Computing fundamental
            domains for the Bruhat-Tits tree for GL_2(Qp), p-adic
            automorphic forms, and the canonical embedding of Shimura
            curves". LMS Journal of Computation and Mathematics
            (2014), volume 17, issue 01, pp. 1-23.

.. [FOS2010] \G. Fourier, M. Okado, A. Schilling. *Perfectness of
             Kirillov-Reshetikhin crystals for nonexceptional types*.
             Contemp. Math. 506 (2010) 127-143 ( :arxiv:`0811.1604` )

.. [FP1996] Komei Fukuda, Alain Prodon: Double Description Method
            Revisited, Combinatorics and Computer Science, volume 1120
            of Lecture Notes in Computer Science, page
            91-111. Springer (1996)

.. [FR1985] Friedl, Katalin, and Lajos Rónyai. "Polynomial time
            solutions of some problems of computational
            algebra". Proceedings of the seventeenth annual ACM
            symposium on Theory of computing. ACM, 1985.

.. [FST2012] \A. Felikson, \M. Shapiro, and \P. Tumarkin, *Cluster Algebras of
            Finite Mutation Type Via Unfoldings*, Int Math Res Notices (2012)
            2012 (8): 1768-1804.

.. [Fu1993] Wiliam Fulton, *Introduction to Toric Varieties*,
            Princeton University Press, 1993.

.. [FY2004] Eva Maria Feichtner and Sergey Yuzvinsky. *Chow rings of
            toric varieties defined by atomic lattices*. Inventiones
            Mathematicae. **155** (2004), no. 3, pp. 515-536.

.. [FZ2007] \S. Fomin and \A. Zelevinsky, *Cluster algebras IV. Coefficients*,
            Compos. Math. 143 (2007), no. 1, 112-164.

.. _ref-G:

**G**

.. [Ga02] Shuhong Gao, A new algorithm for decoding Reed-Solomon
          Codes, January 31, 2002

.. [Gambit] Richard D. McKelvey, Andrew M. McLennan, and
            Theodore L. Turocy, *Gambit: Software Tools for Game
            Theory, Version 13.1.2.*. http://www.gambit-project.org
            (2014).

.. [GDR1999] \R. González-Díaz and P. Réal, *A combinatorial method
             for computing Steenrod squares* in J. Pure Appl. Algebra
             139 (1999), 89-108.

.. [GDR2003] \R. González-Díaz and P. Réal, *Computation of cohomology
             operations on finite simplicial complexes* in Homology,
             Homotopy and Applications 5 (2003), 83-93.

.. [GG2012] Jim Geelen and Bert Gerards, Characterizing graphic
            matroids by a system of linear equations,
            submitted, 2012. Preprint:
            http://www.gerardsbase.nl/papers/geelen_gerards=testing-graphicness%5B2013%5D.pdf

.. [GGD2011] \E. Girondo, \G. Gonzalez-Diez, *Introduction to Compact
             Riemann surfaces and Dessins d'enfant*, (2011)
             London Mathematical Society, Student Text 79.

.. [GGNS2013] \B. Gerard, V. Grosso, M. Naya-Plasencia, and F.-X. Standaert,
              *Block ciphers that are easier to mask: How far can we go?*; in
              CHES, (2013), pp. 383-399.

.. [GGOR2003] V. Ginzberg, N. Guay, E. Opdam, R. Rouquier.
              *On the category `\mathcal{O}` for rational Cherednik algebras*.
              Invent. Math. **154** (2003). :arxiv:`math/0212036`.

.. [GHJV1994] \E. Gamma, R. Helm, R. Johnson, J. Vlissides, *Design
              Patterns: Elements of Reusable Object-Oriented
              Software*. Addison-Wesley (1994). ISBN 0-201-63361-2.

.. [GK2013] Roland Grinis and Alexander Kasprzyk, Normal forms of
            convex lattice polytopes, arXiv:1301.6641

.. [GKZ1994] Gelfand, I. M.; Kapranov, M. M.; and
             Zelevinsky, A. V. "Discriminants, Resultants and
             Multidimensional Determinants" Birkhauser 1994

.. [GL1996] \G. Golub and C. van Loan. *Matrix Computations*. 3rd
            edition, Johns Hopkins Univ. Press, 1996.

.. [GLSVJGK2014] \V. Grosso, G. Leurent, F.-X. Standaert, K. Varici,
                 \F. D. A. Journault, L. Gaspar, and S. Kerckhof,
                 *SCREAM & iSCREAM Side-Channel Resistant Authenticated Encryption
                 with Masking*; in CAESAR Competition, (2014).

.. [GM2002] Daniel Goldstein and Andrew Mayer. On the equidistribution
            of Hecke points. Forum Mathematicum, 15:2, pp. 165--189,
            De Gruyter, 2003.

.. [GNL2011] \Z. Gong, S. Nikova, and Y. W. Law,
             *KLEIN: A new family of lightweight block ciphers*; in
             RFIDSec, (2011), p. 1-18.

.. [Go1967] Solomon Golomb, Shift register sequences, Aegean Park
            Press, Laguna Hills, Ca, 1967

.. [God1968] \R. Godement: *Algebra*, Hermann (Paris) / Houghton Mifflin
             (Boston) (1968)

.. [Gor1980] Daniel Gorenstein, Finite Groups (New York: Chelsea
             Publishing, 1980)

.. [Gor2009] Alexey G. Gorinov, "Combinatorics of double cosets and
             fundamental domains for the subgroups of the modular
             group", preprint :arxiv:`0901.1340`


.. [GPV2008] Craig Gentry, Chris Peikert, Vinod Vaikuntanathan. *How
             to Use a Short Basis: Trapdoors for Hard Lattices and New
             Cryptographic
             Constructions*. STOC 2008. http://www.cc.gatech.edu/~cpeikert/pubs/trap_lattice.pdf

.. [GR2001] \C.Godsil and G.Royle, *Algebraic Graph Theory*. Graduate
            Texts in Mathematics, Springer, 2001.

.. [Gr2007] \J. Green, Polynomial representations of `GL_n`, Springer
            Verlag, 2007.

.. [GR2013] Darij Grinberg, Tom Roby. *Iterative properties of
            birational rowmotion
            I*. http://web.mit.edu/~darij/www/algebra/skeletal.pdf

.. [GrS1967] Grunbaum and Sreedharan, "An enumeration of simplicial
             4-polytopes with 8 vertices", J. Comb. Th. 2,
             437-465 (1967)

.. [GS1999] Venkatesan Guruswami and Madhu Sudan, Improved Decoding of
            Reed-Solomon Codes and Algebraic-Geometric Codes, 1999

.. [GT1996] \P. Gianni and B. Trager. "Square-free algorithms in
            positive characteristic". Applicable Algebra in Engineering,
            Communication and Computing, 7(1), 1-14 (1996)

.. [GT2014] \M.S. Gowda and J. Tao. On the bilinearity rank of a
            proper cone and Lyapunov-like
            transformations. Mathematical Programming, 147 (2014)
            155-170.

.. [Gu] GUAVA manual, http://www.gap-system.org/Packages/guava.html

.. [GZ1983] Greene; Zaslavsky, "On the Interpretation of Whitney
            Numbers Through Arrangements of Hyperplanes, Zonotopes,
            Non-Radon Partitions, and Orientations of
            Graphs". Transactions of the American Mathematical
            Society, Vol. 280, No. 1. (Nov., 1983), pp. 97-126.

.. _ref-H:

**H**

.. [Ha2005] Gerhard Haring. [Online] Available:
            http://osdir.com/ml/python.db.pysqlite.user/2005-11/msg00047.html

.. [Hac2016] M. Hachimori. http://infoshako.sk.tsukuba.ac.jp/~hachi/math/library/dunce_hat_eng.html

.. [Hat2002] Allen Hatcher, "Algebraic Topology", Cambridge University
             Press (2002).

.. [He2002] \H. Heys *A Tutorial on Linear and Differential
            Cryptanalysis* ; 2002' available at
            http://www.engr.mun.ca/~howard/PAPERS/ldc_tutorial.pdf

.. [Hes2002] \F. Hess, "Computing Riemann-Roch spaces in algebraic
             function fields and related topics," J. Symbolic
             Comput. 33 (2002), no. 4, 425--445.

.. [Hig2008] \N. J. Higham, "Functions of matrices: theory and computation",
             Society for Industrial and Applied Mathematics (2008).

.. [HJ2004] Tom Hoeholdt and Joern Justesen, A Course In
            Error-Correcting Codes, EMS, 2004

.. [HKOTY1999] \G. Hatayama, A. Kuniba, M. Okado, T. Tagaki, and Y. Yamada,
               *Remarks on fermionic formula*. Contemp. Math., **248** (1999).

.. [HKP2010] \T. J. Haines, R. E. Kottwitz, A. Prasad, Iwahori-Hecke
             Algebras, J. Ramanujan Math. Soc., 25 (2010),
             113--145. :arxiv:`0309168v3` :mathscinet:`MR2642451`

.. [HL2014] Thomas Hamilton and David Loeffler, "Congruence testing
            for odd modular subgroups", LMS J. Comput. Math. 17
            (2014), no. 1, 206-208, :doi:`10.1112/S1461157013000338`.

.. [Hli2006] Petr Hlineny, "Equivalence-free exhaustive generation of
             matroid representations", Discrete Applied Mathematics
             154 (2006), pp. 1210-1222.

.. [HLY2002] Yi Hu, Chien-Hao Liu, and Shing-Tung Yau. Toric morphisms
             and fibrations of toric Calabi-Yau
             hypersurfaces. *Adv. Theor. Math. Phys.*,
             6(3):457-506, 2002. arXiv:math/0010082v2 [math.AG].

.. [Hoc] Winfried Hochstaettler, "About the Tic-Tac-Toe Matroid",
         preprint.

.. [HP2003] \W. C. Huffman, V. Pless, Fundamentals of Error-Correcting
            Codes, Cambridge Univ. Press, 2003.

.. [HP2016] \S. Hopkins, D. Perkinson. "Bigraphical
            Arrangements". Transactions of the American Mathematical
            Society 368 (2016), 709-725. :arxiv:`1212.4398`

.. [HPS2008] \J. Hoffstein, J. Pipher, and J.H. Silverman. *An
             Introduction to Mathematical
             Cryptography*. Springer, 2008.

.. [HOLM2016] Tristan Holmes and \J. \B. Nation,
              *Inflation of finite lattices along all-or-nothing sets*.
              http://www.math.hawaii.edu/~jb/inflation.pdf

.. [HR2016]  Clemens Heuberger and Roswitha Rissner, "Computing
             `J`-Ideals of a Matrix Over a Principal Ideal Domain",
             :arxiv:`1611.10308`, 2016.

.. [HRT2000] \R.B. Howlett, L.J. Rylands, and D.E. Taylor.
             *Matrix generators for exceptional groups of Lie type*.
             J. Symbolic Computation. **11** (2000).
             http://www.maths.usyd.edu.au/u/bobh/hrt.pdf

.. [Hsu1996] Tim Hsu, "Identifying congruence subgroups of the modular
             group", Proc. AMS 124, no. 5, 1351-1359 (1996)

.. [Hsu1997] Tim Hsu, "Permutation techniques for coset
             representations of modular subgroups", in L. Schneps
             (ed.), Geometric Galois Actions II: Dessins d'Enfants,
             Mapping Class Groups and Moduli, volume 243 of LMS
             Lect. Notes, 67-77, Cambridge Univ. Press (1997)

.. [Huy2005] \D. Huybrechts : *Complex Geometry*, Springer (Berlin)
             (2005).

.. _ref-I:

**I**

.. [IR1990] \K. Ireland and M. Rosen, *A Classical Introduction to
            Modern Number Theory*, Springer-Verlag, GTM volume
            84, 1990.

.. [ISSK2009] \M. Izadi, B. Sadeghiyan, S. S. Sadeghian, H. A. Khanooki,
              *MIBS: A new lightweight block cipher*; in
              CANS, (2009), pp. 334-348.

.. [Iwa1964] \N. Iwahori, On the structure of a Hecke ring of a
             Chevalley group over a finite
             field,  J. Fac. Sci. Univ. Tokyo Sect. I, 10 (1964),
             215--236 (1964). :mathscinet:`MR0165016`

.. [Iwa1972] \K. Iwasawa, *Lectures on p-adic L-functions*, Princeton
             University Press, 1972.

.. _ref-J:

**J**

.. [Ja1971] \N. Jacobson. *Exceptional Lie Algebras*. Marcel Dekker,
            Inc. New York. 1971. IBSN No. 0-8247-1326-5.

.. [JL2009] Nicolas Jacon and Cedric Lecouvey.
            *Kashiwara and Zelevinsky involutions in affine type A*.
            Pac. J. Math. 243(2):287-311 (2009).

.. [Joh1990] \D.L. Johnson. *Presentations of Groups*. Cambridge
             University Press. (1990).

.. [Jon1987] \V. Jones, Hecke algebra representations of braid groups
             and link polynomials.  Ann. of Math. (2) 126 (1987),
             no. 2, 335--388. :doi:`10.2307/1971403`
             :mathscinet:`MR0908150`

.. [Jon2005] \V. Jones, The Jones
             Polynomial, 2005. https://math.berkeley.edu/~vfr/jones.pdf

.. [Joy2004] \D. Joyner, Toric codes over finite fields, Applicable
             Algebra in Engineering, Communication and Computing, 15,
             (2004), p. 63-79.

.. [Joy2006] \D. Joyner, *On quadratic residue codes and hyperelliptic
             curves*, (preprint 2006)

.. [JPdA15] \N. Jacon and L. Poulain d'Andecy. *An isomorphism theorem
            for Yokonuma-Hecke algebras and applications to link
            invariants*. (2015) :arxiv:`1501.06389v3`.

.. _ref-K:

**K**

.. [Ka1990] Victor G. Kac. *Infinite-dimensional Lie Algebras*. Third
            edition. Cambridge University Press, Cambridge, 1990.

.. [Kal1992] \B. Kaliski,
             *The MD2 message-digest algorithm*; in
             RFS 1319, (1992).

.. [Ka1993] Masaki Kashiwara, The crystal base and Littelmann's
            refined Demazure character formula, Duke Math. J. 71
            (1993), no. 3, 839--858.

.. [Kal1980] \T. Kaliath, "Linear Systems", Prentice-Hall, 1980,
             383--386.

.. [Kam2007] Joel Kamnitzer,
             *The crystal structure on the set of Mirković-Vilonen polytopes*,
             Adv. Math. **215** (2007), 66-93.

.. [Kam2010] Joel Kamnitzer, *Mirković-Vilonen cycles and polytopes*,
             Ann. Math. (2) **171** (2010), 731-777.

.. [Kan1958] \D. M. Kan, *A combinatorial definition of homotopy
             groups*, Ann. Math. (2) 67 (1958), 282-312.

.. [KB1983] \W. Kühnel and T. F. Banchoff, "The 9-vertex complex
            projective plane", Math. Intelligencer 5 (1983), no. 3,
            11-22.

.. [Ke1991] \A. Kerber. Algebraic combinatorics via finite group
            actions, 2.2 p. 70. BI-Wissenschaftsverlag,
            Mannheim, 1991.

.. [Ke2008] \B. Keller, *Cluster algebras, quiver representations
            and triangulated categories*, :arXiv:`0807.1960`.

.. [KK1995] Victor Klee and Peter Kleinschmidt,
            *Convex polytopes and related complexes.*, in \R. L. Graham,
            \M. Grötschel, \L Lovász, *Handbook of combinatorics*,
            Vol. 1, Chapter 18, 1995

<<<<<<< HEAD
.. [KKPSSSYYLLCHH2004] \D. Kwon, J. Kim, S. Park, S. H. Sung, Y. Sohn,
                       \J. H. Song, Y. Yeom, E-J. Yoon, S. Lee, J. Lee,
                       \S. Chee, D. Han, and J. Hong,
                       *New block cipher: ARIA*; in ICISC, (2004), pp. 432-445.
=======
.. [KKMMNN1992] S-J. Kang, M. Kashiwara, K. C. Misra, T. Miwa, T. Nakashima,
                and A. Nakayashiki. *Affine crystals and vertex models*.
                Int. J. Mod. Phys. A, **7** (suppl. 1A), (1992) pp. 449-484.
>>>>>>> e42b8600

.. [KL2008] Chris Kurth and Ling Long, "Computations with finite index
            subgroups of `{\rm PSL}_2(\ZZ)` using Farey symbols",
            Advances in algebra and combinatorics, 225--242, World
            Sci. Publ., Hackensack, NJ, 2008. Preprint version:
            :arxiv:`0710.1835`

<<<<<<< HEAD
.. [KLLRSY2014] \E. B. Kavun, M. M. Lauridsen, G. Leander, C. Rechberger,
                \P. Schwabe, and T. Yalcin, *Prost v1*; CAESAR Competition, (2014).

.. [KLPR2010] \L. R. Knudsen, G. Leander, A. Poschmann, and M. J. B. Robshaw,
              *PRINTcipher: A block cipher for IC-printing*; in
              CHES, (2010), pp. 16-32.

.. [KMAUTOM2000] Masayuki Kanda, Shiho Moriai, Kazumaro Aoki, Hiroki Ueda,
                 Youichi Takashima, Kazuo Ohta, and Tsutomu Matsumoto,
                 *E2 – a new 128-bit block cipher*; in IEICE Transactions on
                 Fundamentals of Electronics, Communications and Computer Sciences,
                 E83-A(1):48–59, 12 2000.
=======
.. [KLS2013] Allen Knutson, Thomas Lam, and David Speyer.
             *Positroid Varieties: Juggling and Geometry*
             Compositio Mathematica, **149** (2013), no. 10.
             :arXiv:`1111.3660`.
>>>>>>> e42b8600

.. [KMM2004] Tomasz Kaczynski, Konstantin Mischaikow, and Marian
             Mrozek, "Computational Homology", Springer-Verlag (2004).

.. [KMN2012] On the trace of the antipode and higher
             indicators. Yevgenia Kashina and Susan Montgomery and
             Richard Ng. Israel J. Math., v.188, 2012.

.. [KN1963] \S. Kobayashi & K. Nomizu : *Foundations of Differential
            Geometry*, vol. 1, Interscience Publishers (New York)
            (1963).

.. [KNS2011] Atsuo Kuniba and Tomoki Nakanishi and Junji Suzuki,
             `T`-*systems and* `Y`-*systems in integrable systems*.
             \J. Phys. A, **44** (2011), no. 10.

.. [KnotAtlas] The Knot atlas. http://katlas.org/wiki/Main_Page

.. [Knu1995] Donald E. Knuth, *Overlapping Pfaffians*,
             :arxiv:`math/9503234v1`.

.. [Knu2005] Lars R. Knudsen, *SMASH - A Cryptographic Hash Function*; in
             FSE'05, (2005), pp. 228-242.

.. [Kob1993] Neal Koblitz, *Introduction to Elliptic Curves and
             Modular Forms*.  Springer GTM 97, 1993.

.. [Koe1999] Wolfram Koepf: Effcient Computation of Chebyshev
             Polynomials in Computer Algebra Systems: A Practical
             Guide. John Wiley, Chichester (1999): 79-99.

.. [Koh2000] David Kohel, *Hecke Module Structure of Quaternions*, in
             Class Field Theory — Its Centenary and Prospect (Tokyo,
             1998), Advanced Studies in Pure Mathematics, 30,
             177-196, 2000.

.. [Koh2007] \A. Kohnert, Constructing two-weight codes with prescribed
             groups of automorphisms, Discrete applied mathematics 155,
             no. 11 (2007):
             1451-1457. http://linearcodes.uni-bayreuth.de/twoweight/

.. [KP2002] Volker Kaibel and Marc E. Pfetsch, "Computing the Face
            Lattice of a Polytope from its Vertex-Facet Incidences",
            Computational Geometry: Theory and Applications, Volume
            23, Issue 3 (November 2002), 281-290.  Available at
            http://portal.acm.org/citation.cfm?id=763203 and free of
            charge at http://arxiv.org/abs/math/0106043

.. [Kr1971] \D. Kraines, "On excess in the Milnor basis," Bull. London
            Math. Soc. 3 (1971), 363-365.

.. [KR2001] \J. Kahane and A. Ryba. *The hexad game*, Electronic
            Journal of Combinatorics, **8**
            (2001). http://www.combinatorics.org/Volume_8/Abstracts/v8i2r11.html

.. [KS1998] Maximilian Kreuzer and Harald Skarke, Classification of
            Reflexive Polyhedra in Three Dimensions,
            arXiv:hep-th/9805190

.. [KS2002] \A. Khare and U. Sukhatme. "Cyclic Identities Involving
            Jacobi Elliptic Functions",
            preprint 2002. :arxiv:`math-ph/0201004`

.. [KSV2011] Ian Kiming, Matthias Schuett and Helena Verrill, "Lifts
             of projective congruence groups", J. London
             Math. Soc. (2011) 83 (1): 96-120,
             :doi:`10.1112/jlms/jdq062`. Arxiv version:
             :arxiv:`0905.4798`.

.. [KT1986] \N. Kerzman and M. R. Trummer. "Numerical Conformal
            Mapping via the Szego kernel". Journal of Computational
            and Applied Mathematics, 14(1-2): 111--123, 1986.

.. [Kuh1987] \W. Kühnel, "Minimal triangulations of Kummer varieties",
             Abh. Math. Sem. Univ. Hamburg 57 (1987), 7-20.

.. [Kuh1995] Kuhnel, "Tight Polyhedral Submanifolds and Tight
             Triangulations" Lecture Notes in Mathematics Volume 1612,
             1995

.. [Kul1991] Ravi Kulkarni, "An arithmetic geometric method in the
             study of the subgroups of the modular group", American
             Journal of Mathematics 113 (1991), no 6, 1053-1133

.. [Kur2008] Chris Kurth, "K Farey package for Sage",
             http://wayback.archive-it.org/855/20100510123900/http://www.public.iastate.edu/~kurthc/research/index.html

.. [KZ2003] \M. Kontsevich, A. Zorich "Connected components of the
            moduli space of Abelian differentials with prescripebd
            singularities" Invent. math. 153, 631-678 (2003)

.. _ref-L:

**L**

.. [Lam2005] \T. Lam, Affine Stanley symmetric functions,
             Amer. J. Math.  128 (2006), no. 6, 1553--1586.

.. [Lam2008] \T. Lam. *Schubert polynomials for the affine
             Grassmannian*. J. Amer. Math. Soc., 2008.

.. [Lan2008] \E. Lanneau "Connected components of the strata of the
             moduli spaces of quadratic differentials", Annales
             sci. de l'ENS, serie 4, fascicule 1, 41, 1-56 (2008)

.. [Lau2011] Alan G.B. Lauder, "Computations with classical and p-adic
             modular forms", LMS J. of Comput. Math. 14 (2011),
             214-231.

.. [LdB1982] \A. Liberato de Brito, 'FORTRAN program for the integral
             of three spherical harmonics', Comput. Phys. Commun.,
             Volume 25, pp. 81-85 (1982)

.. [Lee1997] \J. M. Lee, *Riemannian Manifolds*, Springer (New York) (1997);
             :doi:`10.1007/b98852`

.. [Lee2011] \J. M. Lee, *Introduction to Topological Manifolds*, 2nd ed.,
             Springer (New York) (2011); :doi:`10.1007/978-1-4419-7940-7`

.. [Lee2013] \J. M. Lee, *Introduction to Smooth Manifolds*, 2nd ed.,
             Springer (New York) (2013); :doi:`10.1007/978-1-4419-9982-5`

.. [Lev2014] Lionel Levine. Threshold state and a conjecture of
             Poghosyan, Poghosyan, Priezzhev and Ruelle,
             Communications in Mathematical Physics.

.. [Lew2000] Robert Edward Lewand. *Cryptological Mathematics*. The
             Mathematical Association of America, 2000.

.. [Li1995] Peter Littelmann, Crystal graphs and Young
            tableaux, J. Algebra 175 (1995), no. 1, 65--87.

.. [Lic1997] William B. Raymond Lickorish. An Introduction to Knot
             Theory, volume 175 of Graduate Texts in
             Mathematics. Springer-Verlag, New York, 1997. ISBN
             0-387-98254-X

.. [Lim] \C. H. Lim,
         *CRYPTON: A New 128-bit Block Cipher*; available at
         http://next.sejong.ac.kr/~chlim/pub/cryptonv05.ps

.. [Lim2001] \C. H. Lim,
             *A Revised Version of CRYPTON: CRYPTON V1.0*; in FSE'01, pp. 31--45.


.. [Lin1999] J. van Lint, Introduction to coding theory, 3rd ed.,
             Springer-Verlag GTM, 86, 1999.

.. [LLYCL2005] \H. J. Lee, S. J. Lee, J. H. Yoon, D. H. Cheon, and J. I. Lee,
               *The SEED Encryption Algorithm*; in
               RFC 4269, (2005).

.. [LLZ2014] \K. Lee, \L. Li, and \A. Zelevinsky, *Greedy elements in rank 2
             cluster algebras*, Selecta Math. 20 (2014), 57-82.

.. [LM2006] Vadim Lyubashevsky and Daniele Micciancio. Generalized
            compact knapsacks are collision resistant. ICALP,
            pp. 144--155, Springer, 2006.

.. [LMR2010] \N. Linial, R. Meshulam and M. Rosenthal, "Sum complexes
             -- a new family of hypertrees", Discrete & Computational
             Geometry, 2010, Volume 44, Number 3, Pages 622-636

.. [Lod1995] Jean-Louis Loday. *Cup-product for Leibniz cohomology and
             dual Leibniz algebras*. Math. Scand., pp. 189--196
             (1995). http://www.math.uiuc.edu/K-theory/0015/cup_product.pdf

.. [Loe2007] David Loeffler, *Spectral expansions of overconvergent
             modular functions*, Int. Math. Res. Not 2007 (050).
             `Arxiv preprint <http://uk.arxiv.org/abs/math/0701168>`_.

.. [LP2007] \G. Leander and A. Poschmann,
            *On the Classification of 4 Bit S-boxes*; in WAIFI, (2007), pp. 159-176.

.. [LP2011] Richard Lindner and Chris Peikert. Better key sizes (and
            attacks) for LWE-based encryption. in Proceeding of the
            11th international conference on Topics in cryptology:
            CT-RSA 2011. Springer 2011,
            :doi:`10.1007/978-3-642-19074-2_21`

.. [LPR2010] Vadim Lyubashevsky, Chris Peikert, and Oded Regev. On
             Ideal Lattices and Learning with Errors over Rings. in
             Advances in Cryptology --
             EUROCRYPT 2010. Springer 2010. :doi:`10.1007/978-3-642-13190-5_1`

.. [LSS2009] \T. Lam, A. Schilling, M. Shimozono. *Schubert
             polynomials for the affine Grassmannian of the symplectic
             group*. Mathematische Zeitschrift 264(4) (2010) 765-811
             (:arxiv:`0710.2720`)

.. [LT1998] \B. Leclerc, J.-Y. Thibon, Littlewood-Richardson
            coefficients and Kazhdan-Lusztig polynomials,
            http://front.math.ucdavis.edu/9809.5122

.. [LT2009] G.I. Lehrer and D.E. Taylor. *Unitary reflection
            groups*. Australian Mathematical Society Lecture
            Series, 2009.

.. [Lut2002] Frank H. Lutz, Császár's Torus, Electronic Geometry Model
             No. 2001.02.069
             (2002). http://www.eg-models.de/models/Classical_Models/2001.02.069/_direct_link.html

.. [Lut2005] Frank H. Lutz, "Triangulated Manifolds with Few Vertices:
             Combinatorial Manifolds", preprint (2005),
             :arXiv:`math/0506372`

.. [LV2012] Jean-Louis Loday and Bruno Vallette. *Algebraic
            Operads*. Springer-Verlag Berlin Heidelberg
            (2012). :doi:`10.1007/978-3-642-30362-3`.

.. [Ltd06] Beijing Data Security Technology Co. Ltd,
           *Specification of SMS4, Block Cipher for WLAN Products - SMS4* (in Chinese);
           Available at http://www.oscca.gov.cn/UpFile/200621016423197990.pdf, (2006).

.. [LTV1999] Bernard Leclerc, Jean-Yves Thibon, and Eric Vasserot.
             *Zelevinsky's involution at roots of unity*.
             J. Reine Angew. Math. 513:33-51 (1999).

.. [LW2012] David Loeffler and Jared Weinstein, *On the computation of
            local components of a newform*, Mathematics of Computation
            **81** (2012) 1179-1200. :doi:`10.1090/S0025-5718-2011-02530-5`

.. [Lyo2003] \R. Lyons, Determinantal probability
             measures. Publications Mathematiques de l'Institut des
             Hautes Etudes Scientifiques 98(1)  (2003), pp. 167-212.

.. _ref-M:

**M**

.. [Mas94] James L. Massey,
           *SAFER K-64: A byte-oriented block-ciphering algorithm*; in
           FSE’93, Volume 809 of LNCS, pages 1-17.
           Springer, Heidelberg, December 1994.

.. [Mat2002] Jiří Matousek, "Lectures on Discrete Geometry", Springer,
             2002

.. [Ma2009] Sarah Mason, An Explicit Construction of Type A Demazure
            Atoms, Journal of Algebraic Combinatorics, Vol. 29,
            (2009), No. 3, p.295-313. :arXiv:`0707.4267`

.. [Mac1915] Percy A. MacMahon, *Combinatory Analysis*,
             Cambridge University Press (1915--1916).
             (Reprinted: Chelsea, New York, 1960).

.. [MAR2009] \H. Molina-Abril and P. Réal, *Homology computation using
             spanning trees* in Progress in Pattern Recognition, Image
             Analysis, Computer Vision, and Applications, Lecture
             Notes in Computer Science, volume 5856, pp 272-278,
             Springer, Berlin (2009).

.. [Mas1969] James L. Massey, "Shift-Register Synthesis and BCH
             Decoding." IEEE Trans. on Information Theory, vol. 15(1),
             pp. 122-127, Jan 1969.

.. [May1964] \J. P. May, "The cohomology of restricted Lie algebras
             and of Hopf algebras; application to the Steenrod
             algebra." Thesis, Princeton Univ., 1964.

.. [May1967] \J. P. May, Simplicial Objects in Algebraic Topology,
             University of Chicago Press (1967)

.. [McC1978] \K. McCrimmon. *Jordan algebras and their
             applications*. Bull. Amer. Math. Soc. **84** 1978.

.. [McM1992] John McMillan. *Games, strategies, and managers*. Oxford
             University Press.

.. [Mil1958] \J. W. Milnor, "The Steenrod algebra and its dual,"
             Ann. of Math. (2) 67 (1958), 150-171.

.. [MMY2003] Jean-Christophe Yoccoz, Stefano Marmi and Pierre Moussa
             "On the cohomological equation for interval exchange
             maps", C. R. Acad. Sci. Paris, projet de Note, 2003
             Systèmes dynamiques/Dynamical
             Systems. :arxiv:`math/0304469v1`

.. [MM2015] \J. Matherne and \G. Muller, *Computing upper cluster algebras*,
            Int. Math. Res. Not. IMRN, 2015, 3121-3149.

.. [Mon1998] \K. G. Monks, "Change of basis, monomial relations, and
             `P^s_t` bases for the Steenrod algebra," J. Pure
             Appl. Algebra 125 (1998), no. 1-3, 235-260.

.. [MR1989] \G. Melançon and C. Reutenauer.
            *Lyndon words, free algebras and shuffles*,
            Can. J. Math., Vol. XLI, No. 4, 1989, pp. 577-591.

.. [MR2002] \S. Murphy, M. Robshaw *Essential Algebraic Structure
            Within the AES*\; in Advances in Cryptology \- CRYPTO
            2002\; LNCS 2442\; Springer Verlag 2002

.. [MS2003] \T. Mulders, A. Storjohann, "On lattice reduction for
            polynomial matrices", J. Symbolic Comput. 35 (2003),
            no. 4, 377--401

.. [MS2011] \G. Musiker and \C. Stump, *A compendium on the cluster algebra
            and quiver package in sage*, :arxiv:`1102.4844`.

.. [MSZ2013] Michael Maschler, Solan Eilon, and Zamir Shmuel. *Game
             Theory*. Cambridge: Cambridge University Press,
             (2013). ISBN 9781107005488.

.. [MV2010] \D. Micciancio, P. Voulgaris. *A Deterministic Single
            Exponential Time Algorithm for Most Lattice Problems based
            on Voronoi Cell Computations*. Proceedings of the 42nd ACM
            Symposium Theory of Computation, 2010.

.. [MvOV1996] \A. J. Menezes, P. C. van Oorschot,
              and S. A. Vanstone. *Handbook of Applied
              Cryptography*. CRC Press, 1996.

.. [MW2009] Meshulam and Wallach, "Homological connectivity of random
            `k`-dimensional complexes", preprint, math.CO/0609773.

.. _ref-N:

**N**

.. [Nas1950] John Nash. *Equilibrium points in n-person games.*
             Proceedings of the National Academy of Sciences 36.1
             (1950): 48-49.

.. [Nie2013] Johan S. R. Nielsen, List Decoding of Algebraic Codes,
             Ph.D. Thesis, Technical University of Denmark, 2013

.. [Nie] Johan S. R. Nielsen, Codinglib,
         https://bitbucket.org/jsrn/codinglib/.

.. [NN2007] Nisan, Noam, et al., eds. *Algorithmic game theory.*
            Cambridge University Press, 2007.

.. [Nog1985] Arnaldo Nogueira, "Almost all Interval Exchange
             Transformations with Flips are Nonergodic" (Ergod. Th. &
             Dyn. Systems, Vol 5., (1985), 257-271

.. [Normaliz] Winfried Bruns, Bogdan Ichim, and Christof Soeger,
              Normaliz,
              http://www.mathematik.uni-osnabrueck.de/normaliz/

.. [NZ2012] \T. Nakanishi and \A. Zelevinsky, *On tropical dualities in
            cluster algebras*, Algebraic groups and quantum groups,
            Contemp. Math., vol. 565, Amer. Math. Soc.,
            Providence, RI, 2012, pp.  217-226.

.. _ref-O:

**O**

.. [OGKRKGBDDP2015] \R. Oliynykov, I. Gorbenko, O. Kazymyrov, V. Ruzhentsev,
                    \O. Kuznetsov, Y. Gorbenko, A. Boiko, O. Dyrda, V. Dolgov,
                    and A. Pushkaryov,
                    *A new standard of ukraine: The kupyna hash function*; in
                    Cryptology ePrint Archive, (2015), 885.

.. [Oha2011] \R.A. Ohana. On Prime Counting in Abelian Number
             Fields. http://wstein.org/home/ohanar/papers/abelian_prime_counting/main.pdf.

.. [ONe1983] \B. O'Neill : *Semi-Riemannian Geometry*, Academic Press
             (San Diego) (1983)

.. [Or2016] \M. Orlitzky. The Lyapunov rank of an improper
            cone. Citation: Optimization Methods and Software
            (accepted
            2016-06-12). http://www.optimization-online.org/DB_HTML/2015/10/5135.html. :doi:`10.1080/10556788.2016.1202246`

.. [Oxl1992] James Oxley, *Matroid theory*, Oxford University
             Press, 1992.

.. [Oxl2011] James Oxley, *Matroid Theory, Second Edition*. Oxford
             University Press, 2011.

.. _ref-P:

**P**

.. [PALP] Maximilian Kreuzer, Harald Skarke: "PALP: A Package for
          Analyzing Lattice Polytopes with Applications to Toric
          Geometry" omput.Phys.Commun. 157 (2004) 87-106
          :arxiv:`math/0204356`

.. [PearsonTest] :wikipedia:`Goodness_of_fit`, accessed 13th
                 October 2009.

.. [Pen2012] \R. Pendavingh, On the evaluation at `(-i, i)` of the
             Tutte polynomial of a binary matroid. Preprint:
             :arxiv:`1203.0910`

.. [Pha2002] \R. C.-W. Phan. Mini advanced encryption standard
             (mini-AES): a testbed for cryptanalysis
             students. Cryptologia, 26(4):283--306, 2002.

.. [Piz1980] \A. Pizer. An Algorithm for Computing Modular Forms on
             `\Gamma_0(N)`, J. Algebra 64 (1980), 340-390.

.. [Pon2010] \S. Pon. *Types B and D affine Stanley symmetric
             functions*, unpublished PhD Thesis, UC Davis, 2010.

.. [Pos2005] \A. Postnikov, Affine approach to quantum Schubert
             calculus, Duke Math. J. 128 (2005) 473-509

.. [PPW2013] Perlman, Perkinson, and Wilmes.  Primer for the algebraic
             geometry of sandpiles. Tropical and Non-Archimedean
             Geometry, Contemp. Math., 605, Amer. Math. Soc.,
             Providence, RI, 2013.

.. [PR2015] \P. Pilarczyk and P. Réal, *Computation of cubical
            homology, cohomology, and (co)homological operations via
            chain contraction*, Adv. Comput. Math. 41 (2015), pp
            253--275.

.. [PRC2012] \G. Piret, T. Roche, and C. Carlet,
             *PICARO - a block cipher allowing efficient higher-order side-channel
             resistance*; in ACNS, (2012), pp. 311-328.

.. [Prototype_pattern] Prototype pattern,
                       :wikipedia:`Prototype_pattern`

.. [PS2011] R. Pollack, and G. Stevens.  *Overconvergent modular
            symbols and p-adic L-functions.* Annales scientifiques de
            l'Ecole normale superieure.
            Vol. 44. No. 1. Elsevier, 2011.

.. [PUNTOS] Jesus A. De Loera
            http://www.math.ucdavis.edu/~deloera/RECENT_WORK/puntos2000

.. [PvZ2010] \R. A. Pendavingh, S. H. M. van Zwam, Lifts of matroid
             representations over partial fields, Journal of
             Combinatorial Theory, Series B, Volume 100, Issue 1,
             January 2010, Pages 36-67

.. [PZ2008] \J. H. Palmieri and J. J. Zhang, "Commutators in the
            Steenrod algebra," New York J. Math. 19 (2013), 23-37.

.. _ref-Q:
.. _ref-R:

**R**

.. [Raj1987] \A. Rajan, Algorithmic applications of connectivity and
             related topics in matroid theory. Ph.D. Thesis,
             Northwestern university, 1987.

.. [Rau1979] Gerard Rauzy, "Echanges d'intervalles et transformations
             induites", Acta Arith. 34, no. 3, 203-212, 1980

.. [Red2001] Maria Julia Redondo. *Hochschild cohomology: some methods
             for computations*. Resenhas IME-USP 5 (2), 113-137
             (2001). http://inmabb.criba.edu.ar/gente/mredondo/crasp.pdfc

.. [Reg09] Oded Regev. On Lattices, Learning with Errors, Random
           Linear Codes, and Cryptography. in Journal of the ACM
           56(6). ACM 2009, :doi:`10.1145/1060590.1060603`

.. [Reg1958] \T. Regge, 'Symmetry Properties of Clebsch-Gordan
             Coefficients', Nuovo Cimento, Volume 10, pp. 544 (1958)

.. [Reg1959] \T. Regge, 'Symmetry Properties of Racah Coefficients',
             Nuovo Cimento, Volume 11, pp. 116 (1959)

.. [Reg2005] Oded Regev. On lattices, learning with errors, random
             linear codes, and cryptography. STOC, pp. 84--93,
             ACM, 2005.

.. [Reu1993] \C. Reutenauer. *Free Lie Algebras*. Number 7 in London
             Math. Soc. Monogr. (N.S.). Oxford University
             Press. (1993).

.. [Rho69] John Rhodes, *Characters and complexity of finite semigroups*
           \J. Combinatorial Theory, vol 6, 1969

.. [RH2003] \J. Rasch and A. C. H. Yu, 'Efficient Storage Scheme for
            Pre-calculated Wigner 3j, 6j and Gaunt Coefficients',
            SIAM J. Sci. Comput. Volume 25, Issue 4,
            pp. 1416-1428 (2003)

.. [RH2003b] \G. G. Rose and P. Hawkes,
            *Turing: A fast stream cipher*; in FSE, (2003), pp. 290-306.

.. [Rio1958] \J. Riordan, "An Introduction to Combinatorial Analysis",
             Dover Publ. (1958)

.. [Ris2016] Roswitha Rissner, "Null ideals of matrices over residue
             class rings of principal ideal domains". Linear Algebra
             Appl., **494** (2016) 44–69. :doi:`10.1016/j.laa.2016.01.004`.

.. [RMA2009] \P. Réal and H. Molina-Abril, *Cell AT-models for digital
             volumes* in Torsello, Escolano, Brun (eds.), Graph-Based
             Representations in Pattern Recognition, Lecture Notes in
             Computer Science, volume 5534, pp. 314-3232, Springer,
             Berlin (2009).

.. [RNPA2011] \G. Rudolf, N. Noyan, D. Papp, and F. Alizadeh. Bilinear
              optimality constraints for the cone of positive
              polynomials. Mathematical Programming, Series B,
              129 (2011) 5-31.

.. [Roc1970] \R.T. Rockafellar, *Convex Analysis*. Princeton
             University Press, Princeton, 1970.

.. [Rot2001] Gunter Rote, *Division-Free Algorithms for the
             Determinant and the Pfaffian: Algebraic and Combinatorial
             Approaches*, H. Alt (Ed.): Computational Discrete
             Mathematics, LNCS 2122,
             pp. 119–135, 2001. http://page.mi.fu-berlin.de/rote/Papers/pdf/Division-free+algorithms.pdf

.. [Rot2006] Ron Roth, Introduction to Coding Theory, Cambridge
             University Press, 2006

.. [RSS] :wikipedia:`Residual_sum_of_squares`, accessed 13th
         October 2009.

.. [Rud1958] \M. E. Rudin. *An unshellable triangulation of a
             tetrahedron*. Bull. Amer. Math. Soc. 64 (1958), 90-91.

.. _ref-S:

**S**

.. [Saa2011] \M-J. O. Saarinen,
             *Cryptographic Analysis of All 4 x 4-Bit S-Boxes*; in
             SAC, (2011), pp. 118-133.

.. [Sch1996] \E. Schaefer. A simplified data encryption
             algorithm. Cryptologia, 20(1):77--84, 1996.

.. [Sch2006] Oliver Schiffmann. *Lectures on Hall algebras*,
             preprint, 2006. :arxiv:`0611617v2`.

.. [Sco1985] \R. Scott,
             *Wide-open encryption design offers flexible implementations*; in
             Cryptologia, (1985), pp. 75-91.

.. [SE1962] \N. E. Steenrod and D. B. A. Epstein, Cohomology
            operations, Ann. of Math. Stud. 50 (Princeton University
            Press, 1962).

.. [Ser1992] \J.-P. Serre : *Lie Algebras and Lie Groups*, 2nd ed.,
             Springer (Berlin) (1992);
             :doi:`10.1007/978-3-540-70634-2`

.. [Ser2010] \F. Sergeraert, *Triangulations of complex projective
             spaces* in Scientific contributions in honor of Mirian
             Andrés Gómez, pp 507-519, Univ. La Rioja Serv. Publ., Logroño (2010).

.. [SH1995] \C. P. Schnorr and H. H. Hörner. *Attacking the
            Chor-Rivest Cryptosystem by Improved Lattice
            Reduction*. Advances in Cryptology - EUROCRYPT '95. LNCS
            Volume 921, 1995, pp 1-12.

.. [Shr2004] Shreve, S. Stochastic Calculus for Finance II:
             Continuous-Time Models.  New York: Springer, 2004

.. [SIHMAS2011] \K. Shibutani, T. Isobe, H. Hiwatari, A. Mitsuda, T. Akishita,
                and T. Shirai, *Piccolo: An ultra-lightweight block-cipher*; in
                CHES, (2011), pp. 342-457.

.. [SK2011] \J. Spreer and W. Kühnel, "Combinatorial properties of the
            K3 surface: Simplicial blowups and slicings", Experimental
            Mathematics, Volume 20, Issue 2, 2011.

.. [SKWWHF1998] \B. Schneier, J. Kelsey, D. Whiting, D. Wagner, C. Hall,
                and N. Ferguson, *Twofish: A 128-bit block cipher*; in
                AES Submission, (1998).

.. [Sky2003] Brian Skyrms. *The stag hunt and the evolution of social
             structure*. Cambridge University Press, 2003.

.. [SLB2008] Shoham, Yoav, and Kevin Leyton-Brown. *Multiagent
             systems: Algorithmic, game-theoretic, and logical
             foundations.* Cambridge University Press, 2008.

.. [SMMK2013] \T. Suzaki, K. Minematsu, S. Morioka, and E. Kobayashi,
              *TWINE: A lightweight block cipher for multiple platforms*; in
              SAC, (2012), pp. 338-354.

.. [Sor1984] \A. Sorkin, *LUCIFER: a cryptographic algorithm*;
             in Cryptologia, 8(1), pp. 22–35, 1984.

.. [Spa1966] Edwin H. Spanier, *Algebraic Topology*,
             Springer-Verlag New York, 1966.
             :doi:`10.1007/978-1-4684-9322-1`,
             ISBN 978-1-4684-9322-1.

.. [Spe2013] \D. Speyer, *An infinitely generated upper cluster algebra*,
             :arxiv:`1305.6867`.

.. [SPGQ2006] \F.-X. Standaert, G. Piret, N. Gershenfeld, and J.-J. Quisquater,
              *Sea: A scalable encryption algorithm for small embedded applications*; in
              CARDIS, (2006), pp. 222-236.

.. [SPRQL2004] \F.-X. Standaert, G. Piret, G. Rouvroy, J.-J. Quisquarter,
               and J.-D. Legat, *ICEBERG: An involutional cipher efficient for block
               encryption in reconfigurable hardware*; in FSE, (2004), pp. 279-299.

.. [SS1992] \M. A. Shtan'ko and M. I. Shtogrin, "Embedding cubic
            manifolds and complexes into a cubic lattice", *Uspekhi
            Mat. Nauk* 47 (1992), 219-220.

<<<<<<< HEAD
.. [SSAMI2007] \T. Shirai, K. Shibutani, T. Akishita, S. Moriai, and T. Iwata,
               *The 128-bit blockcipher CLEFIA (extended abstract)*; in
               FSE, (2007), pp. 181-195.
=======
.. [SS2015] Anne Schilling and Travis Scrimshaw.
            *Crystal structure on rigged configurations and the filling map*.
            Electon. J. Combin., **22(1)** (2015) #P1.73. :arxiv:`1409.2920`.

.. [SS2015II] Ben Salisbury and Travis Scrimshaw.
              *A rigged configuration model for* `B(\infty)`.
              J. Combin. Theory Ser. A, **133** (2015) pp. 29-75.
              :arxiv:`1404.6539`.

.. [SS2017] Ben Salisbury and Travis Scrimshaw.
            *Rigged configurations for all symmetrizable types*.
            Electon. J. Combin., **24(1)** (2017) #P1.30. :arxiv:`1509.07833`.

.. [ST2011] \A. Schilling, P. Tingley. *Demazure crystals,
            Kirillov-Reshetikhin crystals, and the energy function*.
            Electronic Journal of Combinatorics. **19(2)**. 2012.
            :arXiv:`1104.2359`
>>>>>>> e42b8600

.. [Sta2007] Stanley, Richard: *Hyperplane Arrangements*, Geometric
             Combinatorics (E. Miller, V. Reiner, and B. Sturmfels,
             eds.), IAS/Park City Mathematics Series, vol. 13,
             American Mathematical Society, Providence, RI, 2007,
             pp. 389-496.

.. [Ste2003] John R. Stembridge, A local characterization of
             simply-laced crystals, Transactions of the American
             Mathematical Society, Vol. 355, No. 12 (Dec., 2003),
             pp. 4807--4823

.. [Sti2006] Douglas R. Stinson. *Cryptography: Theory and
             Practice*. 3rd edition, Chapman \& Hall/CRC, 2006.

.. [Sto1998] \A. Storjohann, An O(n^3) algorithm for Frobenius normal
             form. Proceedings of the International Symposium on
             Symbolic and Algebraic Computation (ISSAC'98), ACM Press,
             1998, pp. 101-104.

.. [Sto2000] \A. Storjohann, Algorithms for Matrix Canonical
             Forms. PhD Thesis. Department of Computer Science, Swiss
             Federal Institute of Technology -- ETH, 2000.

.. [Sto2011] \A. Storjohann, Email Communication. 30 May 2011.

.. [Str1969] Volker Strassen. Gaussian elimination is not
             optimal. Numerische Mathematik, 13:354-356, 1969.

.. [Stu1987] \J. Sturm, On the congruence of modular forms, Number
             theory (New York, 1984-1985), Springer, Berlin, 1987,
             pp. 275-280.

.. [STW2013] \J. Schejbal, E. Tews, and J. Wälde,
             *Reverse engineering of chiasmus from gstool*; in
             30c3, (2013).

.. [STW2016] C. Stump, H. Thomas, N. Williams. *Cataland II*, in
             preparation, 2016.

.. [sudoku:escargot]  "Al Escargot", due to Arto Inkala,
                      http://timemaker.blogspot.com/2006/12/ai-escargot-vwv.html

.. [sudoku:norvig] Perter Norvig, "Solving Every Sudoku Puzzle",
                   http://norvig.com/sudoku.html

.. [sudoku:royle]  Gordon Royle, "Minimum Sudoku",
                   http://people.csse.uwa.edu.au/gordon/sudokumin.php

.. [sudoku:top95]  "95 Hard Puzzles", http://magictour.free.fr/top95,
                   or http://norvig.com/top95.txt

.. [sudoku:wikipedia]  "Near worst case",
                       :wikipedia:`Algorithmics_of_sudoku`

.. [SV2000] \J. Stern and S. Vaudenay,
            *CS-Cipher*; in
            First Open NESSIE Workshop, (2000).

.. [SW2002] William Stein and Mark Watkins, *A database of elliptic
            curves---first report*. In *Algorithmic number theory
            (ANTS V), Sydney, 2002*, Lecture Notes in Computer Science
            2369, Springer, 2002,
            p267--275. http://modular.math.washington.edu/papers/stein-watkins/

.. [Swe1969] Moss Sweedler. Hopf algebras. W.A. Benjamin, Math Lec
             Note Ser., 1969.

.. [SWJ2008] Fatima Shaheen, Michael Wooldridge, and Nicholas
             Jennings. *A linear approximation method for the Shapley
             value.* Artificial Intelligence 172.14 (2008): 1673-1699.

.. [SYYTIYTT2002] \T. Shimoyama, H. Yanami, K. Yokoyama, M. Takenaka, K. Itoh,
                  \J. Yajima, N. Torii, and H. Tanaka, *The block cipher SC2000*; in
                  FSE, (2001), pp. 312-327.

.. _ref-T:

**T**

.. [Tar1976] Robert E. Tarjan, *Edge-disjoint spanning trees and
             depth-first search*, Acta Informatica 6 (2), 1976,
             171-185, :doi:`10.1007/BF00268499`.

.. [TB1997] Lloyd N. Trefethen and David Bau III, *Numerical Linear
            Algebra*, SIAM, Philadelphia, 1997.

.. [Tee1997] Tee, Garry J. "Continuous branches of inverses of the 12
             Jacobi elliptic functions for real
             argument". 1997. https://researchspace.auckland.ac.nz/bitstream/handle/2292/5042/390.pdf.

.. [TIDES] A. Abad, R. Barrio, F. Blesa, M. Rodriguez. TIDES tutorial:
           Integrating ODEs by using the Taylor Series Method
           (http://www.unizar.es/acz/05Publicaciones/Monografias/MonografiasPublicadas/Monografia36/IndMonogr36.htm)

.. [TOPCOM] J. Rambau, TOPCOM
            <http://www.rambau.wm.uni-bayreuth.de/TOPCOM/>.

.. [TW1980] \A.D. Thomas and G.V. Wood, Group Tables (Exeter: Shiva
            Publishing, 1980)

.. _ref-U:

**U**

.. [UDCIKMP2011] \M. Ullrich, C. De Canniere, S. Indesteege, Ö. Kücük, N. Mouha, and
                 \B. Preenel, *Finding Optimal Bitsliced Implementations of 4 x 4-bit
                 S-boxes*; in SKEW, (2011).

.. [UNITTEST] unittest -- Unit testing framework --
              http://docs.python.org/library/unittest.html

.. [U.S1998] \U.S. Department Of Commerce/National Institute of Standards and Technology,
             *Skipjack and KEA algorithms specifications, v2.0*, (1998).

.. [U.S1999] \U.S. Department Of Commerce/National Institute of Standards and Technology,
             *Data Encryption Standard*, (1999).

.. _ref-V:

**V**

.. [Vat2008] \D. Vatne, *The mutation class of `D_n` quivers*, :arxiv:`0810.4789v1`.

.. [VB1996] \E. Viterbo, E. Biglieri. *Computing the Voronoi Cell of a
            Lattice: The Diamond-Cutting Algorithm*. IEEE Transactions
            on Information Theory, 1996.

.. [Vee1978] William Veech, "Interval exchange
             transformations", J. Analyse Math. 33 (1978), 222-272

.. [Ver] Helena Verrill, "Fundamental domain drawer", Java program,
         http://www.math.lsu.edu/~verrill/

.. [VJ2004] \S. Vaudenay and P. Junod,
            *Device and method for encrypting and decryptiong a block of data
            Fox, a New Family of Block Ciphers*, (2004).

.. [Voe2003] \V. Voevodsky, Reduced power operations in motivic
             cohomology, Publ. Math. Inst. Hautes Études Sci. No. 98
             (2003), 1-57.

.. [Voi2012] \J. Voight. Identifying the matrix ring: algorithms for
             quaternion algebras and quadratic forms, to appear.

.. [VW1994] Leonard Van Wyk. *Graph groups are biautomatic*. J. Pure
            Appl. Alg. **94** (1994). no. 3, 341-352.

.. _ref-W:

**W**

.. [Wac2003] Wachs, "Topology of Matching, Chessboard and General
             Bounded Degree Graph Complexes" (Algebra Universalis
             Special Issue in Memory of Gian-Carlo Rota, Algebra
             Universalis, 49 (2003) 345-385)

.. [Wal1960] \C. T. C. Wall, "Generators and relations for the
             Steenrod algebra," Ann. of Math. (2) **72** (1960),
             429-444.

.. [Wal1970] David W. Walkup, "The lower bound conjecture for 3- and
             4-manifolds", Acta Math. 125 (1970), 75-107.

.. [Wan1998] Daqing Wan, "Dimension variation of classical and p-adic
             modular forms", Invent. Math. 133, (1998) 449-463.

.. [Wan2010] Zhenghan Wang. Topological quantum
             computation. Providence, RI: American Mathematical
             Society (AMS), 2010. ISBN 978-0-8218-4930-9

.. [Was1997] \L. C. Washington, *Cyclotomic Fields*, Springer-Verlag,
             GTM volume 83, 1997.

.. [Wat2003] Joel Watson. *Strategy: an introduction to game
             theory*. WW Norton, 2002.

.. [Wat2010] Watkins, David S. Fundamentals of Matrix Computations,
             Third Edition.  Wiley, Hoboken, New Jersey, 2010.

.. [Web2007] James Webb. *Game theory: decisions, interaction and
             Evolution*. Springer Science & Business Media, 2007.

.. [Wei1994] Charles A. Weibel, *An introduction to homological
             algebra*. Cambridge Studies in Advanced Math., vol. 38,
             Cambridge Univ. Press, 1994.

.. [WFYTP2008] \D. Watanable, S. Furuya, H. Yoshida, K. Takaragi, and B. Preneel,
               *A new keystream generator MUGI*; in
               FSE, (2002), pp. 179-194.

.. [Woo1998] \R. M. W. Wood, "Problems in the Steenrod algebra,"
             Bull. London Math. Soc. 30 (1998), no. 5, 449-517.

.. [WP-Bessel] :wikipedia:`Bessel_function`

.. [WP-Error] :wikipedia:`Error_function`

.. [WP-Struve] :wikipedia:`Struve_function`

.. [WSK1997] \D. Wagner, B. Schneier, and J. Kelsey,
             *Cryptoanalysis of the cellular encryption algorithm*; in
             CRYPTO, (1997), pp. 526-537.

.. [Wu2009] Hongjun Wu, *The Hash Function JH*;
            submitted to NIST, (2008), available at
            http://www3.ntu.edu.sg/home/wuhj/research/jh/jh_round3.pdf

.. [WW2005] Ralf-Philipp Weinmann and Kai Wirt,
            *Analysis of the DVB Common Scrambling Algorithm*; in
            IFIP TC-6 TC-11, (2005).

.. _ref-X:

**X**

.. [XP1994] Deng Xiaotie, and Christos Papadimitriou. *On the
            complexity of cooperative solution concepts.* Mathematics
            of Operations Research 19.2 (1994): 257-266.

.. _ref-Y:

**Y**

.. [Yoc2005] Jean-Christophe Yoccoz "Echange d'Intervalles", Cours au
             college de France

.. [Yun1976] Yun, David YY. On square-free decomposition
             algorithms. In Proceedings of the third ACM symposium on
             Symbolic and algebraic computation, pp. 26-35. ACM, 1976.

.. [Yuz1993] Sergey Yuzvinsky, "The first two obstructions to the
             freeness of arrangements", Transactions of the American
             Mathematical Society, Vol. 335, **1** (1993)
             pp. 231--244.

.. [YWHWXSW2014] \D. Ye, P. Wang, L. Hu, L. Wang, Y. Xie, S. Sun, and P. Wang,
                 *Panda v1*; in CAESAR Competition, (2014).

.. _ref-Z:

**Z**

.. [ZBLRYV2015] \W. Zhang, Z. Bao, D. Lin, V. Rijmen, B. Yang, and I. Verbauwhede,
                *RECTANGLE: A bit-slice lightweight block cipher suitable for
                multiple platforms*; in
                SCience China Information Sciences, (2015), pp. 1-15.

.. [ZBN1997] \C. Zhu, R. H. Byrd and J. Nocedal. L-BFGS-B: Algorithm
             778: L-BFGS-B, FORTRAN routines for large scale bound
             constrained optimization. ACM Transactions on
             Mathematical Software, Vol 23, Num. 4, pp.550--560, 1997.

.. [Zie1998] G. M. Ziegler. *Shelling polyhedral 3-balls and
             4-polytopes*. Discrete Comput. Geom. 19 (1998), 159-174.

.. [Zie2007] G. M. Ziegler. *Lectures on polytopes*, Volume
             152 of Graduate Texts in Mathematics, 7th printing of 1st edition, Springer, 2007.

.. [Zor2008] \A. Zorich "Explicit Jenkins-Strebel representatives of
             all strata of Abelian and quadratic differentials",
             Journal of Modern Dynamics, vol. 2, no 1, 139-185 (2008)
             (http://www.math.psu.edu/jmd)

.. [Zor] Anton Zorich, "Generalized Permutation software"
         (http://perso.univ-rennes1.fr/anton.zorich)

.. include:: ../footer.txt<|MERGE_RESOLUTION|>--- conflicted
+++ resolved
@@ -675,7 +675,7 @@
                *Nessie proposal: NOEKEON*; in First Open NESSIE Workshop, (2000).
 
 .. [DR2002] Joan Daemen, Vincent Rijmen. *The Design of
-            Rijndael. Springer-Verlag Berlin Heidelberg, 2002.
+            Rijndael*. Springer-Verlag Berlin Heidelberg, 2002.
 
 .. [Dro1987] Carl Droms. *Isomorphisms of graph groups*. Proc. of the
              Amer. Math. Soc. **100**
@@ -1106,16 +1106,14 @@
             \M. Grötschel, \L Lovász, *Handbook of combinatorics*,
             Vol. 1, Chapter 18, 1995
 
-<<<<<<< HEAD
+.. [KKMMNN1992] S-J. Kang, M. Kashiwara, K. C. Misra, T. Miwa, T. Nakashima,
+                and A. Nakayashiki. *Affine crystals and vertex models*.
+                Int. J. Mod. Phys. A, **7** (suppl. 1A), (1992) pp. 449-484.
+
 .. [KKPSSSYYLLCHH2004] \D. Kwon, J. Kim, S. Park, S. H. Sung, Y. Sohn,
                        \J. H. Song, Y. Yeom, E-J. Yoon, S. Lee, J. Lee,
                        \S. Chee, D. Han, and J. Hong,
                        *New block cipher: ARIA*; in ICISC, (2004), pp. 432-445.
-=======
-.. [KKMMNN1992] S-J. Kang, M. Kashiwara, K. C. Misra, T. Miwa, T. Nakashima,
-                and A. Nakayashiki. *Affine crystals and vertex models*.
-                Int. J. Mod. Phys. A, **7** (suppl. 1A), (1992) pp. 449-484.
->>>>>>> e42b8600
 
 .. [KL2008] Chris Kurth and Ling Long, "Computations with finite index
             subgroups of `{\rm PSL}_2(\ZZ)` using Farey symbols",
@@ -1123,7 +1121,6 @@
             Sci. Publ., Hackensack, NJ, 2008. Preprint version:
             :arxiv:`0710.1835`
 
-<<<<<<< HEAD
 .. [KLLRSY2014] \E. B. Kavun, M. M. Lauridsen, G. Leander, C. Rechberger,
                 \P. Schwabe, and T. Yalcin, *Prost v1*; CAESAR Competition, (2014).
 
@@ -1131,17 +1128,16 @@
               *PRINTcipher: A block cipher for IC-printing*; in
               CHES, (2010), pp. 16-32.
 
-.. [KMAUTOM2000] Masayuki Kanda, Shiho Moriai, Kazumaro Aoki, Hiroki Ueda,
-                 Youichi Takashima, Kazuo Ohta, and Tsutomu Matsumoto,
-                 *E2 – a new 128-bit block cipher*; in IEICE Transactions on
-                 Fundamentals of Electronics, Communications and Computer Sciences,
-                 E83-A(1):48–59, 12 2000.
-=======
 .. [KLS2013] Allen Knutson, Thomas Lam, and David Speyer.
              *Positroid Varieties: Juggling and Geometry*
              Compositio Mathematica, **149** (2013), no. 10.
              :arXiv:`1111.3660`.
->>>>>>> e42b8600
+
+.. [KMAUTOM2000] Masayuki Kanda, Shiho Moriai, Kazumaro Aoki, Hiroki Ueda,
+                 Youichi Takashima, Kazuo Ohta, and Tsutomu Matsumoto,
+                 *E2 - a new 128-bit block cipher*; in IEICE Transactions on
+                 Fundamentals of Electronics, Communications and Computer Sciences,
+                 E83-A(1):48–59, 12 2000.
 
 .. [KMM2004] Tomasz Kaczynski, Konstantin Mischaikow, and Marian
              Mrozek, "Computational Homology", Springer-Verlag (2004).
@@ -1742,11 +1738,6 @@
             manifolds and complexes into a cubic lattice", *Uspekhi
             Mat. Nauk* 47 (1992), 219-220.
 
-<<<<<<< HEAD
-.. [SSAMI2007] \T. Shirai, K. Shibutani, T. Akishita, S. Moriai, and T. Iwata,
-               *The 128-bit blockcipher CLEFIA (extended abstract)*; in
-               FSE, (2007), pp. 181-195.
-=======
 .. [SS2015] Anne Schilling and Travis Scrimshaw.
             *Crystal structure on rigged configurations and the filling map*.
             Electon. J. Combin., **22(1)** (2015) #P1.73. :arxiv:`1409.2920`.
@@ -1760,11 +1751,14 @@
             *Rigged configurations for all symmetrizable types*.
             Electon. J. Combin., **24(1)** (2017) #P1.30. :arxiv:`1509.07833`.
 
+.. [SSAMI2007] \T. Shirai, K. Shibutani, T. Akishita, S. Moriai, and T. Iwata,
+               *The 128-bit blockcipher CLEFIA (extended abstract)*; in
+               FSE, (2007), pp. 181-195.
+
 .. [ST2011] \A. Schilling, P. Tingley. *Demazure crystals,
             Kirillov-Reshetikhin crystals, and the energy function*.
             Electronic Journal of Combinatorics. **19(2)**. 2012.
             :arXiv:`1104.2359`
->>>>>>> e42b8600
 
 .. [Sta2007] Stanley, Richard: *Hyperplane Arrangements*, Geometric
              Combinatorics (E. Miller, V. Reiner, and B. Sturmfels,
